pragma solidity ^0.5.10;

import {ITBTCSystem} from "../interfaces/ITBTCSystem.sol";
import {DepositLog} from "../DepositLog.sol";
import "openzeppelin-solidity/contracts/token/ERC721/ERC721.sol";
import "openzeppelin-solidity/contracts/ownership/Ownable.sol";

contract TBTCSystem is Ownable, ITBTCSystem, ERC721, DepositLog {

    bool _initialized = false;

    uint256 currentDifficulty = 1;
    uint256 previousDifficulty = 1;
    uint256 oraclePrice = 10 ** 12;

<<<<<<< HEAD
    address public uniswapFactory;

    function setExternalAddresses(address _uniswapFactory) external {
        uniswapFactory = _uniswapFactory;
    }
    
    function getUniswapFactory() external view returns (address) {
        return uniswapFactory;
=======
    address public tbtcUniswapExchange;

    function initialize(address _tbtcUniswapExchange) external onlyOwner {
        require(!_initialized, "already initialized");
        tbtcUniswapExchange = _tbtcUniswapExchange;
        _initialized = true;
    }

    function getTBTCUniswapExchange() external view returns (address) {
        return tbtcUniswapExchange;
>>>>>>> 89b6811d
    }

    // Price Oracle
    function fetchOraclePrice() external view returns (uint256) {return oraclePrice;}

    // Difficulty Oracle
    // TODO: This is a workaround. It will be replaced by tbtc-difficulty-oracle.
    function fetchRelayCurrentDifficulty() external view returns (uint256) {
        return currentDifficulty;
    }

    function fetchRelayPreviousDifficulty() external view returns (uint256) {
        return previousDifficulty;
    }

    function submitCurrentDifficulty(uint256 _currentDifficulty) public {
        if (currentDifficulty != _currentDifficulty) {
            previousDifficulty = currentDifficulty;
            currentDifficulty = _currentDifficulty;
        }
    }

    // ERC721

    /// @dev             Function to mint a new token.
    ///                  Reverts if the given token ID already exists.
    /// @param _to       The address that will own the minted token
    /// @param _tokenId  uint256 ID of the token to be minted
    function mint(address _to, uint256 _tokenId) public {
        _mint(_to, _tokenId);
    }

    /// @notice  Checks if an address is a deposit.
    /// @dev     Verifies if Deposit ERC721 token with given address exists.
    /// @param _depositAddress  The address to check
    /// @return  True if deposit with given value exists, false otherwise.
    function isDeposit(address _depositAddress) public returns (bool){
        return _exists(uint256(_depositAddress));
    }
}<|MERGE_RESOLUTION|>--- conflicted
+++ resolved
@@ -13,16 +13,6 @@
     uint256 previousDifficulty = 1;
     uint256 oraclePrice = 10 ** 12;
 
-<<<<<<< HEAD
-    address public uniswapFactory;
-
-    function setExternalAddresses(address _uniswapFactory) external {
-        uniswapFactory = _uniswapFactory;
-    }
-    
-    function getUniswapFactory() external view returns (address) {
-        return uniswapFactory;
-=======
     address public tbtcUniswapExchange;
 
     function initialize(address _tbtcUniswapExchange) external onlyOwner {
@@ -33,7 +23,6 @@
 
     function getTBTCUniswapExchange() external view returns (address) {
         return tbtcUniswapExchange;
->>>>>>> 89b6811d
     }
 
     // Price Oracle
