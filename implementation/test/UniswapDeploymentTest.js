--- conflicted
+++ resolved
@@ -28,32 +28,18 @@
     })
   })
 
-<<<<<<< HEAD
   describe('TBTC Uniswap Exchange', () => {
     beforeEach(async () => {
       /* eslint-disable no-unused-vars */
       tbtcToken = await TBTCToken.new()
-=======
-  describe('tBTC Uniswap Exchange', () => {
-    let tbtc
-    let tbtcExchange
-
-    beforeEach(async () => {
-      tbtc = await TBTCToken.new()
->>>>>>> fd7fa9c9
 
       const { factory } = await deployUniswap(web3, accounts)
       const uniswapFactory = await IUniswapFactory.at(factory.options.address)
 
-<<<<<<< HEAD
       await uniswapFactory.createExchange(tbtcToken.address)
       const tbtcExchangeAddr = await uniswapFactory.getExchange(tbtcToken.address)
 
 
-=======
-      await uniswapFactory.createExchange(tbtc.address)
-      const tbtcExchangeAddr = await uniswapFactory.getExchange(tbtc.address)
->>>>>>> fd7fa9c9
       tbtcExchange = await IUniswapExchange.at(tbtcExchangeAddr)
     })
 
@@ -66,7 +52,6 @@
       }
     })
 
-<<<<<<< HEAD
     it('adds liquidity and trades ETH for TBTC', async () => {
       // This avoids rabbit-hole debugging
       // stemming from the fact Vyper is new and they don't do REVERT's
@@ -126,70 +111,6 @@
 
       const balance = await tbtcToken.balanceOf(buyer)
       expect(balance.gt(TBTC_BUY_AMT))
-=======
-    describe('e2e testing of a trade', () => {
-      it('adds liquidity and trades ETH for TBTC', async () => {
-        // This avoids rabbit-hole debugging
-        // stemming from the fact Vyper is new and they don't do REVERT's
-        // so any failed assert's will throw an invalid JMP or something cryptic
-        expect(
-          await web3.eth.getBalance(accounts[0])
-        ).to.not.eq('0')
-
-        expect(
-          await web3.eth.getBalance(accounts[1])
-        ).to.not.eq('0')
-
-        // Both tokens use 18 decimal places, so we can use toWei here.
-        const TBTC_AMT = web3.utils.toWei('50', 'ether')
-        const ETH_AMT = web3.utils.toWei('1', 'ether')
-
-        // Mint TBTC
-        await tbtc.mint(
-          accounts[0],
-          TBTC_AMT
-        )
-        await tbtc.mint(
-          accounts[1],
-          TBTC_AMT
-        )
-
-        await tbtc.approve(tbtcExchange.address, TBTC_AMT, { from: accounts[0] })
-        await tbtc.approve(tbtcExchange.address, TBTC_AMT, { from: accounts[1] })
-
-        // min_liquidity, max_tokens, deadline
-        const TBTC_ADDED = web3.utils.toWei('10', 'ether')
-        await tbtcExchange.addLiquidity(
-          '0',
-          TBTC_ADDED,
-          UniswapHelpers.getDeadline(),
-          { value: ETH_AMT }
-        )
-
-        // it will be at an exchange rate of
-        // 10 TBTC : 1 ETH
-        const TBTC_BUY_AMT = web3.utils.toWei('1', 'ether')
-
-        // rough price - we don't think about slippage
-        // we are testing that Uniswap works, not testing the exact
-        // formulae of the price invariant
-        // when they come out with uniswap.js, this code could be made better
-        const priceEth = await tbtcExchange.getTokenToEthInputPrice.call(TBTC_BUY_AMT)
-        expect(priceEth.toString()).to.eq('90661089388014913')
-
-        const buyer = accounts[1]
-
-        // def ethToTokenSwapInput(min_tokens: uint256, deadline: timestamp) -> uint256:
-        await tbtcExchange.ethToTokenSwapInput(
-          TBTC_BUY_AMT,
-          UniswapHelpers.getDeadline(),
-          { value: UniswapHelpers.calcWithFee(priceEth), from: buyer }
-        )
-
-        const balance = await tbtc.balanceOf(buyer)
-        expect(balance.gt(TBTC_BUY_AMT))
-      })
->>>>>>> fd7fa9c9
     })
   })
 })