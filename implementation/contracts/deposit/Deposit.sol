pragma solidity ^0.5.10;

import {DepositLiquidation} from "./DepositLiquidation.sol";
import {DepositUtils} from "./DepositUtils.sol";
import {DepositFunding} from "./DepositFunding.sol";
import {DepositRedemption} from "./DepositRedemption.sol";
import {DepositStates} from "./DepositStates.sol";
import "../system/DepositFactoryAuthority.sol";

contract Deposit is DepositFactoryAuthority {

    using DepositRedemption for DepositUtils.Deposit;
    using DepositFunding for DepositUtils.Deposit;
    using DepositLiquidation for DepositUtils.Deposit;
    using DepositUtils for DepositUtils.Deposit;
    using DepositStates for DepositUtils.Deposit;

    DepositUtils.Deposit self;

    // We separate the constructor from createNewDeposit to make proxy factories easier
    /* solium-disable-next-line no-empty-blocks */
    constructor (address _factoryAddress)
        DepositFactoryAuthority(_factoryAddress)
    public {}

    function () external payable {}

    /// @notice     Get the integer representing the current state
    /// @dev        We implement this because contracts don't handle foreign enums well
    /// @return     The 0-indexed state from the DepositStates enum
    function getCurrentState() public view returns (uint256) {
        return uint256(self.currentState);
    }

    /// @notice     Check if the Deposit is in ACTIVE state.
    /// @return     True if state is ACTIVE, fale otherwise.
    function inActive() public view returns (bool) {
        return self.inActive();
    }

    /// @notice Retrieve the remaining term of the deposit in seconds.
    /// @dev    The value is not guaranteed since block.timestmap can be lightly manipulated by miners.
    /// @return The remaining term of the deposit in seconds. 0 if already at term
    function remainingTerm() public view returns(uint256){
        return self.remainingTerm();
    }

    /// @notice     Get the signer fee for the Deposit.
    /// @return     Fee amount in TBTC
    function signerFee() public view returns (uint256) {
        return self.signerFee();
    }

    /// @notice     Get the Deposit BTC lot size.
    /// @return     uint256 lot size in satoshi
    function lotSizeSatoshis() public view returns (uint256){
        return self.lotSizeSatoshis;
    }

    /// @notice     Get the Deposit ERC20 lot size.
    /// @return     uint256 lot size in erc20 decimal (max 18)
    function lotSizeTbtc() public view returns (uint256){
        return self.lotSizeTbtc();
    }

    // THIS IS THE INIT FUNCTION
    /// @notice         The system can spin up a new deposit
    /// @dev            This should be called by an approved contract, not a developer
    /// @param _m       m for m-of-n
    /// @param _m       n for m-of-n
    /// @return         True if successful, otherwise revert
    function createNewDeposit(
        address _TBTCSystem,
        address _TBTCToken,
        address _TBTCDepositToken,
        address _FeeRebateToken,
        address _VendingMachine,
        uint256 _m,
<<<<<<< HEAD
        uint256 _n
    ) public onlyFactory payable returns (bool) {
=======
        uint256 _n,
        uint256 _lotSize
    ) public payable returns (bool) {
>>>>>>> 52db6d40
        self.TBTCSystem = _TBTCSystem;
        self.TBTCToken = _TBTCToken;
        self.TBTCDepositToken = _TBTCDepositToken;
        self.FeeRebateToken = _FeeRebateToken;
        self.VendingMachine = _VendingMachine;
        self.createNewDeposit(_m, _n, _lotSize);
        return true;
    }

    /// @notice                     Anyone can request redemption
    /// @dev                        The redeemer specifies details about the Bitcoin redemption tx
    /// @param  _outputValueBytes   The 8-byte LE output size
    /// @param  _redeemerPKH       The 20-byte Bitcoin pubkeyhash to which to send funds
    /// @return                     True if successful, otherwise revert
    function requestRedemption(
        bytes8 _outputValueBytes,
        bytes20 _redeemerPKH
    ) public returns (bool) {
        self.requestRedemption(_outputValueBytes, _redeemerPKH);
        return true;
    }

    /// @notice                     Anyone can request redemption
    /// @dev                        The redeemer specifies details about the Bitcoin redemption tx and pays for the redemption
    /// @param  _outputValueBytes   The 8-byte LE output size
    /// @param  _redeemerPKH        The 20-byte Bitcoin pubkeyhash to which to send funds
    /// @param  _finalRecipient     The address to receive the TDT and later be recorded as deposit redeemer.
    function transferAndRequestRedemption(
        bytes8 _outputValueBytes,
        bytes20 _redeemerPKH,
        address payable _finalRecipient
    ) public returns (bool) {
        self.transferAndRequestRedemption(
            _outputValueBytes,
            _redeemerPKH,
            _finalRecipient
        );
        return true;
    }

    /// @notice             Get TBTC amount required by redemption by a specified _redeemer
    /// @dev                Will revert if redemption is not possible by msg.sender.
    /// @param _redeemer    The deposit redeemer. 
    /// @return             The amount in TBTC needed to redeem the deposit.
    function getRedemptionTbtcRequirement(address _redeemer) public view returns(uint256){       
        return self.getRedemptionTbtcRequirement(_redeemer);
    }

    /// @notice             Get TBTC amount required for redemption assuming _redeemer
    ///                     is this deposit's TDT owner.
    /// @param _redeemer    The assumed owner of the deposit's TDT 
    /// @return             The amount in TBTC needed to redeem the deposit.
    function getOwnerRedemptionTbtcRequirement(address _redeemer) public view returns(uint256){
        return self.getOwnerRedemptionTbtcRequirement(_redeemer);
    }

    /// @notice     Anyone may provide a withdrawal signature if it was requested
    /// @dev        The signers will be penalized if this (or provideRedemptionProof) is not called
    /// @param  _v  Signature recovery value
    /// @param  _r  Signature R value
    /// @param  _s  Signature S value
    /// @return     True if successful, False if prevented by timeout, otherwise revert
    function provideRedemptionSignature(
        uint8 _v,
        bytes32 _r,
        bytes32 _s
    ) public returns (bool) {
        self.provideRedemptionSignature(_v, _r, _s);
        return true;
    }

    /// @notice                             Anyone may notify the contract that a fee bump is needed
    /// @dev                                This sends us back to AWAITING_WITHDRAWAL_SIGNATURE
    /// @param  _previousOutputValueBytes   The previous output's value
    /// @param  _newOutputValueBytes        The new output's value
    /// @return                             True if successful, False if prevented by timeout, otherwise revert
    function increaseRedemptionFee(
        bytes8 _previousOutputValueBytes,
        bytes8 _newOutputValueBytes
    ) public returns (bool) {
        return self.increaseRedemptionFee(_previousOutputValueBytes, _newOutputValueBytes);
    }

    /// @notice                 Anyone may provide a withdrawal proof to prove redemption
    /// @dev                    The signers will be penalized if this is not called
    /// @param  _txVersion      Transaction version number (4-byte LE)
    /// @param  _txInputVector  All transaction inputs prepended by the number of inputs encoded as a VarInt, max 0xFC(252) inputs
    /// @param  _txOutputVector All transaction outputs prepended by the number of outputs encoded as a VarInt, max 0xFC(252) outputs
    /// @param  _txLocktime     Final 4 bytes of the transaction
    /// @param  _merkleProof    The merkle proof of inclusion of the tx in the bitcoin block
    /// @param  _txIndexInBlock The index of the tx in the Bitcoin block (0-indexed)
    /// @param  _bitcoinHeaders An array of tightly-packed bitcoin headers
    function provideRedemptionProof(
        bytes4 _txVersion,
        bytes memory _txInputVector,
        bytes memory _txOutputVector,
        bytes4 _txLocktime,
        bytes memory _merkleProof,
        uint256 _txIndexInBlock,
        bytes memory _bitcoinHeaders
    ) public returns (bool) {
        self.provideRedemptionProof(
            _txVersion,
            _txInputVector,
            _txOutputVector,
            _txLocktime,
            _merkleProof,
            _txIndexInBlock,
            _bitcoinHeaders
        );
        return true;
    }

    /// @notice     Anyone may notify the contract that the signers have failed to produce a signature
    /// @dev        This is considered fraud, and is punished
    /// @return     True if successful, otherwise revert
    function notifySignatureTimeout() public returns (bool) {
        self.notifySignatureTimeout();
        return true;
    }

    /// @notice     Anyone may notify the contract that the signers have failed to produce a redemption proof
    /// @dev        This is considered fraud, and is punished
    /// @return     True if successful, otherwise revert
    function notifyRedemptionProofTimeout() public returns (bool) {
        self.notifyRedemptionProofTimeout();
        return true;
    }

    //
    // FUNDING FLOW
    //

    /// @notice     Anyone may notify the contract that signing group setup has timed out
    /// @dev        We rely on the keep system punishes the signers in this case
    /// @return     True if successful, otherwise revert
    function notifySignerSetupFailure() public returns (bool) {
        self.notifySignerSetupFailure();
        return true;
    }

    /// @notice             we poll the Keep contract to retrieve our pubkey
    /// @dev                We store the pubkey as 2 bytestrings, X and Y.
    /// @return             True if successful, otherwise revert
    function retrieveSignerPubkey() public returns (bool) {
        self.retrieveSignerPubkey();
        return true;
    }

    /// @notice     Anyone may notify the contract that the funder has failed to send BTC
    /// @dev        This is considered a funder fault, and we revoke their bond
    /// @return     True if successful, otherwise revert
    function notifyFundingTimeout() public returns (bool) {
        self.notifyFundingTimeout();
        return true;
    }

    /// @notice                 Anyone can provide a signature that was not requested to prove fraud during funding
    /// @dev                    ECDSA is NOT SECURE unless you verify the digest
    /// @param  _v              Signature recovery value
    /// @param  _r              Signature R value
    /// @param  _s              Signature S value
    /// @param _signedDigest    The digest signed by the signature vrs tuple
    /// @param _preimage        The sha256 preimage of the digest
    /// @return                 True if successful, otherwise revert
    function provideFundingECDSAFraudProof(
        uint8 _v,
        bytes32 _r,
        bytes32 _s,
        bytes32 _signedDigest,
        bytes memory _preimage
    ) public returns (bool) {
        self.provideFundingECDSAFraudProof(_v, _r, _s, _signedDigest, _preimage);
        return true;
    }

    /// @notice     Anyone may notify the contract no funding proof was submitted during funding fraud
    /// @dev        This is not a funder fault. The signers have faulted, so the funder shouldn't fund
    /// @return     True if successful, otherwise revert
    function notifyFraudFundingTimeout() public returns (bool) {
        self.notifyFraudFundingTimeout();
        return true;
    }

    /// @notice                     Anyone may notify the deposit of a funding proof during funding fraud
    //                              We reward the funder the entire bond if this occurs
    /// @dev                        Takes a pre-parsed transaction and calculates values needed to verify funding
    /// @param _txVersion           Transaction version number (4-byte LE)
    /// @param _txInputVector       All transaction inputs prepended by the number of inputs encoded as a VarInt, max 0xFC(252) inputs
    /// @param _txOutputVector      All transaction outputs prepended by the number of outputs encoded as a VarInt, max 0xFC(252) outputs
    /// @param _txLocktime          Final 4 bytes of the transaction
    /// @param _fundingOutputIndex  Index of funding output in _txOutputVector (0-indexed)
    /// @param _merkleProof         The merkle proof of transaction inclusion in a block
    /// @param _txIndexInBlock      Transaction index in the block (0-indexed)
    /// @param _bitcoinHeaders      Single bytestring of 80-byte bitcoin headers, lowest height first
    /// @return                     True if no errors are thrown
    function provideFraudBTCFundingProof(
        bytes4 _txVersion,
        bytes memory _txInputVector,
        bytes memory _txOutputVector,
        bytes4 _txLocktime,
        uint8 _fundingOutputIndex,
        bytes memory _merkleProof,
        uint256 _txIndexInBlock,
        bytes memory _bitcoinHeaders
    ) public returns (bool) {
        self.provideFraudBTCFundingProof(
            _txVersion,
            _txInputVector,
            _txOutputVector,
            _txLocktime,
            _fundingOutputIndex,
            _merkleProof,
            _txIndexInBlock,
            _bitcoinHeaders
        );
        return true;
    }

    /// @notice                     Anyone may notify the deposit of a funding proof to activate the deposit
    ///                             This is the happy-path of the funding flow. It means that we have succeeded
    /// @dev                        Takes a pre-parsed transaction and calculates values needed to verify funding
    /// @param _txVersion           Transaction version number (4-byte LE)
    /// @param _txInputVector       All transaction inputs prepended by the number of inputs encoded as a VarInt, max 0xFC(252) inputs
    /// @param _txOutputVector      All transaction outputs prepended by the number of outputs encoded as a VarInt, max 0xFC(252) outputs
    /// @param _txLocktime          Final 4 bytes of the transaction
    /// @param _fundingOutputIndex  Index of funding output in _txOutputVector (0-indexed)
    /// @param _merkleProof         The merkle proof of transaction inclusion in a block
    /// @param _txIndexInBlock      Transaction index in the block (0-indexed)
    /// @param _bitcoinHeaders      Single bytestring of 80-byte bitcoin headers, lowest height first
    /// @return                     True if no errors are thrown
    function provideBTCFundingProof(
        bytes4 _txVersion,
        bytes memory _txInputVector,
        bytes memory _txOutputVector,
        bytes4 _txLocktime,
        uint8 _fundingOutputIndex,
        bytes memory _merkleProof,
        uint256 _txIndexInBlock,
        bytes memory _bitcoinHeaders
    ) public returns (bool) {
        self.provideBTCFundingProof(
            _txVersion,
            _txInputVector,
            _txOutputVector,
            _txLocktime,
            _fundingOutputIndex,
            _merkleProof,
            _txIndexInBlock,
            _bitcoinHeaders
        );
        return true;
    }

    //
    // FRAUD
    //

    /// @notice                 Anyone can provide a signature that was not requested to prove fraud
    /// @dev                    ECDSA is NOT SECURE unless you verify the digest
    /// @param  _v              Signature recovery value
    /// @param  _r              Signature R value
    /// @param  _s              Signature S value
    /// @param _signedDigest    The digest signed by the signature vrs tuple
    /// @param _preimage        The sha256 preimage of the digest
    /// @return                 True if successful, otherwise revert
    function provideECDSAFraudProof(
        uint8 _v,
        bytes32 _r,
        bytes32 _s,
        bytes32 _signedDigest,
        bytes memory _preimage
    ) public returns (bool) {
        self.provideECDSAFraudProof(_v, _r, _s, _signedDigest, _preimage);
        return true;
    }

    /// @notice                   Anyone may notify the deposit of fraud via an SPV proof
    /// @dev                      We strong prefer ECDSA fraud proofs
    /// @param  _txVersion        Transaction version number (4-byte LE)
    /// @param  _txInputVector    All transaction inputs prepended by the number of inputs encoded as a VarInt, max 0xFC(252) inputs
    /// @param  _txOutputVector   All transaction outputs prepended by the number of outputs encoded as a VarInt, max 0xFC(252) outputs
    /// @param  _txLocktime       Final 4 bytes of the transaction
    /// @param  _merkleProof      The merkle proof of inclusion of the tx in the bitcoin block
    /// @param  _txIndexInBlock   The index of the tx in the Bitcoin block (0-indexed)
    /// @param  _targetInputIndex Index of the input that spends the custodied UTXO
    /// @param  _bitcoinHeaders   An array of tightly-packed bitcoin headers
    /// @return                   True if successful, otherwise revert
    function provideSPVFraudProof(
        bytes4 _txVersion,
        bytes memory _txInputVector,
        bytes memory _txOutputVector,
        bytes4 _txLocktime,
        bytes memory _merkleProof,
        uint256 _txIndexInBlock,
        uint8 _targetInputIndex,
        bytes memory _bitcoinHeaders
    ) public returns (bool) {
        self.provideSPVFraudProof(
            _txVersion,
            _txInputVector,
            _txOutputVector,
            _txLocktime,
            _merkleProof,
            _txIndexInBlock,
            _targetInputIndex,
            _bitcoinHeaders
        );
        return true;
    }

    //
    // LIQUIDATION
    //

    /// @notice     Closes an auction and purchases the signer bonds. Payout to buyer, funder, then signers if not fraud
    /// @dev        For interface, reading auctionValue will give a past value. the current is better
    /// @return     True if successful, revert otherwise
    function purchaseSignerBondsAtAuction() public returns (bool) {
        self.purchaseSignerBondsAtAuction();
        return true;
    }

    /// @notice     Notify the contract that the signers are undercollateralized
    /// @dev        Calls out to the system for oracle info
    /// @return     True if successful, otherwise revert
    function notifyCourtesyCall() public returns (bool) {
        self.notifyCourtesyCall();
        return true;
    }

    /// @notice     Goes from courtesy call to active
    /// @dev        Only callable if collateral is sufficient and the deposit is not expiring
    /// @return     True if successful, otherwise revert
    function exitCourtesyCall() public returns (bool) {
        self.exitCourtesyCall();
        return true;
    }

    /// @notice     Notify the contract that the signers are undercollateralized
    /// @dev        Calls out to the system for oracle info
    /// @return     True if successful, otherwise revert
    function notifyUndercollateralizedLiquidation() public returns (bool) {
        self.notifyUndercollateralizedLiquidation();
        return true;
    }

    /// @notice     Notifies the contract that the courtesy period has elapsed
    /// @dev        This is treated as an abort, rather than fraud
    /// @return     True if successful, otherwise revert
    function notifyCourtesyTimeout() public returns (bool) {
        self.notifyCourtesyTimeout();
        return true;
    }

    /// @notice     Notifies the contract that its term limit has been reached
    /// @dev        This initiates a courtesy call
    /// @return     True if successful, otherwise revert
    function notifyDepositExpiryCourtesyCall() public returns (bool) {
        self.notifyDepositExpiryCourtesyCall();
        return true;
    }
}<|MERGE_RESOLUTION|>--- conflicted
+++ resolved
@@ -76,14 +76,9 @@
         address _FeeRebateToken,
         address _VendingMachine,
         uint256 _m,
-<<<<<<< HEAD
-        uint256 _n
-    ) public onlyFactory payable returns (bool) {
-=======
         uint256 _n,
         uint256 _lotSize
-    ) public payable returns (bool) {
->>>>>>> 52db6d40
+    ) public onlyFactory payable returns (bool) {
         self.TBTCSystem = _TBTCSystem;
         self.TBTCToken = _TBTCToken;
         self.TBTCDepositToken = _TBTCDepositToken;
