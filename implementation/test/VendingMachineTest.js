--- conflicted
+++ resolved
@@ -27,13 +27,8 @@
 // const _outputValue = 490029088;
 const _outValueBytes = '0x2040351d00000000'
 
-<<<<<<< HEAD
-contract('testVendingMachine', (accounts) => {
-  let testVendingMachine
-=======
 contract('VendingMachine', (accounts) => {
   let vendingMachine
->>>>>>> af4074ef
 
   let tbtcSystemStub
   let tbtcToken
@@ -60,13 +55,8 @@
       testDeposit,
       ecdsaKeepStub,
       deployed,
-<<<<<<< HEAD
-    } = await deployTestDeposit([{ name: 'testVendingMachine', contract: TestVendingMachine }]))
-    testVendingMachine = deployed.testVendingMachine
-=======
     } = await deployTestDeposit())
     vendingMachine = deployed.VendingMachine
->>>>>>> af4074ef
 
     assertBalance = new AssertBalance(tbtcToken)
 
@@ -340,7 +330,7 @@
       let redemptionScript
 
       before(async () => {
-        redemptionScript = await RedemptionScript.new(testVendingMachine.address, tbtcToken.address, feeRebateToken.address)
+        redemptionScript = await RedemptionScript.new(vendingMachine.address, tbtcToken.address, feeRebateToken.address)
       })
 
       beforeEach(async () => {
@@ -353,7 +343,7 @@
 
       it('successfully requests redemption', async () => {
         await testDeposit.setState(utils.states.ACTIVE)
-        await tbtcDepositToken.forceMint(testVendingMachine.address, tdtId)
+        await tbtcDepositToken.forceMint(vendingMachine.address, tdtId)
         await tbtcToken.forceMint(accounts[0], depositValue.add(signerFee))
         await feeRebateToken.forceMint(accounts[0], tdtId)
 
@@ -361,7 +351,7 @@
 
         await testDeposit.setSigningGroupPublicKey(keepPubkeyX, keepPubkeyY)
 
-        const tbtcToBtc = TestVendingMachine.abi.filter((x) => x.name == 'tbtcToBtc')[0]
+        const tbtcToBtc = vendingMachine.abi.filter((x) => x.name == 'tbtcToBtc')[0]
         const calldata = web3.eth.abi.encodeFunctionCall(
           tbtcToBtc, [testDeposit.address, '0x1111111100000000', requesterPKH, accounts[0]]
         )
@@ -407,7 +397,7 @@
       await testDeposit.setSigningGroupPublicKey(_signerPubkeyX, _signerPubkeyY)
       await tbtcToken.zeroBalance(accounts[0])
       await tbtcDepositToken.forceMint(accounts[0], tdtId)
-      fundingScript = await FundingScript.new(testVendingMachine.address, tbtcToken.address, tbtcDepositToken.address, feeRebateToken.address)
+      fundingScript = await FundingScript.new(vendingMachine.address, tbtcToken.address, tbtcDepositToken.address, feeRebateToken.address)
     })
 
     beforeEach(async () => {
@@ -419,7 +409,7 @@
     })
 
     it('calls unqualifiedDepositToTbtcABI', async () => {
-      const unqualifiedDepositToTbtcABI = TestVendingMachine.abi.filter((x) => x.name == 'unqualifiedDepositToTbtc')[0]
+      const unqualifiedDepositToTbtcABI = vendingMachine.abi.filter((x) => x.name == 'unqualifiedDepositToTbtc')[0]
       const calldata = web3.eth.abi.encodeFunctionCall(
         unqualifiedDepositToTbtcABI,
         [testDeposit.address, _version, _txInputVector, _txOutputVector, _txLocktime, _fundingOutputIndex, _merkleProof, _txIndexInBlock, _bitcoinHeaders]
@@ -436,7 +426,7 @@
       assert.equal(UTXOInfo[2], _expectedUTXOoutpoint)
 
       await assertBalance.tbtc(accounts[0], depositValue.sub(signerFee))
-      expect(await tbtcDepositToken.ownerOf(tdtId)).to.equal(testVendingMachine.address)
+      expect(await tbtcDepositToken.ownerOf(tdtId)).to.equal(vendingMachine.address)
       expect(await feeRebateToken.ownerOf(tdtId)).to.equal(accounts[0])
     })
 
