// bitcoin-spv
const BytesLib = artifacts.require('BytesLib')
const BTCUtils = artifacts.require('BTCUtils')
const ValidateSPV = artifacts.require('ValidateSPV')
const CheckBitcoinSigs = artifacts.require('CheckBitcoinSigs')

// logging
const OutsourceDepositLogging = artifacts.require('OutsourceDepositLogging')
const DepositLog = artifacts.require('DepositLog')

// deposit
const DepositStates = artifacts.require('DepositStates')
const DepositUtils = artifacts.require('DepositUtils')
const DepositFunding = artifacts.require('DepositFunding')
const DepositRedemption = artifacts.require('DepositRedemption')
const DepositLiquidation = artifacts.require('DepositLiquidation')
const Deposit = artifacts.require('Deposit')

<<<<<<< HEAD
const PriceOracle = artifacts.require('PriceOracleV1')

const TBTCSystemStub = artifacts.require('TBTCSystemStub')
=======
// system
const TBTCConstants = artifacts.require('TBTCConstants')
const TBTCSystem = artifacts.require('TBTCSystem')

// keep
>>>>>>> 22ec349a
const KeepBridge = artifacts.require('KeepBridge')
const KeepRegistryAddress = '0xd04ed7D5C75cCC22DEafFD90A70c5BF932eC235e' // KeepRegistry contract address

const all = [BytesLib, BTCUtils, ValidateSPV, TBTCConstants, CheckBitcoinSigs,
  OutsourceDepositLogging, DepositLog, DepositStates, DepositUtils,
<<<<<<< HEAD
  DepositFunding, DepositRedemption, DepositLiquidation, Deposit, TBTCSystemStub,
  KeepBridge, PriceOracle]
=======
  DepositFunding, DepositRedemption, DepositLiquidation, Deposit, TBTCSystem,
  KeepBridge]
>>>>>>> 22ec349a

module.exports = (deployer, network, accounts) => {
  deployer.then(async () => {
    // bitcoin-spv
    await deployer.deploy(BytesLib)
    await deployer.link(BytesLib, all)

    await deployer.deploy(BTCUtils)
    await deployer.link(BTCUtils, all)

    await deployer.deploy(ValidateSPV)
    await deployer.link(ValidateSPV, all)

    await deployer.deploy(CheckBitcoinSigs)
    await deployer.link(CheckBitcoinSigs, all)

    // constants
    await deployer.deploy(TBTCConstants)
    await deployer.link(TBTCConstants, all)

    // logging
    await deployer.deploy(OutsourceDepositLogging)
    await deployer.link(OutsourceDepositLogging, all)

    // deposit
    await deployer.deploy(DepositStates)
    await deployer.link(DepositStates, all)

    await deployer.deploy(DepositUtils)
    await deployer.link(DepositUtils, all)

    await deployer.deploy(DepositLiquidation)
    await deployer.link(DepositLiquidation, all)

    await deployer.deploy(DepositRedemption)
    await deployer.link(DepositRedemption, all)

    await deployer.deploy(DepositFunding)
    await deployer.link(DepositFunding, all)

    await deployer.deploy(Deposit)

<<<<<<< HEAD
    await deployer.deploy(PriceOracle, accounts[0], '3232000000000')
    await deployer.deploy(TBTCSystemStub)
=======
    // system
    await deployer.deploy(TBTCSystem)
>>>>>>> 22ec349a

    // keep
    await deployer.deploy(KeepBridge).then((instance) => {
      instance.initialize(KeepRegistryAddress)
    })
  })
}<|MERGE_RESOLUTION|>--- conflicted
+++ resolved
@@ -16,29 +16,20 @@
 const DepositLiquidation = artifacts.require('DepositLiquidation')
 const Deposit = artifacts.require('Deposit')
 
-<<<<<<< HEAD
 const PriceOracle = artifacts.require('PriceOracleV1')
 
-const TBTCSystemStub = artifacts.require('TBTCSystemStub')
-=======
 // system
 const TBTCConstants = artifacts.require('TBTCConstants')
 const TBTCSystem = artifacts.require('TBTCSystem')
 
 // keep
->>>>>>> 22ec349a
 const KeepBridge = artifacts.require('KeepBridge')
 const KeepRegistryAddress = '0xd04ed7D5C75cCC22DEafFD90A70c5BF932eC235e' // KeepRegistry contract address
 
 const all = [BytesLib, BTCUtils, ValidateSPV, TBTCConstants, CheckBitcoinSigs,
   OutsourceDepositLogging, DepositLog, DepositStates, DepositUtils,
-<<<<<<< HEAD
-  DepositFunding, DepositRedemption, DepositLiquidation, Deposit, TBTCSystemStub,
+  DepositFunding, DepositRedemption, DepositLiquidation, Deposit, TBTCSystem,
   KeepBridge, PriceOracle]
-=======
-  DepositFunding, DepositRedemption, DepositLiquidation, Deposit, TBTCSystem,
-  KeepBridge]
->>>>>>> 22ec349a
 
 module.exports = (deployer, network, accounts) => {
   deployer.then(async () => {
@@ -81,13 +72,8 @@
 
     await deployer.deploy(Deposit)
 
-<<<<<<< HEAD
     await deployer.deploy(PriceOracle, accounts[0], '3232000000000')
-    await deployer.deploy(TBTCSystemStub)
-=======
-    // system
     await deployer.deploy(TBTCSystem)
->>>>>>> 22ec349a
 
     // keep
     await deployer.deploy(KeepBridge).then((instance) => {
