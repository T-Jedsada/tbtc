--- conflicted
+++ resolved
@@ -172,13 +172,10 @@
 // TODO Set a proper initial lot size.
 
 
-<<<<<<< HEAD
-=======
 == Deposit Economics
 
 :signer-fee-withheld: 0.005 TBTC
 
->>>>>>> fcdacd76
 Once a deposit has been made and funded, the corresponding TBTC are minted.
 Minted TBTC are immediately issued to the funder, who is now the beneficiary of
 a funded _Deposit_. To prevent denial of service attacks {signer-fee-withheld}
