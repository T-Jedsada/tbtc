--- conflicted
+++ resolved
@@ -52,12 +52,8 @@
   { name: 'TestDeposit', contract: TestDeposit },
   { name: 'TestDepositUtils', contract: TestDepositUtils },
   { name: 'KeepStub', contract: KeepStub },
-<<<<<<< HEAD
   { name: 'TBTCSystemStub', contract: TBTCSystemStub },
   { name: 'UniswapFactoryStub', contract: UniswapFactoryStub }]
-=======
-  { name: 'TBTCSystemStub', contract: TBTCSystemStub }]
->>>>>>> 89b6811d
 
 // spare signature:
 // signing with privkey '11' * 32
@@ -73,47 +69,34 @@
   let testInstance
   let beneficiary
   let tbtcToken
-<<<<<<< HEAD
 
 
   let snapshotId
 
   before(async () => {
     snapshotId = await createSnapshot()
-=======
+  })
+
+  beforeEach(async () => {
+    snapshotId = await createSnapshot()
+  })
+
+  afterEach(async () => {
+    await restoreSnapshot(snapshotId)
+  })
+
+  after(async () => {
+    await restoreSnapshot(snapshotId)
+  })
 
   before(async () => {
     deployed = await utils.deploySystem(TEST_DEPOSIT_DEPLOY)
     tbtcToken = await TestToken.new(deployed.TBTCSystemStub.address)
     testInstance = deployed.TestDeposit
     testInstance.setExteroriorAddresses(deployed.TBTCSystemStub.address, tbtcToken.address, deployed.KeepStub.address)
-    deployed.TBTCSystemStub.mint(accounts[4], web3.utils.toBN(deployed.TestDeposit.address))
-    beneficiary = accounts[4]
->>>>>>> 89b6811d
-  })
-
-  beforeEach(async () => {
-    snapshotId = await createSnapshot()
-  })
-
-  afterEach(async () => {
-    await restoreSnapshot(snapshotId)
-  })
-
-  after(async () => {
-    await restoreSnapshot(snapshotId)
-  })
-
-  before(async () => {
-    deployed = await utils.deploySystem(TEST_DEPOSIT_DEPLOY)
-    tbtcToken = await TestToken.new(deployed.TBTCSystemStub.address)
-    testInstance = deployed.TestDeposit
-    testInstance.setExteroriorAddresses(deployed.TBTCSystemStub.address, tbtcToken.address, deployed.KeepStub.address)
-
-    const uniswapFactory = deployed.UniswapFactoryStub
+
     const uniswapExchange = await UniswapExchangeStub.new(tbtcToken.address)
-    await uniswapFactory.setExchange(uniswapExchange.address)
-    await deployed.TBTCSystemStub.setExternalAddresses(uniswapFactory.address)
+    await deployed.TBTCSystemStub.initialize(uniswapExchange.address)
 
     deployed.TBTCSystemStub.mint(accounts[4], web3.utils.toBN(deployed.TestDeposit.address))
     beneficiary = accounts[4]
@@ -593,10 +576,7 @@
     })
 
     it('returns false if address(exchange) = 0x0', async () => {
-      // Override and use mock
-      const uniswapFactory = deployed.UniswapFactoryStub
-      await uniswapFactory.setExchange('0x0000000000000000000000000000000000000000')
-      await deployed.TBTCSystemStub.setExternalAddresses(uniswapFactory.address)
+      await deployed.TBTCSystemStub.initialize('0x0000000000000000000000000000000000000000')
 
       const retval = await deposit.attemptToLiquidateOnchain.call()
       expect(retval).to.be.false
