--- conflicted
+++ resolved
@@ -93,21 +93,12 @@
         IBondedECDSAKeepVendor _keepVendor,
         DepositFactory _depositFactory,
         address payable _masterDepositAddress,
-<<<<<<< HEAD
-        address _tbtcToken,
-        address _tbtcDepositToken,
-        address _feeRebateToken,
-        address _vendingMachine,
-        uint16 _keepThreshold,
-        uint16 _keepSize
-=======
         TBTCToken _tbtcToken,
         TBTCDepositToken _tbtcDepositToken,
         FeeRebateToken _feeRebateToken,
         VendingMachine _vendingMachine,
-        uint256 _keepThreshold,
-        uint256 _keepSize
->>>>>>> caa238b8
+        uint16 _keepThreshold,
+        uint16 _keepSize
     ) external onlyOwner {
         require(!_initialized, "already initialized");
         keepVendor = _keepVendor;
