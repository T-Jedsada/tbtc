--- conflicted
+++ resolved
@@ -24,20 +24,11 @@
     bool private allowNewDeposits = true;
     uint256 private signerFeeDivisor = 200; // 1/200 == 50bps == 0.5% == 0.005
 
-<<<<<<< HEAD
-=======
 
-    constructor(
-        address _depositFactory,
-        address _priceFeed
-    )
-        ERC721MinterAuthority(_depositFactory)
-        public
-    {
+    constructor(address _priceFeed) public {
         priceFeed = _priceFeed;
     }
 
->>>>>>> 27cac142
     function initialize(
         address _keepRegistry
     ) external onlyOwner {
