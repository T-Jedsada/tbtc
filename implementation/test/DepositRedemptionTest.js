--- conflicted
+++ resolved
@@ -186,8 +186,6 @@
 
       const tbtcOwed = await testInstance.getRedemptionTbtcRequirement.call(accounts[0])
       expect(tbtcOwed).to.eq.BN(new BN(0))
-<<<<<<< HEAD
-=======
     })
 
     it('returns full TBTC if we are pre term and we are at COURTESY_CALL', async () => {
@@ -195,7 +193,6 @@
 
       const tbtcOwed = await testInstance.getRedemptionTbtcRequirement.call(accounts[0])
       expect(tbtcOwed).to.eq.BN(depositValue)
->>>>>>> 50067164
     })
 
     it('returns signer fee if deposit is pre-term, redeemer is FRT holder and signer fee is not escrowed', async () => {
@@ -217,7 +214,7 @@
     it('reverts if deposit is pre-term and redeemer is not Deposit owner', async () => {
       await expectThrow(
         testInstance.getRedemptionTbtcRequirement.call(accounts[1]),
-        'redemption can only be called by deposit owner until deposit reaches term'
+        'Only TDT owner can redeem unless deposit is at-term or in COURTESY_CALL'
       )
     })
 
@@ -278,42 +275,54 @@
       assert.equal(events.length, 0)
     })
 
-<<<<<<< HEAD
-    it('transfers signerFee if deposit is pre-term, redeemer is FRT holder and signerFee is not escrowed', async () => {
+    it('escrows signerFee if deposit is pre-term, redeemer is FRT holder and signerFee is not escrowed', async () => {
       await feeRebateToken.transferFrom(accounts[4], accounts[0], tdtId, { from: accounts[4] })
       await tbtcToken.resetBalance(signerFee)
       await tbtcToken.resetAllowance(testInstance.address, signerFee)
       block = await web3.eth.getBlock('latest')
-=======
+
+      await testInstance.performRedemptionTBTCTransfers()
+      const events = await tbtcToken.getPastEvents('Transfer', { fromBlock: block.number, toBlock: 'latest' })
+
+      expect(events[0].returnValues.from).to.equal(accounts[0])
+      expect(events[0].returnValues.to).to.equal(testInstance.address)
+      expect(events[0].returnValues.value).to.eq.BN(signerFee)
+    })
+
     it('burns 1 TBTC if deposit is in COURTESY_CALL and TDT owner is the Vending Machine', async () => {
       await tbtcDepositToken.transferFrom(accounts[0], vendingMachine, tdtId)
       block = await web3.eth.getBlock('latest')
       await testInstance.setState(utils.states.COURTESY_CALL)
 
->>>>>>> 50067164
       await testInstance.performRedemptionTBTCTransfers()
 
       const events = await tbtcToken.getPastEvents('Transfer', { fromBlock: block.number, toBlock: 'latest' })
+
       expect(events[0].returnValues.from).to.equal(accounts[0])
-<<<<<<< HEAD
-      expect(events[0].returnValues.to).to.equal(testInstance.address)
-      expect(events[0].returnValues.value).to.eq.BN(signerFee)
-    })
-
-    it('transfers correct fee if deposit is pre-term, owner is FRT holder and signer fee is partially escrowed', async () => {
+      expect(events[0].returnValues.to).to.equal(utils.address0)
+      expect(events[0].returnValues.value).to.eq.BN(depositValue)
+    })
+
+    it('escrows correct fee if deposit is pre-term, owner is TDT holder and signer fee is partially escrowed', async () => {
       const expectedFee = new BN(100)
       await tbtcToken.forceMint(testInstance.address, signerFee.sub(expectedFee))
       await feeRebateToken.transferFrom(accounts[4], accounts[0], tdtId, { from: accounts[4] })
       await tbtcToken.resetBalance(expectedFee)
       await tbtcToken.resetAllowance(testInstance.address, expectedFee)
-=======
-      expect(events[0].returnValues.to).to.equal(utils.address0)
-      expect(events[0].returnValues.value).to.eq.BN(depositValue)
+      block = await web3.eth.getBlock('latest')
+
+      await testInstance.performRedemptionTBTCTransfers()
+
+      const events = await tbtcToken.getPastEvents('Transfer', { fromBlock: block.number, toBlock: 'latest' })
+      expect(events[0].returnValues.from).to.equal(accounts[0])
+      expect(events[0].returnValues.to).to.equal(testInstance.address)
+      expect(events[0].returnValues.value).to.eq.BN(expectedFee)
     })
 
     it('escrows fee and sends correct TBTC if Deposit is in COURTESY_CALL and fee is not escrowed', async () => {
       block = await web3.eth.getBlock('latest')
       await testInstance.setState(utils.states.COURTESY_CALL)
+
       await testInstance.performRedemptionTBTCTransfers()
 
       const events = await tbtcToken.getPastEvents('Transfer', { fromBlock: block.number, toBlock: 'latest' })
@@ -329,30 +338,19 @@
     it('transfers 1 TBTC to TDT owner if deposit is in COURTESY_CALL and fee is escrowed', async () => {
       await tbtcToken.forceMint(testInstance.address, signerFee)
       await testInstance.setState(utils.states.COURTESY_CALL)
->>>>>>> 50067164
       block = await web3.eth.getBlock('latest')
 
       await testInstance.performRedemptionTBTCTransfers()
 
       const events = await tbtcToken.getPastEvents('Transfer', { fromBlock: block.number, toBlock: 'latest' })
-<<<<<<< HEAD
       expect(events[0].returnValues.from).to.equal(accounts[0])
-      expect(events[0].returnValues.to).to.equal(testInstance.address)
-      expect(events[0].returnValues.value).to.eq.BN(expectedFee)
+      expect(events[0].returnValues.to).to.equal(accounts[0])
+      expect(events[0].returnValues.value).to.eq.BN(depositValue)
     })
 
     it('transfers signerFee if deposit is pre-term and redeemer is not FRT holder', async () => {
       await tbtcToken.resetBalance(signerFee)
       await tbtcToken.resetAllowance(testInstance.address, signerFee)
-=======
-
-      expect(events[0].returnValues.from).to.equal(accounts[0])
-      expect(events[0].returnValues.to).to.equal(accounts[0])
-      expect(events[0].returnValues.value).to.eq.BN(depositValue)
-    })
-
-    it('transfers signerFee if deposit is pre-term and msg.sender is not FRT holder', async () => {
->>>>>>> 50067164
       block = await web3.eth.getBlock('latest')
 
       await testInstance.performRedemptionTBTCTransfers()
@@ -475,10 +473,10 @@
       await testInstance.setState(utils.states.COURTESY_CALL)
 
       // the fee is ~12,297,829,380 BTC
-      await testInstance.requestRedemption('0x1111111100000000', requesterPKH, accounts[0])
+      await testInstance.requestRedemption('0x1111111100000000', redeemerPKH)
 
       const requestInfo = await testInstance.getRequestInfo()
-      assert.equal(requestInfo[1], requesterPKH)
+      assert.equal(requestInfo[1], redeemerPKH)
       assert(!requestInfo[3].eqn(0)) // withdrawalRequestTime is set
       assert.equal(requestInfo[4], sighash)
 
@@ -527,7 +525,7 @@
 
       await expectThrow(
         testInstance.requestRedemption('0x1111111100000000', '0x' + '33'.repeat(20)),
-        'redemption can only be called by deposit owner until deposit reaches term'
+        'Only TDT owner can redeem unless deposit is at-term or in COURTESY_CALL'
       )
     })
   })
