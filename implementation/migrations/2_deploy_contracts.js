// bitcoin-spv
const BytesLib = artifacts.require('BytesLib')
const BTCUtils = artifacts.require('BTCUtils')
const ValidateSPV = artifacts.require('ValidateSPV')
const CheckBitcoinSigs = artifacts.require('CheckBitcoinSigs')

// logging
const OutsourceDepositLogging = artifacts.require('OutsourceDepositLogging')
const DepositLog = artifacts.require('DepositLog')

// deposit
const DepositStates = artifacts.require('DepositStates')
const DepositUtils = artifacts.require('DepositUtils')
const DepositFunding = artifacts.require('DepositFunding')
const DepositRedemption = artifacts.require('DepositRedemption')
const DepositLiquidation = artifacts.require('DepositLiquidation')
const Deposit = artifacts.require('Deposit')

// price feed
const BTCETHPriceFeed = artifacts.require('BTCETHPriceFeed')
const BTCUSDPriceFeed = artifacts.require('BTCUSDPriceFeed')
const ETHUSDPriceFeed = artifacts.require('ETHUSDPriceFeed')
const prices = require('./prices')

// system
const TBTCConstants = artifacts.require('TBTCConstants')
const TBTCSystem = artifacts.require('TBTCSystem')

// keep
const TBTCToken = artifacts.require('TBTCToken')
const DepositOwnerToken = artifacts.require('DepositOwnerToken')

// deposit factory
const DepositFactory = artifacts.require('DepositFactory')

const all = [BytesLib, BTCUtils, ValidateSPV, TBTCConstants, CheckBitcoinSigs,
  OutsourceDepositLogging, DepositLog, DepositStates, DepositUtils,
  DepositFunding, DepositRedemption, DepositLiquidation, Deposit, TBTCSystem,
  BTCETHPriceFeed]

module.exports = (deployer, network, accounts) => {
  deployer.then(async () => {
    // bitcoin-spv
    await deployer.deploy(BytesLib)
    await deployer.link(BytesLib, all)

    await deployer.deploy(BTCUtils)
    await deployer.link(BTCUtils, all)

    await deployer.deploy(ValidateSPV)
    await deployer.link(ValidateSPV, all)

    await deployer.deploy(CheckBitcoinSigs)
    await deployer.link(CheckBitcoinSigs, all)

    // constants
    await deployer.deploy(TBTCConstants)
    await deployer.link(TBTCConstants, all)

    // logging
    await deployer.deploy(OutsourceDepositLogging)
    await deployer.link(OutsourceDepositLogging, all)

    // deposit
    await deployer.deploy(DepositStates)
    await deployer.link(DepositStates, all)

    await deployer.deploy(DepositUtils)
    await deployer.link(DepositUtils, all)

    await deployer.deploy(DepositLiquidation)
    await deployer.link(DepositLiquidation, all)

    await deployer.deploy(DepositRedemption)
    await deployer.link(DepositRedemption, all)

    await deployer.deploy(DepositFunding)
    await deployer.link(DepositFunding, all)

    await deployer.deploy(Deposit)

    // price oracle
    await deployer.deploy(BTCETHPriceFeed)

    // price feeds
    if (network !== 'mainnet') {
      // On mainnet, we use the MakerDAO-deployed price feeds.
      // See: https://github.com/makerdao/oracles-v2#live-mainnet-oracles
      // Otherwise, we deploy our own mock price feeds, which are simpler
      // to maintain.
      await deployer.deploy(BTCUSDPriceFeed)
      await deployer.deploy(ETHUSDPriceFeed)

      const btcPriceFeed = await BTCUSDPriceFeed.deployed()
      const ethPriceFeed = await ETHUSDPriceFeed.deployed()

      await btcPriceFeed.setValue(web3.utils.toWei(prices.BTCUSD))
      await ethPriceFeed.setValue(web3.utils.toWei(prices.ETHUSD))
    }

    // deposit factory
    await deployer.deploy(DepositFactory, Deposit.address)

    // system
<<<<<<< HEAD
    await deployer.deploy(TBTCSystem)
=======
    await deployer.deploy(TBTCSystem, DepositFactory.address, BTCETHPriceFeed.address)
>>>>>>> 27cac142

    // token
    await deployer.deploy(TBTCToken, TBTCSystem.address)
    await deployer.deploy(DepositOwnerToken)
  })
}<|MERGE_RESOLUTION|>--- conflicted
+++ resolved
@@ -102,11 +102,7 @@
     await deployer.deploy(DepositFactory, Deposit.address)
 
     // system
-<<<<<<< HEAD
-    await deployer.deploy(TBTCSystem)
-=======
-    await deployer.deploy(TBTCSystem, DepositFactory.address, BTCETHPriceFeed.address)
->>>>>>> 27cac142
+    await deployer.deploy(TBTCSystem, BTCETHPriceFeed.address)
 
     // token
     await deployer.deploy(TBTCToken, TBTCSystem.address)
