--- conflicted
+++ resolved
@@ -127,36 +127,7 @@
         startLiquidation(_d, true);
     }
 
-<<<<<<< HEAD
-=======
-    /// @notice                 Search _txOutputVector for output paying the redeemer.
-    /// @dev                    Require that outputs checked are witness.
-    /// @param  _d              Deposit storage pointer.
-    /// @param _txOutputVector  All transaction outputs prepended by the number of outputs encoded as a VarInt, max 0xFC(252) outputs.
-    /// @return                 False if output paying redeemer was found, true otherwise.
-    function tPaid(
-        DepositUtils.Deposit storage _d,
-        bytes memory _txOutputVector
-    ) internal view returns (bool){
-        bytes memory _output;
-        uint256 _offset = 1;
-        uint256 _permittedFeeBumps = TBTCConstants.getPermittedFeeBumps();
-        uint256 _requiredOutputValue = _d.utxoSize().sub((_d.initialRedemptionFee.mul((_permittedFeeBumps.add(1)))));
-
-        uint8 _numOuts = uint8(_txOutputVector.slice(0, 1)[0]);
-        for (uint8 i = 0; i < _numOuts; i++) {
-            _output = _txOutputVector.slice(_offset, _txOutputVector.length.sub(_offset));
-            _offset = _offset.add(_output.determineOutputLength());
-
-            if (_output.extractValue() >= _requiredOutputValue &&
-                keccak256(_output.slice(8, 3).concat(_output.extractHash())) == keccak256(abi.encodePacked(_d.redeemerOutputScript))) {
-                return false;
-            }
-        }
-        return true;
-    }
-
->>>>>>> 8cc46c53
+
     /// @notice     Closes an auction and purchases the signer bonds. Payout to buyer, funder, then signers if not fraud.
     /// @dev        For interface, reading auctionValue will give a past value. the current is better.
     /// @param  _d  Deposit storage pointer.
