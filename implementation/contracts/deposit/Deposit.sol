--- conflicted
+++ resolved
@@ -157,13 +157,8 @@
         return true;
     }
 
-<<<<<<< HEAD
     /// @notice             Get TBTC amount required for redemption by a specified _redeemer.
     /// @dev                Will revert if redemption is not possible by _redeemer.
-=======
-    /// @notice             Get TBTC amount required by redemption by a specified _redeemer
-    /// @dev                Will revert if redemption is not possible by msg.sender.
->>>>>>> d814d8d4
     /// @param _redeemer    The deposit redeemer.
     /// @return             The amount in TBTC needed to redeem the deposit.
     function getRedemptionTbtcRequirement(address _redeemer) public view returns(uint256){
@@ -171,13 +166,8 @@
     }
 
     /// @notice             Get TBTC amount required for redemption assuming _redeemer
-<<<<<<< HEAD
     ///                     is this deposit's owner (TDT holder).
     /// @param _redeemer    The assumed owner of the deposit's TDT .
-=======
-    ///                     is this deposit's TDT owner.
-    /// @param _redeemer    The assumed owner of the deposit's TDT
->>>>>>> d814d8d4
     /// @return             The amount in TBTC needed to redeem the deposit.
     function getOwnerRedemptionTbtcRequirement(address _redeemer) public view returns(uint256){
         return self.getOwnerRedemptionTbtcRequirement(_redeemer);
