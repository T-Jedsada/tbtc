--- conflicted
+++ resolved
@@ -1,4 +1,3 @@
-const DepositFactory = artifacts.require('DepositFactory')
 const ECDSAKeepStub = artifacts.require('ECDSAKeepStub')
 const TBTCToken = artifacts.require('TBTCToken')
 const TBTCSystemStub = artifacts.require('TBTCSystemStub')
@@ -7,6 +6,7 @@
 const DepositRedemption = artifacts.require('DepositRedemption')
 const DepositUtils = artifacts.require('DepositUtils')
 const TestDeposit = artifacts.require('TestDeposit')
+const DepositFactory = artifacts.require('DepositFactory')
 
 const BN = require('bn.js')
 const utils = require('./utils')
@@ -15,9 +15,7 @@
 const bnChai = require('bn-chai')
 chai.use(bnChai(BN))
 
-<<<<<<< HEAD
 const TEST_DEPOSIT_DEPLOY = [
-  { name: 'TBTCSystemStub', contract: TBTCSystemStub },
   { name: 'DepositFunding', contract: DepositFunding },
   { name: 'DepositLiquidation', contract: DepositLiquidation },
   { name: 'DepositRedemption', contract: DepositRedemption },
@@ -25,8 +23,6 @@
   { name: 'TestDeposit', contract: TestDeposit },
 ]
 
-=======
->>>>>>> 1f49d0a1
 contract('DepositFactory', (accounts) => {
   let factory
   let depositContract
@@ -34,15 +30,13 @@
   let tbtcSystemStub
 
   before(async () => {
-<<<<<<< HEAD
-    deployed = await utils.deploySystem(TEST_DEPOSIT_DEPLOY)
-    tbtcToken = await TBTCToken.new(deployed.TBTCSystemStub.address)
+    const deployed = await utils.deploySystem(TEST_DEPOSIT_DEPLOY)
+
     depositContract = deployed.TestDeposit
-=======
-    depositContract = await Deposit.deployed()
->>>>>>> 1f49d0a1
     factory = await DepositFactory.new(depositContract.address)
+
     tbtcSystemStub = await TBTCSystemStub.new(factory.address)
+
     tbtcToken = await TBTCToken.new(tbtcSystemStub.address)
   })
 
@@ -73,6 +67,8 @@
     it('correctly forwards value to Deposit', async () => {
       const msgValue = 2000000000000
 
+      const blockNumber = await web3.eth.getBlockNumber()
+
       await factory.createDeposit(
         tbtcSystemStub.address,
         tbtcToken.address,
@@ -81,17 +77,16 @@
         { value: msgValue }
       )
 
-<<<<<<< HEAD
-      // TODO: Currently value is forwarded to TBTC System due to a bug described
-      // in: https://github.com/keep-network/tbtc/issues/279.
-      const balance = await web3.eth.getBalance(deployed.TBTCSystemStub.address)
-=======
-      assert.equal(eventList.length, 1)
-      const depositAddress = eventList[0].returnValues.depositCloneAddress
+      const eventList = await factory.getPastEvents(
+        'DepositCloneCreated',
+        {
+          fromBlock: blockNumber,
+          toBlock: 'latest',
+        })
+
+      const depositAddress = eventList[eventList.length - 1].returnValues.depositCloneAddress
 
       const balance = await web3.eth.getBalance(depositAddress)
->>>>>>> 1f49d0a1
-
       assert.equal(balance, msgValue, 'Factory did not correctly forward value on Deposit creation')
     })
   })
