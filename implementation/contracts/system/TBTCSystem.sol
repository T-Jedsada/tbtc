--- conflicted
+++ resolved
@@ -3,30 +3,24 @@
 import {ITBTCSystem} from "../interfaces/ITBTCSystem.sol";
 import {DepositLog} from "../DepositLog.sol";
 import "openzeppelin-solidity/contracts/token/ERC721/ERC721.sol";
-<<<<<<< HEAD
+import "openzeppelin-solidity/contracts/ownership/Ownable.sol";
 import "./ERC721MinterAuthority.sol";
 
-contract TBTCSystem is ITBTCSystem, ERC721, ERC721MinterAuthority, DepositLog {
-=======
-import "openzeppelin-solidity/contracts/ownership/Ownable.sol";
-
-contract TBTCSystem is Ownable, ITBTCSystem, ERC721, DepositLog {
+contract TBTCSystem is Ownable, ITBTCSystem, ERC721, ERC721MinterAuthority, DepositLog {
 
     bool _initialized = false;
->>>>>>> 46a5dfe7
 
     uint256 currentDifficulty = 1;
     uint256 previousDifficulty = 1;
     uint256 oraclePrice = 10 ** 12;
+    address public tbtcUniswapExchange;
 
-<<<<<<< HEAD
     constructor(address _depositFactory)
         ERC721MinterAuthority(_depositFactory)
         public {
             // solium-disable-previous-line no-empty-blocks
-=======
-    address public tbtcUniswapExchange;
-
+        }
+        
     function initialize(address _tbtcUniswapExchange) external onlyOwner {
         require(!_initialized, "already initialized");
         tbtcUniswapExchange = _tbtcUniswapExchange;
@@ -35,7 +29,6 @@
 
     function getTBTCUniswapExchange() external view returns (address) {
         return tbtcUniswapExchange;
->>>>>>> 46a5dfe7
     }
 
     // Price Oracle
