--- conflicted
+++ resolved
@@ -96,11 +96,6 @@
 
     tbtcSystemStub = await TBTCSystemStub.new()
     testInstance = deployed.TestDeposit
-<<<<<<< HEAD
-=======
-    await testInstance.setExteriorAddresses(tbtcSystemStub.address, tbtcToken.address, depositOwnerToken.address)
-    await testInstance.setSignerFeeDivisor(signerFeeDivisor)
->>>>>>> 9f17d861
 
     await testInstance.setExteriorAddresses(
       tbtcSystemStub.address,
@@ -109,6 +104,7 @@
       feeRebateToken.address,
       vendingMachine.address
     )
+    await testInstance.setSignerFeeDivisor(signerFeeDivisor)
 
     await testInstance.setKeepAddress(deployed.ECDSAKeepStub.address)
 
