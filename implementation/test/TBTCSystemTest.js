import expectThrow from './helpers/expectThrow'
import increaseTime from './helpers/increaseTime'
import {
  createSnapshot,
  restoreSnapshot,
} from './helpers/snapshot'

const BN = require('bn.js')
const utils = require('./utils')
const chai = require('chai')
const expect = chai.expect
const bnChai = require('bn-chai')
chai.use(bnChai(BN))

const TBTCSystem = artifacts.require('TBTCSystem')

const KeepRegistryStub = artifacts.require('KeepRegistryStub')
const ECDSAKeepVendorStub = artifacts.require('ECDSAKeepVendorStub')

<<<<<<< HEAD
const DepositFunding = artifacts.require('DepositFunding')
const DepositLiquidation = artifacts.require('DepositLiquidation')
const DepositRedemption = artifacts.require('DepositRedemption')
const DepositUtils = artifacts.require('DepositUtils')
const TestTBTCConstants = artifacts.require('TestTBTCConstants')
const DepositStates = artifacts.require('DepositStates')
const TBTCConstants = artifacts.require('TBTCConstants')
const TestDeposit = artifacts.require('TestDeposit')
const TestDepositFactory = artifacts.require('TestDepositFactory')
const TestVendingMachine = artifacts.require('TestVendingMachine')

const TEST_DEPOSIT_DEPLOY = [
  { name: 'TBTCSystem', contract: TBTCSystem, constructorParam: utils.address0 },
  { name: 'DepositFunding', contract: DepositFunding },
  { name: 'TBTCConstants', contract: TestTBTCConstants }, // note the names
  { name: 'DepositFactory', contract: TestDepositFactory, constructorParam: 'TBTCSystem' }, // we don't care about ACL param. Bypassed in test
  { name: 'TestVendingMachine', contract: TestVendingMachine, constructorParam: 'TBTCSystem' },
  { name: 'DepositLiquidation', contract: DepositLiquidation },
  { name: 'DepositRedemption', contract: DepositRedemption },
  { name: 'DepositUtils', contract: DepositUtils },
  { name: 'DepositStates', contract: DepositStates },
  { name: 'TBTCConstants', contract: TBTCConstants },
  { name: 'TestDeposit', contract: TestDeposit, constructorParam: utils.address0 },
]

=======
>>>>>>> 2f4fc8ad
contract('TBTCSystem', (accounts) => {
  let tbtcSystem
  let ecdsaKeepVendor
  let factory
  let vendingMachine

  before(async () => {
    const deployed = await utils.deploySystem(TEST_DEPOSIT_DEPLOY)

    ecdsaKeepVendor = await ECDSAKeepVendorStub.new()

    const keepRegistry = await KeepRegistryStub.new()
    await keepRegistry.setVendor(ecdsaKeepVendor.address)

    tbtcSystem = deployed.TBTCSystem

    factory = deployed.DepositFactory
    vendingMachine = deployed.TestVendingMachine

    await tbtcSystem.initialize(
      keepRegistry.address,
      factory.address,
      utils.address0,
      utils.address0,
      utils.address0,
      utils.address0,
      utils.address0,
      vendingMachine.address,
      1,
      1
    )
  })

  describe('requestNewKeep()', async () => {
<<<<<<< HEAD
=======
    before(async () => {
      ecdsaKeepVendor = await ECDSAKeepVendorStub.new()

      const keepRegistry = await KeepRegistryStub.new()
      await keepRegistry.setVendor(ecdsaKeepVendor.address)

      tbtcSystem = await TBTCSystem.new(utils.address0)

      await tbtcSystem.initialize(
        keepRegistry.address
      )
    })

>>>>>>> 2f4fc8ad
    it('sends caller as owner to open new keep', async () => {
      const expectedKeepOwner = accounts[2]

      await tbtcSystem.requestNewKeep(5, 10, { from: expectedKeepOwner })
      const keepOwner = await ecdsaKeepVendor.keepOwner.call()

      assert.equal(expectedKeepOwner, keepOwner, 'incorrect keep owner address')
    })

    it('returns keep address', async () => {
      const expectedKeepAddress = await ecdsaKeepVendor.keepAddress.call()

      const result = await tbtcSystem.requestNewKeep.call(5, 10)

      assert.equal(expectedKeepAddress, result, 'incorrect keep address')
    })
  })

  describe('setSignerFeeDivisor', async () => {
    it('sets the signer fee', async () => {
      await tbtcSystem.setSignerFeeDivisor(new BN('201'))

      const signerFeeDivisor = await tbtcSystem.getSignerFeeDivisor()
      expect(signerFeeDivisor).to.eq.BN(new BN('201'))
    })

    it('reverts if msg.sender != owner', async () => {
      await expectThrow(
        tbtcSystem.setSignerFeeDivisor(new BN('201'), { from: accounts[1] }),
        ''
      )
    })
  })

  describe('setLotSizes', async () => {
    it('sets a different lot size array', async () => {
      const blockNumber = await web3.eth.getBlock('latest').number
      const lotSizes = [10**8, 10**6]
      await tbtcSystem.setLotSizes(lotSizes)

      const eventList = await tbtcSystem.getPastEvents('LotSizesUpdated', { fromBlock: blockNumber, toBlock: 'latest' })
      assert.equal(eventList.length, 1)
      expect(eventList[0].returnValues._lotSizes).to.eql(['100000000', '1000000']) // deep equality check
    })

    it('reverts if lot size array is empty', async () => {
      const lotSizes = []
      await expectThrow(
        tbtcSystem.setLotSizes(lotSizes),
        'Lot size array must always contain 1BTC'
      )
    })

    it('reverts if lot size array does not contain a 1BTC lot size', async () => {
      const lotSizes = [10**7]
      await expectThrow(
        tbtcSystem.setLotSizes(lotSizes),
        'Lot size array must always contain 1BTC'
      )
    })
  })

  describe('emergencyPauseNewDeposits', async () => {
    let term

    beforeEach(async () => {
      await createSnapshot()
    })

    afterEach(async () => {
      await restoreSnapshot()
    })

    it('pauses new deposit creation', async () => {
      await tbtcSystem.emergencyPauseNewDeposits()

      const allowNewDeposits = await tbtcSystem.getAllowNewDeposits()
      expect(allowNewDeposits).to.equal(false)
    })

    it('reverts if msg.sender is not owner', async () => {
      await expectThrow(
        tbtcSystem.emergencyPauseNewDeposits({ from: accounts[1] }),
        'Ownable: caller is not the owner'
      )
    })

    it('does not allows new deposit re-activation before 10 days', async () => {
      await tbtcSystem.emergencyPauseNewDeposits()
      term = await tbtcSystem.getRemainingPauseTerm()

      await increaseTime(term.toNumber() - 10) // T-10 seconds. toNumber because increaseTime doesn't support BN

      await expectThrow(
        tbtcSystem.resumeNewDeposits(),
        'Deposits are still paused'
      )
    })

    it('allows new deposit creation after 10 days', async () => {
      await tbtcSystem.emergencyPauseNewDeposits()
      term = await tbtcSystem.getRemainingPauseTerm()

      await increaseTime(term.toNumber()) // 10 days
      await tbtcSystem.resumeNewDeposits()
      const allowNewDeposits = await tbtcSystem.getAllowNewDeposits()
      expect(allowNewDeposits).to.equal(true)
    })

    it('reverts if emergencyPauseNewDeposits has already been called', async () => {
      await tbtcSystem.emergencyPauseNewDeposits()
      term = await tbtcSystem.getRemainingPauseTerm()

      await increaseTime(term.toNumber()) // 10 days
      tbtcSystem.resumeNewDeposits()

      await expectThrow(
        tbtcSystem.emergencyPauseNewDeposits(),
        'emergencyPauseNewDeposits can only be called once'
      )
    })
  })
})<|MERGE_RESOLUTION|>--- conflicted
+++ resolved
@@ -17,34 +17,6 @@
 const KeepRegistryStub = artifacts.require('KeepRegistryStub')
 const ECDSAKeepVendorStub = artifacts.require('ECDSAKeepVendorStub')
 
-<<<<<<< HEAD
-const DepositFunding = artifacts.require('DepositFunding')
-const DepositLiquidation = artifacts.require('DepositLiquidation')
-const DepositRedemption = artifacts.require('DepositRedemption')
-const DepositUtils = artifacts.require('DepositUtils')
-const TestTBTCConstants = artifacts.require('TestTBTCConstants')
-const DepositStates = artifacts.require('DepositStates')
-const TBTCConstants = artifacts.require('TBTCConstants')
-const TestDeposit = artifacts.require('TestDeposit')
-const TestDepositFactory = artifacts.require('TestDepositFactory')
-const TestVendingMachine = artifacts.require('TestVendingMachine')
-
-const TEST_DEPOSIT_DEPLOY = [
-  { name: 'TBTCSystem', contract: TBTCSystem, constructorParam: utils.address0 },
-  { name: 'DepositFunding', contract: DepositFunding },
-  { name: 'TBTCConstants', contract: TestTBTCConstants }, // note the names
-  { name: 'DepositFactory', contract: TestDepositFactory, constructorParam: 'TBTCSystem' }, // we don't care about ACL param. Bypassed in test
-  { name: 'TestVendingMachine', contract: TestVendingMachine, constructorParam: 'TBTCSystem' },
-  { name: 'DepositLiquidation', contract: DepositLiquidation },
-  { name: 'DepositRedemption', contract: DepositRedemption },
-  { name: 'DepositUtils', contract: DepositUtils },
-  { name: 'DepositStates', contract: DepositStates },
-  { name: 'TBTCConstants', contract: TBTCConstants },
-  { name: 'TestDeposit', contract: TestDeposit, constructorParam: utils.address0 },
-]
-
-=======
->>>>>>> 2f4fc8ad
 contract('TBTCSystem', (accounts) => {
   let tbtcSystem
   let ecdsaKeepVendor
@@ -79,8 +51,6 @@
   })
 
   describe('requestNewKeep()', async () => {
-<<<<<<< HEAD
-=======
     before(async () => {
       ecdsaKeepVendor = await ECDSAKeepVendorStub.new()
 
@@ -94,7 +64,6 @@
       )
     })
 
->>>>>>> 2f4fc8ad
     it('sends caller as owner to open new keep', async () => {
       const expectedKeepOwner = accounts[2]
 
