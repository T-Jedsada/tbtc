:toc: macro

[#bonding]
= Bonding

ifndef::tbtc[toc::[]]

Because signers are able to collude to censor withdrawals or abscond with funds,
a bond is required per deposit from each backing signer.

Unlike the staked work tokens used to choose signers, signer bonds need to be a
liquid asset with a large market cap. This restriction increases the cost of
market-based attacks, where the price of bonded collateral can be pushed up or
down by market manipulation.

Bonded signers offer depositors recourse in the case of colluding signers
interfering with operation. A signing group that doesn't sign within a timeout
forfeits their bond; a signing group that provably signs unauthorized material
forfeits their bond, and risks their work token stake.

== Acceptable collateral

Two tokens present themselves as obvious choices for signing bond collateral--
TBTC and the underlying work token. During the bootstrap phase of the network,
neither is an appropriate candidate due to low liquidity.

Since signer bonds need to be denominated in a widely traded asset to avoid
market manipulation, the next most obvious pick for bonding is the host chain's
native token. For the initial release of tBTC, that means ETH. As the ecosystem
matures, other bond collateral options might become feasible at the expense of a
more complex price feed implementation.

=== Measuring security

Clearly, security concerns require signing bonds that are proportional to the
size of a _Deposit_. To maintain a negative expected value from signers
colluding, the amount forfeited by a misbehaving signer must be strictly greater
than the amount they have to gain.

In the case of n-of-n wallets backing each _Deposit_, the minimum collateral
from each signer is _ethValue(btcDeposit_/n_. In the general case of an m-of-n
wallet, the minimal set of signers required to collude is _m_, suggesting that
each signer should bond _ethValue(btcDeposit_/n*(n - m + 1)_.

=== Pricing currency fluctuations

The above assumes a constant exchange rate between BTC and ETH, but in truth
the two currencies fluctuate relative to each other, sometimes wildly.

If the value of ETH drops precipitously relative to BTC, a group of malicious
signers will realize that the expected value of theft of the BTC collateral
they protect outweights the cost of loss to their bonds. For this reason, the
value bonded by each signer requires a multiple on the minimum. If the value
of ETH crosses a security threshold, open _Deposit_ s will enter
<<Undercollateralization>>.

// TODO insert a little historical analysis for a decent starting number

If the value of BTC drops precipitously, signers won't make the return on their
bonded capital that they'd hoped-- as <<Custodial Fees>> are denominated in TBTC.
This doesn't pose a problem for tBTC reserves, but is expensive to signers,
lessening their value proposition.

At a certain threshold, a _Deposit_ whose BTC collateral has devalued will move
into a variant of the <<preliq, pre-liquidation>> phase that allows bond
rebalancing without the fallback of signer bond forfeiture.

// TODO insert a little historical analysis for a decent starting number

== A resilient price feed

Unlike popular synthetic stablecoin schemes, the tBTC system design makes no
effort to stabilize the value of TBTC relative to BTC-- TBTC will be priced by
the market. Instead, the goal is to ensure that the TBTC supply is strictly
less than its backing BTC reserves.

For this reason, the only price relationship the system needs to understand is
between the signing bond collateral and BTC.

In concrete terms, that means the price of ETH to BTC. Due to only needing
prices for a single pair of assets, tBTC will initially use a simple price feed
<<<<<<< HEAD
based on MakerDAO's https://developer.makerdao.com/feeds/[Medianizer].

== Undercollateralization

// TODO explain the undercollateralization curve


=== Pre-liquidation: a courtesy call
[[preliq]]

:preliquidation-period: 6 hours
:second-threshold: 125%

At the first threshold, a _Deposit_ enters pre-liquidation. Pre-liquidation
indicates that the signers should be close the _Deposit__ or face forced
liquidation. If the _Deposit_ is not closed within {preliquidation-period}, or
if the _Deposit_ collateral falls below {second-threshold} collateralization,
liquidation will follow. This gives each signer an incentive to close the
position before it becomes severely undercollateralized, as all signers risk
losing funds in the liquidation process.

In future versions of the system, more complex pre-liquidation mechanisms could
be introduced. For the initial version it seems prudent to choose a simple
mechanism with large penalties for ongoing undercollateralization.


=== Liquidation

:auction-start-percent: 80%

Forced liquidation should be rare, as rational signers will redeem _Deposits_
before liquidation becomes necessary. However, the possibility of extreme
punishment via liquidation is necessary to prevent dishonest behavior from
signers. Liquidation may occur because because signers didn't produce a valid
signature  in response a redemption request, because the value of the signing
bond dropped below the collateralization threshold, or because the signers
produced an unauthorized signature.

The primary goal of the liquidation process is to bring the TBTC supply in line
with the BTC custodied by _Deposits_. The most valuable asset held by the
system is the signers' bonds. Therefore, the liquidation process seizes the
signers bonds and attempts to use the bonded value to purchase and burn TBTC.

// TODO: cite uniswap
First, the contract attempts to use on-chain liquidity sources, such as
Uniswap. If the bond is sufficient to cover the outstanding TBTC value on these
markets, it is immediately exchanged for TBTC.

Second, the contract starts a falling-price auction. It offers
{auction-start-percent} of the signer bond for sale for the outstanding TBTC
amount. The amount of bond on sale increases over time until someone chooses
to purchase it, or the auction reaches 100% of the bond. The auction will
remain open until a buyer is found.

TBTC received during this process is burned to maintain the supply peg. If any
bond value is left after liquidation, a small fee is distributed to the account
which trigger liquidation. After that, any remaining value is either
distributed to the signers (in case of liquidation due to
undercollateralization) or burned (in case of liquidation due to fraud).

What the unresponsive signers do with the BTC outside the tBTC system design is
for them to decide-- it might be split up, stolen by a signing majority, or
lost permanently.
=======
based on MakerDAO's https://developer.makerdao.com/feeds/[Medianizer].
>>>>>>> fcdacd76
<|MERGE_RESOLUTION|>--- conflicted
+++ resolved
@@ -79,7 +79,6 @@
 
 In concrete terms, that means the price of ETH to BTC. Due to only needing
 prices for a single pair of assets, tBTC will initially use a simple price feed
-<<<<<<< HEAD
 based on MakerDAO's https://developer.makerdao.com/feeds/[Medianizer].
 
 == Undercollateralization
@@ -142,7 +141,4 @@
 
 What the unresponsive signers do with the BTC outside the tBTC system design is
 for them to decide-- it might be split up, stolen by a signing majority, or
-lost permanently.
-=======
-based on MakerDAO's https://developer.makerdao.com/feeds/[Medianizer].
->>>>>>> fcdacd76
+lost permanently.