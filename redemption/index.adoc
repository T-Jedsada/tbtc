:toc: macro

= Redemption

ifndef::tbtc[]
toc::[]

:root-prefix: ../
endif::tbtc[]

// TODO backrefs to signing

== Overview

Deposits represents real Bitcoin unspent transaction outputs ("UTXOs") and are
redeemable for the BTC held there. The tBTC redemption system aims to provide
access to those BTC via a publicly-verifiable process. To support this goal,
the redemption flow has been designed such that any actor may perform its
critical actions (with the exception of producing signatures).

So long as the deposit is maintained in good standing, anyone may
<<Redemption Requests,request redemption>>. To do so, the requester must repay
outstanding TBTC (plus accrued custodial fees) and provide their Bitcoin
payment details. At this point, the redemption process may not be cancelled.
Once redemption has been requested, the signers must produce a valid Bitcoin
signature sending the underlying BTC to the requested address. After a
signature has been published, any actor may build and submit a
_redemption transaction_ to the Bitcoin blockchain using that signature.

// TODO: document future upgrade where signers sign singleACP?

== Redemption Requests

// TODO: fill in real numbers for all of these
:min-redemption-fee: 2345 satoshi
:min-redemption-feerate: ~20 satoshi/vbyte
:minimal-custodial-period: 6 months

If the deposit is in good standing (has not been accused of fraud, or entered
signer liquidation), and {minimal-custodial-period} has elapsed since the
deposit was created, anyone may request redemption. To do so that person makes
a _redemption request_ transaction to the smart contract on the host chain. The
_redemption request_ includes the following:

1. A fee amount
  - must be >={min-redemption-fee} ({min-redemption-feerate})
2. A public key hash (PKH) for BTC delivery
  - the 20-byte hash160 of a public key belonging to the requester
  - for security and privacy, this should be a new keypair
3. _Deposit_ size plus fees (see <<Repayment Amount>>)

Upon receipt of the _redemption request_, the smart contract burns TBTC equal
to the _Deposit_ size, distributes signer fees and the beneficiary bond, and
records the receipt of the request, and notifies the signers that a signature
is required.

Once notified of the redemption request, the signers must wait for confirmation
on the host chain. If they do not wait for confirmation, the redemption request
may be dropped from the chain via a reorg, in which case any signature they
produced could be used to both redeem the BTC and submit a signer fraud proof.
A fraud proof created this way would appear valid to the host chain smart
contract because it no longer has a record of the redemption request.


== Repayment Amount

// TODO
:custodial-fee: 0.005 TBTC (50 basis points)
:beneficiary-bond-payment: 0.0005 TBTC

<<<<<<< HEAD
The repayment amount is 1 TBTC plus the custodial fee of {custodial-fee} and a
payment of {beneficiary-bond-payment} to the deposit beneficiary. This ensures
that the signers are paid upon providing a signature and that the beneficiary
is compensated for opening the deposit.
=======
The repayment amount is the _Deposit_ size plus the custodial fee of
{custodial-fee} and a payment of {beneficiary-bond-payment} to the deposit
beneficiary. This ensures that the signers are paid upon providing a signature
and that the beneficiary is compensated for opening the deposit.
>>>>>>> fcdacd76


== Redemption Transaction Format

A redemption transaction has a perfectly canonical format which is embedded
in the smart contracts running on the tBTC host chain. This prevents a number
of complex attacks on the tBTC supply peg, as well as simplifying contract
logic. The requester may specify only 2 aspects of the transaction: its fee and
its destination. All other deposit-specific information (e.g. the outpoint and
the UTXO size) is known to the deposit contract in advance.

// TODO: Link

The _redemption transaction_ has 1 input (the deposit UTXO) and 1 output (the
redemption output). It does not have change outputs, or additional inputs, as
none are needed. It simply transfers the underlying BTC to the sole custody of
the requester. Its timelock and sequence numbers are set to 0 and its version
is set to 1. Full documentation of the format and the construction of its
sighash can be found in the appendix

Because the format is simple and canonical, any observer may use publicly
available information to build it. Once a signature has been published, it is
simple to add a witness to the transaction and broadcast it. So while signers
have a strong incentive to broadcast the transaction as early as possible,
anyone may do so if the signers do not.


== Redemption Proof

:redemption-proof-timeout: 12 hours

// TODO: Link SPV proof breakdown

A _redemption proof_ is an SPV proof that a _redemption transaction_ was
confirmed by the Bitcoin blockchain. Once a request to redeem is confirmed, the
deposit smart contract expects a _redemption proof_ within
{:redemption-proof-timeout}. To validate a _redemption proof_, the smart
contract performs normal SPV proof verification, and additionally verifies that
the recipient matches the requester's pulic key hash, and the value is greater
than or equal `UTXO Size - highest allowed fee` (see
<<Allowing for Bitcoin Fee Adjustment>> for more details).


== Validating a Signature

:signature-timeout: 3 hours

After the redemption request is sufficiently confirmed, the signers MUST
produce a signature on the _redemption transaction_ signature hash as
requested. They have {signature-timeout} in which to produce either a
signature, or a <<Redemption Proof, _redemption proof_>> before being subject
to penalties. Upon submission of a valid signature a _redemption proof_ is
still required, but the deadline is extended to {redemption-proof-timeout} in
total.

As discussed <<Redemption Transaction Format, earlier>>, the host chain smart
contract managing the deposit has all information necessary to calculate the
_redemption transaction_ signature hash. This includes the signers' threshold
public key. Using the public key, the signature hash, and the redemption
request the smart contract can know both the cryptographic validity of the
signature and that a signature on that digest was requested as part of a
redemption process.


== Allowing for Bitcoin Fee Adjustment

:fee-increase-timer: 4 hours
:fee-increase-timer-times-two:

// TODO: link ECDSA fraud proofs

Because Bitcoin fees are determined by network congestion and other highly
unpredictable factors, the requester may not select an appropriate fee. Signers
are punished if no redemption proof is submitted *or* if they sign
without explicit authorization. This could creates a no-win scenario for
signers, in which they could not get the requester's transaction confirmed in
the current fee climate and would eventually be punished despite honest
behavior. Unfortunately, we cannot rely on the requester to stay online or
update fee rates honestly. Ergo, the system requires some mechanism to fairly
adjust fee rates without the requester's explicit consent.

The simplest scheme is to allow signers to increase the fee without requester
consent after a timeout. As such, we allow signers to increase fees linearly
every {fee-increase-timer}. Which is to say, if the fee is `f`, after
{fee-increase-timer} the signers may notify the deposit contract of a fee
increase to `2f` and if the transaction remains unconfirmed after
{fee-increase-timer-times-two}, the signers may notify the contract of a fee
increase to `3f`. This ensures that a redemption transaction will eventually
be confirmed on the Bitcoin blockchain near the minimal fee rate given current
network congestion. To prevent the signers from repeatedly requesting fee
increases, they must actually provide a signature at each fee level. This
ensures that each feerate is actually attempted before an increase is
requested.<|MERGE_RESOLUTION|>--- conflicted
+++ resolved
@@ -68,17 +68,10 @@
 :custodial-fee: 0.005 TBTC (50 basis points)
 :beneficiary-bond-payment: 0.0005 TBTC
 
-<<<<<<< HEAD
-The repayment amount is 1 TBTC plus the custodial fee of {custodial-fee} and a
-payment of {beneficiary-bond-payment} to the deposit beneficiary. This ensures
-that the signers are paid upon providing a signature and that the beneficiary
-is compensated for opening the deposit.
-=======
 The repayment amount is the _Deposit_ size plus the custodial fee of
 {custodial-fee} and a payment of {beneficiary-bond-payment} to the deposit
 beneficiary. This ensures that the signers are paid upon providing a signature
 and that the beneficiary is compensated for opening the deposit.
->>>>>>> fcdacd76
 
 
 == Redemption Transaction Format
