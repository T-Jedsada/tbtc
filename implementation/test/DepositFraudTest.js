--- conflicted
+++ resolved
@@ -13,6 +13,7 @@
 const DepositLiquidation = artifacts.require('DepositLiquidation')
 
 const ECDSAKeepStub = artifacts.require('ECDSAKeepStub')
+const KeepRegistryStub = artifacts.require('KeepRegistryStub')
 
 const TestToken = artifacts.require('TestToken')
 const TBTCSystemStub = artifacts.require('TBTCSystemStub')
@@ -99,12 +100,13 @@
 
     tbtcSystemStub.forceMint(accounts[4], web3.utils.toBN(deployed.TestDeposit.address))
 
-<<<<<<< HEAD
+    const keepRegistry = await KeepRegistryStub.new()
     const uniswapExchange = await UniswapExchangeStub.new(tbtcToken.address)
-    await tbtcSystemStub.initialize(uniswapExchange.address)
-
-=======
->>>>>>> eacd1af5
+    await tbtcSystemStub.initialize(
+      keepRegistry.address,
+      uniswapExchange.address
+    )
+
     beneficiary = accounts[4]
   })
 
@@ -409,7 +411,7 @@
     const headerChain = '0x00e0ff3fd877ad23af1d0d3e0eb6a700d85b692975dacd36e47b1b00000000000000000095ba61df5961d7fa0a45cd7467e11f20932c7a0b74c59318e86581c6b509554876f6c65c114e2c17e42524d300000020994d3802da5adf80345261bcff2eb87ab7b70db786cb0000000000000000000003169efc259f6e4b5e1bfa469f06792d6f07976a098bff2940c8e7ed3105fdc5eff7c65c114e2c170c4dffc30000c020f898b7ea6a405728055b0627f53f42c57290fe78e0b91900000000000000000075472c91a94fa2aab73369c0686a58796949cf60976e530f6eb295320fa15a1b77f8c65c114e2c17387f1df00000002069137421fc274aa2c907dbf0ec4754285897e8aa36332b0000000000000000004308f2494b702c40e9d61991feb7a15b3be1d73ce988e354e52e7a4e611bd9c2a2f8c65c114e2c1740287df200000020ab63607b09395f856adaa69d553755d9ba5bd8d15da20a000000000000000000090ea7559cda848d97575cb9696c8e33ba7f38d18d5e2f8422837c354aec147839fbc65c114e2c175cf077d6000000200ab3612eac08a31a8fb1d9b5397f897db8d26f6cd83a230000000000000000006f4888720ecbf980ff9c983a8e2e60ad329cc7b130916c2bf2300ea54e412a9ed6fcc65c114e2c17d4fbb88500000020d3e51560f77628a26a8fad01c88f98bd6c9e4bc8703b180000000000000000008e2c6e62a1f4d45dd03be1e6692df89a4e3b1223a4dbdfa94cca94c04c22049992fdc65c114e2c17463edb5e'
     const outpoint = '0x913e39197867de39bff2c93c75173e086388ee7e8707c90ce4a02dd23f7d2c0d00000000'
     const prevoutValueBytes = '0xf078351d00000000' // 490043632
-    const redeemerPKH = '0x86e7303082a6a21d5837176bc808bf4828371ab6'
+    const requesterPKH = '0x86e7303082a6a21d5837176bc808bf4828371ab6'
 
     beforeEach(async () => {
       await testInstance.setState(utils.states.ACTIVE)
@@ -458,23 +460,23 @@
       )
     })
 
-    it('reverts if it finds an output paying the redeemer', async () => {
+    it('reverts if it finds an output paying the requester', async () => {
       // Set initialRedemptionFee to `2424` so the calculated requiredOutputSize
       // is `490043632 - (2424 * 6) = 490029088`.
       await testInstance.setRequestInfo(
         utils.address0,
-        redeemerPKH,
+        requesterPKH,
         2424,
         0,
         utils.bytes32zero
       )
 
-      // Provide proof of a transaction where output is sent to a redeemer, with
+      // Provide proof of a transaction where output is sent to a requester, with
       // value `490029088`.
       // Expect revert of the transaction.
       await expectThrow(
         testInstance.provideSPVFraudProof(tx, proof, index, headerChain),
-        'Found an output paying the redeemer as requested'
+        'Found an output paying the requester as requested'
       )
     })
   })
