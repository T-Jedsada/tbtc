--- conflicted
+++ resolved
@@ -81,12 +81,7 @@
         address depositOwnerTokenHolder = _d.depositOwner();
         address vendingMachine = _d.VendingMachine;
 
-<<<<<<< HEAD
         uint256 tbtcLot = TBTCConstants.getLotSizeTbtc();
-=======
-        uint256 tbtcLot = TBTCConstants.getLotSize().mul(TBTCConstants.getSatoshiMultiplier());
-
->>>>>>> 701fcd6f
         uint256 signerFee = _d.signerFee();
 
         uint256 tbtcOwed = getRedemptionTbtcRequirement(_d, _d.requesterAddress);
