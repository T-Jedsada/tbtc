require('babel-register');
require('babel-polyfill');

/**
 * Use this file to configure your truffle project. It's seeded with some
 * common settings for different networks and features like migrations,
 * compilation and testing. Uncomment the ones you need or modify
 * them to suit your project as necessary.
 *
 * More information about configuration can be found at:
 *
 * truffleframework.com/docs/advanced/configuration
 *
 * To deploy via Infura you'll need a wallet provider (like truffle-hdwallet-provider)
 * to sign your transactions before they're sent to a remote public node. Infura API
 * keys are available for free at: infura.io/register
 *
 * You'll also need a mnemonic - the twelve word phrase the wallet uses to generate
 * public/private key pairs. If you're publishing your code to GitHub make sure you load this
 * phrase from a file you've .gitignored so it doesn't accidentally become public.
 *
 */

// const HDWalletProvider = require('truffle-hdwallet-provider');
// const infuraKey = "fj4jll3k.....";
//
// const fs = require('fs');
// const mnemonic = fs.readFileSync(".secret").toString().trim();

const HDWalletProvider = require('@truffle/hdwallet-provider');

const mnemonic = 'candy maple cake sugar pudding cream honey rich smooth crumble sweet treat'

module.exports = {
  /**
   * Networks define how you connect to your ethereum client and let you set the
   * defaults web3 uses to send transactions. If you don't specify one truffle
   * will spin up a development blockchain for you on port 9545 when you
   * run `develop` or `test`. You can ask a truffle command to use a specific
   * network from the command line, e.g
   *
   * $ truffle test --network <network-name>
   */

  networks: {
    // Useful for testing. The `development` name is special - truffle uses it by default
    // if it's defined here and no other network is specified at the command line.
    // You should run a client (like ganache-cli, geth or parity) in a separate terminal
    // tab if you use this network and you must also set the `host`, `port` and `network_id`
    // options below to some value.
    //
    development: {
      host: "localhost",     // Localhost (default: none)
      port: 8545,            // Standard Ethereum port (default: none)
      network_id: "*",       // Any network (default: none)
      //  gas: 100000000000000,
      gasPrice: 1
    },
    keep_dev: {
      host: "localhost",
      port: 8545,
      network_id: "*",
      from: "0x0F0977c4161a371B5E5eE6a8F43Eb798cD1Ae1DB",
    },
<<<<<<< HEAD
    keep_test: {
      host: "localhost",
      port: 8545,
      network_id: "*",
      from: "0x0F0977c4161a371B5E5eE6a8F43Eb798cD1Ae1DB",
    },
=======
    mainnet: {
      provider: function() {
        return new HDWalletProvider(mnemonic, "https://mainnet.infura.io/")
      },
      network_id: 1
    }

>>>>>>> 5d30c9e6
    // Another network with more advanced options...
    // advanced: {
    // port: 8777,             // Custom port
    // network_id: 1342,       // Custom network
    // gas: 8500000,           // Gas sent with each transaction (default: ~6700000)
    // gasPrice: 20000000000,  // 20 gwei (in wei) (default: 100 gwei)
    // from: <address>,        // Account to send txs from (default: accounts[0])
    // websockets: true        // Enable EventEmitter interface for web3 (default: false)
    // },

    // Useful for deploying to a public network.
    // NB: It's important to wrap the provider as a function.
    // ropsten: {
    // provider: () => new HDWalletProvider(mnemonic, `https://ropsten.infura.io/${infuraKey}`),
    // network_id: 3,       // Ropsten's id
    // gas: 5500000,        // Ropsten has a lower block limit than mainnet
    // confirmations: 2,    // # of confs to wait between deployments. (default: 0)
    // timeoutBlocks: 200,  // # of blocks before a deployment times out  (minimum/default: 50)
    // skipDryRun: true     // Skip dry run before migrations? (default: false for public nets )
    // },

    // Useful for private networks
    // private: {
    // provider: () => new HDWalletProvider(mnemonic, `https://network.io`),
    // network_id: 2111,   // This network is yours, in the cloud.
    // production: true    // Treats this network as if it was a public net. (default: false)
    // }
  },

  // Set default mocha options here, use special reporters etc.
  mocha: {
    useColors: true,
    reporter: 'eth-gas-reporter',
    reporterOptions: {
      currency: 'USD',
      gasPrice: 21
    }
  },

  // Configure your compilers
  compilers: {
    solc: {
      version: "0.5.10",
      // version: "0.5.1",    // Fetch exact version from solc-bin (default: truffle's version)
      // docker: true,        // Use "0.5.1" you've installed locally with docker (default: false)
      settings: {          // See the solidity docs for advice about optimization and evmVersion
        optimizer: {
          enabled: true,
          runs: 200
        },
        //  evmVersion: "byzantium"
      }
    }
  }
}<|MERGE_RESOLUTION|>--- conflicted
+++ resolved
@@ -62,22 +62,18 @@
       network_id: "*",
       from: "0x0F0977c4161a371B5E5eE6a8F43Eb798cD1Ae1DB",
     },
-<<<<<<< HEAD
     keep_test: {
       host: "localhost",
       port: 8545,
       network_id: "*",
       from: "0x0F0977c4161a371B5E5eE6a8F43Eb798cD1Ae1DB",
     },
-=======
     mainnet: {
       provider: function() {
         return new HDWalletProvider(mnemonic, "https://mainnet.infura.io/")
       },
       network_id: 1
     }
-
->>>>>>> 5d30c9e6
     // Another network with more advanced options...
     // advanced: {
     // port: 8777,             // Custom port
