const BytesLib = artifacts.require('BytesLib')
const BTCUtils = artifacts.require('BTCUtils')
const ValidateSPV = artifacts.require('ValidateSPV')
const CheckBitcoinSigs = artifacts.require('CheckBitcoinSigs')

const OutsourceDepositLogging = artifacts.require('OutsourceDepositLogging')
const DepositStates = artifacts.require('DepositStates')
const DepositUtils = artifacts.require('DepositUtils')
const DepositFunding = artifacts.require('DepositFunding')
const DepositRedemption = artifacts.require('DepositRedemption')
const DepositLiquidation = artifacts.require('DepositLiquidation')

const KeepStub = artifacts.require('KeepStub')
const TBTCStub = artifacts.require('TBTCStub')
const TBTCSystemStub = artifacts.require('TBTCSystemStub')

const TestTBTCConstants = artifacts.require('TestTBTCConstants')
const TestDepositUtils = artifacts.require('TestDepositUtils')

const BN = require('bn.js')
const utils = require('./utils')
const chai = require('chai')
const expect = chai.expect
const bnChai = require('bn-chai')
chai.use(bnChai(BN))

const TEST_DEPOSIT_UTILS_DEPLOY = [
  { name: 'BytesLib', contract: BytesLib },
  { name: 'BTCUtils', contract: BTCUtils },
  { name: 'ValidateSPV', contract: ValidateSPV },
  { name: 'CheckBitcoinSigs', contract: CheckBitcoinSigs },
  { name: 'TBTCConstants', contract: TestTBTCConstants }, // note the name
  { name: 'OutsourceDepositLogging', contract: OutsourceDepositLogging },
  { name: 'DepositStates', contract: DepositStates },
  { name: 'DepositUtils', contract: DepositUtils },
  { name: 'DepositFunding', contract: DepositFunding },
  { name: 'DepositRedemption', contract: DepositRedemption },
  { name: 'DepositLiquidation', contract: DepositLiquidation },
  { name: 'TestDepositUtils', contract: TestDepositUtils },
  { name: 'KeepStub', contract: KeepStub },
  { name: 'TBTCStub', contract: TBTCStub },
  { name: 'TBTCSystemStub', contract: TBTCSystemStub }]

// real tx from mainnet bitcoin, interpreted as funding tx
// tx source: https://www.blockchain.com/btc/tx/7c48181cb5c030655eea651c5e9aa808983f646465cbe9d01c227d99cfbc405f
// const tx = '0x01000000000101913e39197867de39bff2c93c75173e086388ee7e8707c90ce4a02dd23f7d2c0d0000000000ffffffff012040351d0000000016001486e7303082a6a21d5837176bc808bf4828371ab602473044022046c3c852a2042ee01ffd7d8d252f297ccc67ae2aa1fac4170f50e8a90af5398802201585ffbbed6e812fb60c025d2f82ae115774279369610b0c76165b6c7132f2810121020c67643b5c862a1aa1afe0a77a28e51a21b08396a0acae69965b22d2a403fd1c4ec10800'
// const txid = '0x7c48181cb5c030655eea651c5e9aa808983f646465cbe9d01c227d99cfbc405f';
// const txidLE = '0x5f40bccf997d221cd0e9cb6564643f9808a89a5e1c65ea5e6530c0b51c18487c';
const currentDifficulty = 6353030562983
const _version = '0x01000000'
const _txInputVector = `0x01913e39197867de39bff2c93c75173e086388ee7e8707c90ce4a02dd23f7d2c0d0000000000ffffffff`
const _txOutputVector = '0x012040351d0000000016001486e7303082a6a21d5837176bc808bf4828371ab6'
const _fundingOutputIndex = 0
const _txLocktime = '0x4ec10800'
const _txIndexInBlock = 130
const _bitcoinHeaders = '0x00e0ff3fd877ad23af1d0d3e0eb6a700d85b692975dacd36e47b1b00000000000000000095ba61df5961d7fa0a45cd7467e11f20932c7a0b74c59318e86581c6b509554876f6c65c114e2c17e42524d300000020994d3802da5adf80345261bcff2eb87ab7b70db786cb0000000000000000000003169efc259f6e4b5e1bfa469f06792d6f07976a098bff2940c8e7ed3105fdc5eff7c65c114e2c170c4dffc30000c020f898b7ea6a405728055b0627f53f42c57290fe78e0b91900000000000000000075472c91a94fa2aab73369c0686a58796949cf60976e530f6eb295320fa15a1b77f8c65c114e2c17387f1df00000002069137421fc274aa2c907dbf0ec4754285897e8aa36332b0000000000000000004308f2494b702c40e9d61991feb7a15b3be1d73ce988e354e52e7a4e611bd9c2a2f8c65c114e2c1740287df200000020ab63607b09395f856adaa69d553755d9ba5bd8d15da20a000000000000000000090ea7559cda848d97575cb9696c8e33ba7f38d18d5e2f8422837c354aec147839fbc65c114e2c175cf077d6000000200ab3612eac08a31a8fb1d9b5397f897db8d26f6cd83a230000000000000000006f4888720ecbf980ff9c983a8e2e60ad329cc7b130916c2bf2300ea54e412a9ed6fcc65c114e2c17d4fbb88500000020d3e51560f77628a26a8fad01c88f98bd6c9e4bc8703b180000000000000000008e2c6e62a1f4d45dd03be1e6692df89a4e3b1223a4dbdfa94cca94c04c22049992fdc65c114e2c17463edb5e'
const _signerPubkeyX = '0xd4aee75e57179f7cd18adcbaa7e2fca4ff7b1b446df88bf0b4398e4a26965a6e'
const _signerPubkeyY = '0xe8bfb23428a4efecb3ebdc636139de9a568ed427fff20d28baa33ed48e9c44e1'
const _merkleProof = '0x5f40bccf997d221cd0e9cb6564643f9808a89a5e1c65ea5e6530c0b51c18487c886f7da48f4ccfe49283c678dedb376c89853ba46d9a297fe39e8dd557d1f8deb0fb1a28c03f71b267f3a33459b2566975b1653a1238947ed05edca17ef64181b1f09d858a6e25bae4b0e245993d4ea77facba8ed0371bb9b8a6724475bcdc9edf9ead30b61cf6714758b7c93d1b725f86c2a66a07dd291ef566eaa5a59516823d57fd50557f1d938cc2fb61fe0e1acee6f9cb618a9210688a2965c52feabee66d660a5e7f158e363dc464fca2bb1cc856173366d5d20b5cd513a3aab8ebc5be2bd196b783b8773af2472abcea3e32e97938283f7b454769aa1c064c311c3342a755029ee338664999bd8d432080eafae3ca86b52ad2e321e9e634a46c1bd0d174e38bcd4c59a0f0a78c5906c015ef4daf6beb0500a59f4cae00cd46069ce60db2182e74561028e4462f59f639c89b8e254602d6ad9c212b7c2af5db9275e48c467539c6af678d6f09214182df848bd79a06df706f7c3fddfdd95e6f27326c6217ee446543a443f82b711f48c173a769ae8d1e92a986bc76fca732f088bbe04995ba61df5961d7fa0a45cd7467e11f20932c7a0b74c59318e86581c6b5095548'
const _expectedUTXOoutpoint = '0x5f40bccf997d221cd0e9cb6564643f9808a89a5e1c65ea5e6530c0b51c18487c00000000'
// const _outputValue = 490029088;
const _outValueBytes = '0x2040351d00000000'

contract('DepositUtils', (accounts) => {
  let deployed
  let testUtilsInstance
  before(async () => {
    deployed = await utils.deploySystem(TEST_DEPOSIT_UTILS_DEPLOY)
    testUtilsInstance = deployed.TestDepositUtils

    await testUtilsInstance.createNewDeposit(
      deployed.TBTCSystemStub.address,
      deployed.TBTCStub.address,
      deployed.KeepStub.address,
      1, // m
      1) // n
  })

  describe('currentBlockDifficulty()', async () => {
    it('calls out to the system', async () => {
      const blockDifficulty = await testUtilsInstance.currentBlockDifficulty.call()
      assert(blockDifficulty.eq(new BN(1)))

      await deployed.TBTCSystemStub.setCurrentDiff(33)
      const newBlockDifficulty = await testUtilsInstance.currentBlockDifficulty.call()
      assert(newBlockDifficulty.eq(new BN(33)))
    })
  })

  describe('previousBlockDifficulty()', async () => {
    it('calls out to the system', async () => {
      const blockDifficulty = await testUtilsInstance.previousBlockDifficulty.call()
      assert(blockDifficulty.eq(new BN(1)))

      await deployed.TBTCSystemStub.setPreviousDiff(44)
      const newBlockDifficulty = await testUtilsInstance.previousBlockDifficulty.call()
      assert(newBlockDifficulty.eq(new BN(44)))
    })
  })

  describe('evaluateProofDifficulty()', async () => {
    it('reverts on unknown difficulty', async () => {
      await deployed.TBTCSystemStub.setCurrentDiff(1)
      await deployed.TBTCSystemStub.setPreviousDiff(1)
      try {
        await testUtilsInstance.evaluateProofDifficulty(utils.HEADER_PROOFS[0])
        assert(false, 'Test call did not error as expected')
      } catch (e) {
        assert.include(e.message, 'not at current or previous difficulty')
      }
    })

    it('evaluates a header proof with previous', async () => {
      await deployed.TBTCSystemStub.setPreviousDiff(5646403851534)
      await testUtilsInstance.evaluateProofDifficulty(utils.HEADER_PROOFS[0])
    })

    it('evaluates a header proof with current', async () => {
      await deployed.TBTCSystemStub.setPreviousDiff(1)
      await deployed.TBTCSystemStub.setCurrentDiff(5646403851534)
      await testUtilsInstance.evaluateProofDifficulty(utils.HEADER_PROOFS[0])
    })

    it('reverts on low difficulty', async () => {
      try {
        await testUtilsInstance.evaluateProofDifficulty(utils.HEADER_PROOFS[0].slice(0, 160 * 4 + 2))
        assert(false, 'Test call did not error as expected')
      } catch (e) {
        assert.include(e.message, 'Insufficient accumulated difficulty in header chain')
      }
    })

    it('reverts on a ValidateSPV error code (3 or lower)', async () => {
      try {
        await deployed.TBTCSystemStub.setPreviousDiff(1)
        await testUtilsInstance.evaluateProofDifficulty(utils.LOW_DIFF_HEADER)
        assert(false, 'Test call did not error as expected')
      } catch (e) {
        assert.include(e.message, 'ValidateSPV returned an error code')
      }
    })
  })

  describe('checkProofFromTx()', async () => {
    it('returns the correct _txid', async () => {
<<<<<<< HEAD
      await deployed.SystemStub.setCurrentDiff(6379265451411)
      const res = await testUtilsInstance.checkProofFromTx.call(utils.TX.tx, utils.TX.proof, utils.TX.index, utils.HEADER_PROOFS.slice(-1)[0])
=======
      await deployed.TBTCSystemStub.setCurrentDiff(6379265451411)
      const res = await testUtilsInstance.checkProof.call(utils.TX.tx, utils.TX.proof, utils.TX.index, utils.HEADER_PROOFS.slice(-1)[0])
>>>>>>> 4233bba4
      assert.equal(res, utils.TX.tx_id_le)
    })

    it('fails with a broken proof', async () => {
      try {
<<<<<<< HEAD
        await deployed.SystemStub.setCurrentDiff(6379265451411)
        await testUtilsInstance.checkProofFromTx.call(utils.TX.tx, utils.TX.proof, 0, utils.HEADER_PROOFS.slice(-1)[0])
=======
        await deployed.TBTCSystemStub.setCurrentDiff(6379265451411)
        await testUtilsInstance.checkProof.call(utils.TX.tx, utils.TX.proof, 0, utils.HEADER_PROOFS.slice(-1)[0])
>>>>>>> 4233bba4
        assert(false, 'Test call did not error as expected')
      } catch (e) {
        assert.include(e.message, 'Tx merkle proof is not valid for provided header and tx')
      }
    })

    it('fails with a broken tx', async () => {
      try {
<<<<<<< HEAD
        await deployed.SystemStub.setCurrentDiff(6379265451411)
        await testUtilsInstance.checkProofFromTx.call('0x00', utils.TX.proof, 0, utils.HEADER_PROOFS.slice(-1)[0])
=======
        await deployed.TBTCSystemStub.setCurrentDiff(6379265451411)
        await testUtilsInstance.checkProof.call('0x00', utils.TX.proof, 0, utils.HEADER_PROOFS.slice(-1)[0])
>>>>>>> 4233bba4
        assert(false, 'Test call did not error as expected')
      } catch (e) {
        assert.include(e.message, 'Failed tx parsing')
      }
    })
  })

  describe('checkProofFromTxId()', async () => {
    before(async () => {
      await deployed.SystemStub.setCurrentDiff(utils.TX.difficulty)
    })

    it('does not error', async () => {
      try {
        await testUtilsInstance.checkProofFromTxId.call(utils.TX.tx_id_le, utils.TX.proof, utils.TX.index, utils.HEADER_PROOFS.slice(-1)[0])
        assert(true, 'passes proof validation')
      } catch (e) {
        assert.include(e.message, 'Failed tx parsing')
      }
    })

    it('fails with a broken proof', async () => {
      try {
        await testUtilsInstance.checkProofFromTxId.call(utils.TX.tx_id_le, utils.TX.proof, 0, utils.HEADER_PROOFS.slice(-1)[0])
        assert(false, 'Test call did not error as expected')
      } catch (e) {
        assert.include(e.message, 'Tx merkle proof is not valid for provided header and txId')
      }
    })

    it('fails with bad difficulty', async () => {
      await deployed.SystemStub.setCurrentDiff(1)
      try {
        await testUtilsInstance.checkProofFromTxId.call(utils.TX.tx_id_le, utils.TX.proof, utils.TX.index, utils.HEADER_PROOFS.slice(-1)[0])
        assert(false, 'Test call did not error as expected')
      } catch (e) {
        assert.include(e.message, 'not at current or previous difficulty')
      }
    })
  })

  describe('findAndParseFundingOutput()', async () => {
    const _txOutputVector = '0x012040351d0000000016001486e7303082a6a21d5837176bc808bf4828371ab6'
    const _fundingOutputIndex = 0
    const _outValueBytes = '0x2040351d00000000'
    const _signerPubkeyX = '0xd4aee75e57179f7cd18adcbaa7e2fca4ff7b1b446df88bf0b4398e4a26965a6e'
    const _signerPubkeyY = '0xe8bfb23428a4efecb3ebdc636139de9a568ed427fff20d28baa33ed48e9c44e1'

    it('correctly returns valuebytes', async () => {
      await testUtilsInstance.setPubKey(_signerPubkeyX, _signerPubkeyY)
      const valueBytes = await testUtilsInstance.findAndParseFundingOutput.call(_txOutputVector, _fundingOutputIndex)
      assert.equal(_outValueBytes, valueBytes, 'Got incorrect value bytes from funding output')
    })

    it('fails with incorrect signer pubKey', async () => {
      await testUtilsInstance.setPubKey('0x' + '11'.repeat(20), '0x' + '11'.repeat(20))
      try {
        await testUtilsInstance.findAndParseFundingOutput.call(_txOutputVector, _fundingOutputIndex)
        assert(false, 'Test call did not error as expected')
      } catch (e) {
        assert.include(e.message, 'could not identify output funding the required public key hash')
      }
    })
  })

  describe('extractOutputAtIndex()', async () => {
    it('extracts outputs at specified indicex (vector length 1)', async () => {
      const _txOutputVector = '0x012040351d0000000016001486e7303082a6a21d5837176bc808bf4828371ab6'
      const res = await testUtilsInstance.extractOutputAtIndex.call(_txOutputVector, 0)
      assert.equal(res, '0x2040351d0000000016001486e7303082a6a21d5837176bc808bf4828371ab6')
    })

    it('extracts outputs at specified indices (vector length 2)', async () => {
      let res
      const _txOutputVector1 = '0x024897070000000000220020a4333e5612ab1a1043b25755c89b16d55184a42f81799e623e6bc39db8539c180000000000000000166a14edb1b5c2f39af0fec151732585b1049b07895211'
      const _txOutputVector2 = '0x024db6000000000000160014455c0ea778752831d6fc25f6f8cf55dc49d335f040420f0000000000220020aedad4518f56379ef6f1f52f2e0fed64608006b3ccaff2253d847ddc90c91922'
      res = await testUtilsInstance.extractOutputAtIndex.call(_txOutputVector1, 0)
      assert.equal(res, '0x4897070000000000220020a4333e5612ab1a1043b25755c89b16d55184a42f81799e623e6bc39db8539c18')
      res = await testUtilsInstance.extractOutputAtIndex.call(_txOutputVector1, 1)
      assert.equal(res, '0x0000000000000000166a14edb1b5c2f39af0fec151732585b1049b07895211')
      res = await testUtilsInstance.extractOutputAtIndex.call(_txOutputVector2, 0)
      assert.equal(res, '0x4db6000000000000160014455c0ea778752831d6fc25f6f8cf55dc49d335f0')
      res = await testUtilsInstance.extractOutputAtIndex.call(_txOutputVector2, 1)
      assert.equal(res, '0x40420f0000000000220020aedad4518f56379ef6f1f52f2e0fed64608006b3ccaff2253d847ddc90c91922')  
    })

    it('extracts outputs at specified index (vecor length 4)', async () => {
      const _txOutputVector = '0x044897070000000000220020a4333e5612ab1a1043b25755c89b16d55184a42f81799e623e6bc39db8539c180000000000000000166a14edb1b5c2f39af0fec151732585b1049b078952114db6000000000000160014455c0ea778752831d6fc25f6f8cf55dc49d335f040420f0000000000220020aedad4518f56379ef6f1f52f2e0fed64608006b3ccaff2253d847ddc90c91922'
      const res = await testUtilsInstance.extractOutputAtIndex.call(_txOutputVector, 3)
      assert.equal(res, '0x40420f0000000000220020aedad4518f56379ef6f1f52f2e0fed64608006b3ccaff2253d847ddc90c91922')
    })

    it('fails to extract output from bad index', async () => {
      const _txOutputVector= '0x024897070000000000220020a4333e5612ab1a1043b25755c89b16d55184a42f81799e623e6bc39db8539c180000000000000000166a14edb1b5c2f39af0fec151732585b1049b07895211'
      try {
        res = await testUtilsInstance.extractOutputAtIndex.call(_txOutputVector, 2)
        assert(false, 'Test call did not error as expected')
      } catch (e) {
        assert.include(e.message, 'Slice out of bounds')
      }
    })

    it('fails to extract output from varint prepended vector', async () => {
      // we don't need to include the number of outputs suggested by the varint
      const _txOutputVector= '0xfe123412344897070000000000220020a4333e5612ab1a1043b25755c89b16d55184a42f81799e623e6bc39db8539c180000000000000000166a14edb1b5c2f39af0fec151732585b1049b07895211'
      try {
        res = await testUtilsInstance.extractOutputAtIndex.call(_txOutputVector, 2)
        assert(false, 'Test call did not error as expected')
      } catch (e) {
        assert.include(e.message, 'VarInts not supported, Number of outputs cannot exceed 252')
      }
    })
  })

  describe('validateAndParseFundingSPVProof()', async () => {
    before(async () => {
      await testUtilsInstance.setPubKey(_signerPubkeyX, _signerPubkeyY)
      await deployed.SystemStub.setCurrentDiff(currentDifficulty)
    })

    it('returns currect value and outpoint', async () => {
      const parseResults = await testUtilsInstance.validateAndParseFundingSPVProof.call(_version, _txInputVector, _txOutputVector, _txLocktime, _fundingOutputIndex, _merkleProof, _txIndexInBlock, _bitcoinHeaders)
      assert.equal(parseResults[0], _outValueBytes)
      assert.equal(parseResults[1], _expectedUTXOoutpoint)
    })

    it('fails with bad _txInputVector', async () => {
      try {
        await testUtilsInstance.validateAndParseFundingSPVProof.call(_version, '0x' + '00'.repeat(32), _txOutputVector, _txLocktime, _fundingOutputIndex, _merkleProof, _txIndexInBlock, _bitcoinHeaders)
        assert(false, 'Test call did not error as expected')
      } catch (e) {
        assert.include(e.message, 'Tx merkle proof is not valid for provided header and txId')
      }
    })

    it('fails with insufficient difficulty', async () => {
      const _badheaders = `0x00e0ff3fd877ad23af1d0d3e0eb6a700d85b692975dacd36e47b1b00000000000000000095ba61df5961d7fa0a45cd7467e11f20932c7a0b74c59318e86581c6b509554876f6c65c114e2c17e42524d300000020994d3802da5adf80345261bcff2eb87ab7b70db786cb0000000000000000000003169efc259f6e4b5e1bfa469f06792d6f07976a098bff2940c8e7ed3105fdc5eff7c65c114e2c170c4dffc30000c020f898b7ea6a405728055b0627f53f42c57290fe78e0b91900000000000000000075472c91a94fa2aab73369c0686a58796949cf60976e530f6eb295320fa15a1b77f8c65c114e2c17387f1df00000002069137421fc274aa2c907dbf0ec4754285897e8aa36332b0000000000000000004308f2494b702c40e9d61991feb7a15b3be1d73ce988e354e52e7a4e611bd9c2a2f8c65c114e2c1740287df200000020ab63607b09395f856adaa69d553755d9ba5bd8d15da20a000000000000000000090ea7559cda848d97575cb9696c8e33ba7f38d18d5e2f8422837c354aec147839fbc65c114e2c175cf077d6`
      try {
        await testUtilsInstance.validateAndParseFundingSPVProof.call(_version, _txInputVector, _txOutputVector, _txLocktime, _fundingOutputIndex, _merkleProof, _txIndexInBlock, _badheaders)
        assert(false, 'Test call did not error as expected')
      } catch (e) {
        assert.include(e.message, 'Insufficient accumulated difficulty in header chain')
      }
    })
  })

  describe('auctionValue()', async () => {
    it.skip('is TODO')
  })

  describe('signerFee()', async () => {
    it('returns a derived constant', async () => {
      const signerFee = await testUtilsInstance.signerFee.call()
      assert(signerFee.eq(new BN(500000)))
    })
  })

  describe('beneficiaryReward()', async () => {
    it('returns a derived constant', async () => {
      const beneficiaryReward = await testUtilsInstance.beneficiaryReward.call()
      assert(beneficiaryReward.eq(new BN(10 ** 5)))
    })
  })

  describe('determineCompressionPrefix()', async () => {
    it('selects 2 for even', async () => {
      const res = await testUtilsInstance.determineCompressionPrefix.call('0x' + '00'.repeat(32))
      assert.equal(res, '0x02')
    })
    it('selects 3 for odd', async () => {
      const res = await testUtilsInstance.determineCompressionPrefix.call('0x' + '00'.repeat(31) + '01')
      assert.equal(res, '0x03')
    })
  })

  describe('compressPubkey()', async () => {
    it('returns a 33 byte array with a prefix', async () => {
      const compressed = await testUtilsInstance.compressPubkey.call('0x' + '00'.repeat(32), '0x' + '00'.repeat(32))
      assert.equal(compressed, '0x02' + '00'.repeat(32))
    })
  })

  describe('signerPubkey()', async () => {
    it('returns the concatenated signer X and Y coordinates', async () => {
      const _signerPubkeyX = '0xd4aee75e57179f7cd18adcbaa7e2fca4ff7b1b446df88bf0b4398e4a26965a6e'
      const _signerPubkeyY = '0xe8bfb23428a4efecb3ebdc636139de9a568ed427fff20d28baa33ed48e9c44e1'
      const _concatinatedKeys = '0xd4aee75e57179f7cd18adcbaa7e2fca4ff7b1b446df88bf0b4398e4a26965a6ee8bfb23428a4efecb3ebdc636139de9a568ed427fff20d28baa33ed48e9c44e1'

      await testUtilsInstance.setPubKey(_signerPubkeyX, _signerPubkeyY)
      const signerPubkey = await testUtilsInstance.signerPubkey.call()
      assert.equal(signerPubkey, _concatinatedKeys)
    })

    it('returns base value for unset public key', async () => {
      const newTestUtilsInstance = await TestDepositUtils.new()
      const signerPubkey = await newTestUtilsInstance.signerPubkey.call()
      console.log(signerPubkey)
      assert.equal(signerPubkey, '0x' + '00'.repeat(64))
    })
  })

  describe('signerPKH()', async () => {
    it('returns the concatenated signer X and Y coordinates', async () => {
      await testUtilsInstance.setPubKey('0x' + '00'.repeat(32), '0x' + '00'.repeat(32))
      const signerPKH = await testUtilsInstance.signerPKH.call()
      assert.equal(signerPKH, utils.hash160('02' + '00'.repeat(32)))
    })
  })

  describe('utxoSize()', async () => {
    it('returns the state\'s utxoSizeBytes as an integer', async () => {
      const utxoSize = await testUtilsInstance.utxoSize.call()
      assert(utxoSize.eq(new BN(0)))

      await testUtilsInstance.setUTXOInfo('0x11223344', 1, '0x')
      const newUtxoSize = await testUtilsInstance.utxoSize.call()
      assert(newUtxoSize.eq(new BN('44332211', 16)))
    })
  })

  describe('fetchOraclePrice()', async () => {
    it('calls out to the system', async () => {
      const oraclePrice = await testUtilsInstance.fetchOraclePrice.call()
      assert(oraclePrice.eq(new BN('1000000000000', 10)))

      await deployed.TBTCSystemStub.setOraclePrice(44)
      const newOraclePrice = await testUtilsInstance.fetchOraclePrice.call()
      assert(newOraclePrice.eq(new BN(44)))
    })
  })

  describe('fetchBondAmount()', async () => {
    it('calls out to the keep system', async () => {
      const bondAmount = await testUtilsInstance.fetchBondAmount.call()
      assert(bondAmount.eq(new BN(10000)))

      await deployed.KeepStub.setBondAmount(44)
      const newBondAmount = await testUtilsInstance.fetchBondAmount.call()
      assert(newBondAmount.eq(new BN(44)))
    })
  })

  describe('bytes8LEToUint()', async () => {
    it('interprets bytes as LE uints ', async () => {
      let res = await testUtilsInstance.bytes8LEToUint.call('0x' + '00'.repeat(8))
      assert(res.eq(new BN(0)))
      res = await testUtilsInstance.bytes8LEToUint.call('0x11223344')
      assert(res.eq(new BN('44332211', 16)))
      res = await testUtilsInstance.bytes8LEToUint.call('0x1100229933884477')
      assert(res.eq(new BN('7744883399220011', 16)))
    })
  })

  describe('wasDigestApprovedForSigning()', async () => {
    it('calls out to the keep system', async () => {
      const approved = await testUtilsInstance.wasDigestApprovedForSigning.call('0x' + '00'.repeat(32))
      assert.equal(approved, false)

      await deployed.KeepStub.approveDigest(7, '0x' + '00'.repeat(32))
      const newApproved = await testUtilsInstance.wasDigestApprovedForSigning.call('0x' + '00'.repeat(32))
      assert(newApproved.eq(new BN(100)))
    })
  })

  describe('depositBeneficiary()', async () => {
    it('calls out to the system', async () => {
      const res = await testUtilsInstance.depositBeneficiary.call()
      assert.equal(res, '0x' + '00'.repeat(19) + '00')
    })
  })

  describe('redemptionTeardown()', async () => {
    it('deletes state', async () => {
      await testUtilsInstance.setRequestInfo('0x' + '11'.repeat(20), '0x' + '11'.repeat(20), 5, 6, '0x' + '33'.repeat(32))
      const requestInfo = await testUtilsInstance.getRequestInfo.call()
      assert.equal(requestInfo[4], '0x' + '33'.repeat(32))
      await testUtilsInstance.redemptionTeardown()
      const newRequestInfo = await testUtilsInstance.getRequestInfo.call()
      assert.equal(newRequestInfo[4], '0x' + '00'.repeat(32))
    })
  })

  describe('seizeSignerBonds()', async () => {
    it('calls out to the keep system and returns the seized amount', async () => {
      const value = 5000
      await deployed.KeepStub.send(value, { from: accounts[0] })
      const seized = await testUtilsInstance.seizeSignerBonds.call()
      await testUtilsInstance.seizeSignerBonds()
      assert(seized.eq(new BN(value)))
    })

    it('errors if no funds were seized', async () => {
      try {
        await testUtilsInstance.seizeSignerBonds.call()
        assert(false, 'Test call did not error as expected')
      } catch (e) {
        assert.include(e.message, 'No funds received, unexpected')
      }
    })
  })

  describe('distributeBeneficiaryReward()', async () => {
    it('checks that beneficiary is rewarded', async () => {
      const beneficiary = accounts[5]
      // reward should == 10**18. This is a stub value. parameter address is irrelevant
      const reward = await deployed.TBTCStub.balanceOf.call(accounts[0])
      const initialTokenBalance = await deployed.TBTCStub.getBalance(beneficiary)
      await deployed.TBTCSystemStub.setDepositOwner(0, beneficiary)

      await testUtilsInstance.distributeBeneficiaryReward()

      const finalTokenBalance = await deployed.TBTCStub.getBalance(beneficiary)
      const tokenCheck = new BN(initialTokenBalance).add( new BN(reward))
      expect(finalTokenBalance, 'tokens not rewarded to beneficiary correctly').to.eq.BN(tokenCheck)
    })
  })

  describe('pushFundsToKeepGroup()', async () => {
    it('calls out to the keep contract', async () => {
      const value = 10000
      await testUtilsInstance.send(value, { from: accounts[0] })
      await testUtilsInstance.pushFundsToKeepGroup(value)
      const keepBalance = await web3.eth.getBalance(deployed.KeepStub.address)
      assert.equal(keepBalance, value) // web3 balances are integers I guess
    })

    it('reverts if insufficient value', async () => {
      try {
        await testUtilsInstance.pushFundsToKeepGroup.call(10000000000000)
        assert(false, 'Test call did not error as expected')
      } catch (e) {
        assert.include(e.message, ('Not enough funds to send'))
      }
    })
  })
})<|MERGE_RESOLUTION|>--- conflicted
+++ resolved
@@ -143,25 +143,15 @@
 
   describe('checkProofFromTx()', async () => {
     it('returns the correct _txid', async () => {
-<<<<<<< HEAD
-      await deployed.SystemStub.setCurrentDiff(6379265451411)
-      const res = await testUtilsInstance.checkProofFromTx.call(utils.TX.tx, utils.TX.proof, utils.TX.index, utils.HEADER_PROOFS.slice(-1)[0])
-=======
       await deployed.TBTCSystemStub.setCurrentDiff(6379265451411)
       const res = await testUtilsInstance.checkProof.call(utils.TX.tx, utils.TX.proof, utils.TX.index, utils.HEADER_PROOFS.slice(-1)[0])
->>>>>>> 4233bba4
       assert.equal(res, utils.TX.tx_id_le)
     })
 
     it('fails with a broken proof', async () => {
       try {
-<<<<<<< HEAD
-        await deployed.SystemStub.setCurrentDiff(6379265451411)
-        await testUtilsInstance.checkProofFromTx.call(utils.TX.tx, utils.TX.proof, 0, utils.HEADER_PROOFS.slice(-1)[0])
-=======
         await deployed.TBTCSystemStub.setCurrentDiff(6379265451411)
         await testUtilsInstance.checkProof.call(utils.TX.tx, utils.TX.proof, 0, utils.HEADER_PROOFS.slice(-1)[0])
->>>>>>> 4233bba4
         assert(false, 'Test call did not error as expected')
       } catch (e) {
         assert.include(e.message, 'Tx merkle proof is not valid for provided header and tx')
@@ -170,13 +160,8 @@
 
     it('fails with a broken tx', async () => {
       try {
-<<<<<<< HEAD
-        await deployed.SystemStub.setCurrentDiff(6379265451411)
-        await testUtilsInstance.checkProofFromTx.call('0x00', utils.TX.proof, 0, utils.HEADER_PROOFS.slice(-1)[0])
-=======
         await deployed.TBTCSystemStub.setCurrentDiff(6379265451411)
         await testUtilsInstance.checkProof.call('0x00', utils.TX.proof, 0, utils.HEADER_PROOFS.slice(-1)[0])
->>>>>>> 4233bba4
         assert(false, 'Test call did not error as expected')
       } catch (e) {
         assert.include(e.message, 'Failed tx parsing')
