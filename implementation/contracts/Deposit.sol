pragma solidity 0.4.25;

import {SafeMath} from "./SafeMath.sol";
import {BytesLib} from "./BytesLib.sol";
import {BTCUtils} from "./BTCUtils.sol";
import {ValidateSPV} from "./ValidateSPV.sol";
import {CheckBitcoinSigs} from './SigCheck.sol';
import {TBTCConstants} from './TBTCConstants.sol';
import {IBurnableERC20} from './IBurnableERC20.sol';
import {IERC721} from './IERC721.sol';
import {IKeep} from './IKeep.sol';
import {ITBTCSystem} from './ITBTCSystem.sol';
import {OutsourceDepositLogging} from './OutsourceDepositLogging.sol';

contract Deposit is OutsourceDepositLogging {

    using BytesLib for bytes;
    using BTCUtils for bytes;
    using BTCUtils for uint256;
    using SafeMath for uint256;
    using ValidateSPV for bytes;
    using ValidateSPV for bytes32;
    using CheckBitcoinSigs for bytes;

    enum DepositStates {
        // DOES NOT EXIST YET
        START,

        // FUNDING FLOW
        AWAITING_SIGNER_SETUP,
        AWAITING_BTC_FUNDING_PROOF,

        // FAILED SETUP
        FRAUD_AWAITING_BTC_FUNDING_PROOF,
        FAILED_SETUP,

        // ACTIVE
        ACTIVE,  // includes courtesy call

        // REDEMPTION FLOW
        AWAITING_WITHDRAWAL_SIGNATURE,
        AWAITING_WITHDRAWAL_PROOF,
        REDEEMED,

        // SIGNER LIQUIDATION FLOW
        COURTESY_CALL,
        FRAUD_LIQUIDATION_IN_PROGRESS,
        LIQUIDATION_IN_PROGRESS,
        LIQUIDATED
    }

    // SET DURING CONSTRUCTION
    DepositStates currentState;

    // SET ON FRAUD
    uint256 liquidationInitiated;  // Timestamp of when liquidation starts
    uint256 courtesyCallInitiated; // When the courtesy call is issued

    // written when we request a keep
    uint256 keepID;  // The ID of our keep group
    uint256 signingGroupRequestedAt;  // timestamp of signing group request

    // written when we get a keep result
    uint256 fundingProofTimerStart;  // start of the funding proof period. reused for funding fraud proof period
    bytes32 signingGroupPubkeyX;  // The X coordinate of the signing group's pubkey
    bytes32 signingGroupPubkeyY;  // The Y coordinate of the signing group's pubkey

    // written when we get funded
    bytes8 utxoSizeBytes;  // LE uint. the size of the deposit UTXO in satoshis
    bytes utxoOutpoint;  // the 36-byte outpoint of the custodied UTXO
    uint256 fundedAt; // timestamp when funding proof was received

    // INITIALLY WRITTEN BY REDEMPTION FLOW
    address requesterAddress;  // The requester's addr4ess, used as fallback for fraud in redemption
    bytes20 requesterPKH;  // The 20-byte requeser PKH
    uint256 initialRedemptionFee;  // the initial fee as requested
    uint256 withdrawalRequestTime;  // the most recent withdrawal request timestamp
    bytes32 lastRequestedDigest;  // the digest most recently requested for signing

    // We separate the constructor from createNewDeposit to make proxy factories easier
    constructor () public {}

    function () public payable {}

    // THIS IS THE INIT FUNCTION
    /// @notice         The system can spin up a new deposit
    /// @dev            This should be called by an approved contract, not a developer
    /// @param _m       m for m-of-n
    /// @param _m       n for m-of-n
    /// @return         True if successful, otherwise revert
    function createNewDeposit(
        uint256 _m,
        uint256 _n
    ) payable public returns (bool) {
        require(currentState == DepositStates.START, 'Deposit setup already requested');
        require(isApprovedDepositCreator(msg.sender), 'Calling account not allowed to create deposits');

        IKeep _keep = IKeep(TBTCConstants.getKeepContractAddress());

        signingGroupRequestedAt = block.timestamp;
        keepID = _keep.requestKeepGroup.value(msg.value)(_m, _n);  // kinda gross but

        currentState = DepositStates.AWAITING_SIGNER_SETUP;
        logCreated(keepID);
        return true;
    }


    ///
    /// CHECKING STATES
    ///

    /// @notice     Check if the contract is currently in the funding flow
    /// @dev        This checks on the funding flow happy path, not the fraud path
    /// @return     True if contract is currently in the funding flow else False
    function inFunding() public view returns (bool) {
        return (currentState == DepositStates.AWAITING_SIGNER_SETUP
             || currentState == DepositStates.AWAITING_BTC_FUNDING_PROOF);
    }

    /// @notice     Check if the contract is currently in the funding faud flow
    /// @dev        This checks for the flow, not the SETUP_FAILED termination state
    /// @return     True if contract is currently in the funding fraud flow else False
    function inFundingFailure() public view returns (bool) {
        return (currentState == DepositStates.FRAUD_AWAITING_BTC_FUNDING_PROOF);
    }

    /// @notice     Check if the contract is currently in the signer liquidation flow
    /// @dev        This could be caused by fraud, or by an unfilled margin call
    /// @return     True if contract is currently in the liquidaton flow else False
    function inSignerLiquidation() public view returns (bool) {
        return (currentState == DepositStates.LIQUIDATION_IN_PROGRESS
             || currentState == DepositStates.FRAUD_LIQUIDATION_IN_PROGRESS);
    }

    /// @notice     Check if the contract is currently in the redepmtion flow
    /// @dev        This checks on the redemption flow, not the REDEEMED termination state
    /// @return     True if contract is currently in the redemption flow else False
    function inRedemption() public view returns (bool) {
        return (currentState == DepositStates.AWAITING_WITHDRAWAL_SIGNATURE
             || currentState == DepositStates.AWAITING_WITHDRAWAL_PROOF);
    }

    /// @notice     Check if the contract has halted
    /// @dev        This checks on any halt state, regardless of triggering circumstances
    /// @return     True if contract has halted permanently
    function inEndState() public view returns (bool) {
        return (currentState == DepositStates.LIQUIDATED
             || currentState == DepositStates.REDEEMED
             || currentState == DepositStates.FAILED_SETUP);
    }

    /// @notice     Check if the contract is available for a redemption request
    /// @dev        Redemption is available from active and courtesy call
    /// @return     True if available, False otherwise
    function inRedeemableState() public view returns (bool) {
        return (currentState == DepositStates.ACTIVE
                || currentState == DepositStates.COURTESY_CALL);
    }

    /// @notice     Get the integer representing the current state
    /// @dev        We implement this because contracts don't handle foreign enums well
    /// @return     The 0-indexed state from the DepositStates enum
    function getCurrentState() public view returns (uint256) {
        return uint256(currentState);
    }

    //
    // CHEKCING PERMISSIONS
    //

    /// @notice         Check if the caller is an approved deposit creator
    /// @dev            A deposit must be deployed and initated by the system, not a user
    /// @param _caller  The address of the caller to compare to approved creators
    /// @return         True if the caller is approved, else False
    function isApprovedDepositCreator(address _caller) public pure returns (bool) {
        return isTBTCSystemContract(_caller);
    }

    /// @notice         Check if the caller is the tBTC system contract
    /// @dev            Stored as a constant in the config library
    /// @param _caller  The address of the caller to compare to the tbtc system constant
    /// @return         True if the caller is approved, else False
    function isTBTCSystemContract(address _caller) public pure returns (bool) {
        return _caller == TBTCConstants.getSystemContractAddress();
    }

    /// @notice         Check if the caller is the beneficiary
    /// @dev            Simple address comparison
    /// @param _caller  The caller to compare to the beneficiary
    /// @return         True if the caller is the beneficiary, else False
    function isBeneficiary(address _caller) public view returns (bool) {
        return _caller == depositBeneficiary();
    }

    //

    // DERIVED PROPERTIES
    //

    /// @notice     Calculates the amount of value at auction right now
    /// @dev        We calculate the % of the auction that has elapsed, then scale the value up
    /// @return     the value to distribute in the auction at the current time
    function auctionValue() public view returns (uint256) {
        uint256 _elapsed = block.timestamp.sub(liquidationInitiated);
        uint256 _available = address(this).balance;
        if (_elapsed > TBTCConstants.getAuctionDuration()) {
            return _available;
        }

        // This should make a smooth flow from 75 to% to 100%
        uint256 _basePercentage = TBTCConstants.getAuctionBasePercentage();
        uint256 _elapsedPercentage = uint256(100).sub(_basePercentage).mul(_elapsed).div(TBTCConstants.getAuctionDuration());
        uint256 _percentage = _basePercentage + _elapsedPercentage;

        return _available.mul(_percentage).div(100);
    }

    /// @notice         Determines the fees due to the signers for work performeds
    /// @dev            Signers are paid based on the TBTC issued
    /// @return         Accumulated fees in smallest TBTC unit (tsat)
    function signerFee() public pure returns (uint256) {
        return lotSize().div(TBTCConstants.getSignerFeeDivisor());
    }

    /// @notice     calculates the beneficiary reward based on the deposit size
    /// @dev        the amount of extra ether to pay the beneficiary at closing time
    /// @return     the amount of ether in wei to pay the beneficiary
    function beneficiaryReward() public pure returns (uint256) {
        return lotSize().div(TBTCConstants.getBeneficiaryRewardDivisor());
    }

    /// @notice         Determines the amount of TBTC paid to redeem the deposit
    /// @dev            This is the amount of TBTC needed to repay to redeem the Deposit
    /// @return         Outstanding debt in smallest TBTC unit (tsat)
    function redemptionTBTCAmount() public view returns (uint256) {
        if (requesterAddress == address(0)) {
            return lotSize().add(signerFee()).add(beneficiaryReward());
        } else {
            return 0;
        }
    }

    /// @notice     Determines the amount of TBTC accepted in the auction
    /// @dev        If requesterAddress is non-0, that means we came from redemption, and no auction should happen
    /// @return     The amount of TBTC that must be paid at auction for the signer's bond
    function auctionTBTCAmount() public view returns (uint256) {
        if (requesterAddress == address(0)) {
            return lotSize();
        } else {
            return 0;
        }
    }

    /// @notice         Returns the packed public key (64 bytes) for the signing group
    /// @dev            We store it as 2 bytes32, (2 slots) then repack it on demand
    /// @return         64 byte public key
    function signerPubkey () public view returns (bytes) {
        return abi.encodePacked(signingGroupPubkeyX, signingGroupPubkeyY);
    }

    /// @notice             Determines the prefix to the compressed public key
    /// @dev                The prefix encodes the parity of the Y coordinate
    /// @param  _pubkeyY    The Y coordinate of the public key
    /// @return             The 1-byte prefix for the compressed key
    function determineCompressionPrefix(bytes32 _pubkeyY) public pure returns (bytes) {
        if(uint256(_pubkeyY) & 1 == 1) {
            return hex'03';  // Odd Y
        } else {
            return hex'02';  // Even Y
        }
    }

    /// @notice
    /// @dev                Converts the 64-byte key to a 33-byte key, bitcoin-style
    /// @param  _pubkeyX    The X coordinate of the public key
    /// @param  _pubkeyY    The Y coordinate of the public key
    /// @return             The 33-byte compressed pubkey
    function compressPubkey(bytes32 _pubkeyX, bytes32 _pubkeyY) public pure returns (bytes) {
        return abi.encodePacked(determineCompressionPrefix(_pubkeyY), _pubkeyX);
    }

    /// @notice         Returns the Bitcoin pubkeyhash (hash160) for the signing group
    /// @dev            This is used in bitcoin output scripts for the signers
    /// @return         20-bytes public key hash
    function signerPKH() public view returns (bytes20) {
        bytes memory _pubkey = compressPubkey(signingGroupPubkeyX, signingGroupPubkeyY);
        bytes memory _digest = _pubkey.hash160();
        return bytes20(_digest.toAddress(0));  // dirty solidity hack
    }

    /// @notice         Returns the Ethereum account address for the signing group
    /// @dev            This is used in Ethereum signature checking
    /// @return         20-bytes public key hash substring (Ethereum address)
    function signerAccount() public view returns (address) {
        return signerPubkey().accountFromPubkey();
    }

    /// @notice         Returns the size of the standard lot
    /// @dev            This is the amount of TBTC issued, and the minimum amount of BTC in the utxo
    /// @return         lot size value in tsat
    function lotSize() public pure returns (uint256) {
        return TBTCConstants.getLotSize();
    }

    /// @notice         Returns the size of the deposit UTXO in satoshi
    /// @dev            We store the deposit as bytes8 to make signature checking easier
    /// @return         UTXO value in satoshi
    function utxoSize() public view returns (uint256) {
        return bytes8LEToUint(utxoSizeBytes);
    }

    /// @notice     Looks up the size of the funder bond
    /// @dev        This is stored as a constant
    /// @return     The refundable portion of the funder bond
    function funderBondAmount() public pure returns (uint256) {
        TBTCConstants.getFunderBondAmount();
    }

    //
    // EXTERNAL CALLS
    //

    /// @notice                 Notifies the keep contract of fraud
    /// @dev                    Calls out to the keep contract. this could get expensive if preimage is large
    /// @param  _v              Signature recovery value
    /// @param  _r              Signature R value
    /// @param  _s              Signature S value
    /// @param _signedDigest    The digest signed by the signature vrs tuple
    /// @param _preimage        The sha256 preimage of the digest
    /// @return                 True if fraud, otherwise revert
    function submitSignatureFraud(
        uint8 _v,
        bytes32 _r,
        bytes32 _s,
        bytes32 _signedDigest,
        bytes _preimage
    ) internal returns (bool _isFraud) {
        IKeep _keep = IKeep(TBTCConstants.getKeepContractAddress());
        return _keep.submitSignatureFraud(keepID, _v, _r, _s, _signedDigest, _preimage);
    }

    /// @notice     Gets the current oracle price of Bitcoin in Ether
    /// @dev        Polls the oracle via the system contract
    /// @return     The current price of 1 sat in wei
    function fetchOraclePrice() public view returns (uint256) {
        ITBTCSystem _sys = ITBTCSystem(TBTCConstants.getSystemContractAddress());
        return _sys.fetchOraclePrice();
    }

    /// @notice     Fetches the Keep's bond amount in wei
    /// @dev        Calls the keep contract to do so
    /// @return     The amount of bonded ETH in wei
    function fetchBondAmount() public view returns (uint256) {
        IKeep _keep = IKeep(TBTCConstants.getKeepContractAddress());
        return _keep.checkBondAmount(keepID);
    }

<<<<<<< HEAD
    /// @notice     Determines if the signing group is currently undercollateralized
    /// @dev        Compares the collaterization to a constant percentage
    /// @return     True if undercollateralized, else false
    function isUndercollateralized() public view returns (bool) {
        uint256 _thresholdPercent = TBTCConstants.getUndercollateralizedPercent();

=======
    /// @notice     Determines the collateralization ratio of the signing group
    /// @dev        Compares the bond value and lot value
    /// @return     collateralization ratio as uint 
    function getCollateralizationPercentage() public view returns (uint256) {
        
>>>>>>> 8172e931
        // Determine value of the lot in wei
        uint256 _oraclePrice = fetchOraclePrice();
        uint256 _lotSize = TBTCConstants.getLotSize();
        uint256 _lotValue = _lotSize * _oraclePrice;
<<<<<<< HEAD

        // Amount of wei the signers have
        uint256 _bondValue = fetchBondAmount();


        // This should convert into a percentage
        // Which we compare to our threshold percent
        if (_bondValue.mul(100).div(_lotValue) < _thresholdPercent) {
            return true;  // undercollateralized
        } else {
            return false;  // collaterization is sufficient
        }
    }

    /// @notice     Determines if the signing group is undercollateralized enough that liquidation is warranted
    /// @dev        Comapres the collaterization to a constant percentage
    /// @return     True if severely undercollateralized, else false
    function isSeverelyUndercollateralized() public view returns (bool) {
        uint256 _thresholdPercent = TBTCConstants.getSeverelyUndercollateralizedPercent();

        // Determine value of the lot in wei
        uint256 _oraclePrice = fetchOraclePrice();
        uint256 _lotSize = TBTCConstants.getLotSize();
        uint256 _lotValue = _lotSize * _oraclePrice;

        // Amount of wei the signers have
        uint256 _bondValue = fetchBondAmount();

        // This should convert into a percentage
        // Which we compare to our threshold percent
        if (_bondValue.mul(100).div(_lotValue) < _thresholdPercent) {
            return true;  // undercollateralized
        } else {
            return false;  // collaterization is sufficient
        }
    }
=======

        // Amount of wei the signers have
        uint256 _bondValue = fetchBondAmount();
>>>>>>> 8172e931

        // This should convert into a percentage
        // Which we compare to our threshold percent
        return (_bondValue.mul(100).div(_lotValue));
    }

    /// @notice             pushes ether held by the deposit to the signer group
    /// @dev                useful for returning bonds to the group, or otherwise paying them
    /// @param  _ethValue   the amount of ether to send
    /// @return             true if successful, otherwise revert
    function pushFundsToKeepGroup(uint256 _ethValue) internal returns (bool) {
        require(address(this).balance >= _ethValue, 'Not enough funds to send');
        IKeep _keep = IKeep(TBTCConstants.getKeepContractAddress());
        return _keep.distributeEthToKeepGroup.value(_ethValue)(keepID);
    }

    /// @notice     Seize the signer bond from the keep contract
    /// @dev        we check our balance before and after
    /// @return     the amount of ether seized
    function seizeSignerBonds() internal returns (uint256) {
        uint256 _preCallBalance = address(this).balance;
        IKeep _keep = IKeep(TBTCConstants.getKeepContractAddress());
        _keep.seizeSignerBonds(keepID);
        uint256 _postCallBalance = address(this).balance;
        require(_postCallBalance > _preCallBalance, 'No funds received, unexpected');
        return _postCallBalance.sub(_preCallBalance);
    }

    /// @notice         determines whether a digest has been approved for our keep group
    /// @dev            calls out to the keep contract, storing a 256bit int costs the same as a bool
    /// @param  _digest the digest to check approval time for
    /// @return         the time it was approved. 0 if unapproved
    function wasDigestApprovedForSigning(bytes32 _digest) internal view returns (uint256) {
        IKeep _keep = IKeep(TBTCConstants.getKeepContractAddress());
        return _keep.wasDigestApprovedForSigning(keepID, _digest);
    }

    /// @notice         approves a digest for signing by our keep group
    /// @dev            calls out to the keep contract
    /// @param  _digest the digest to approve
    /// @return         true if approved, otherwise revert
    function approveDigest(bytes32 _digest) internal returns (bool) {
        IKeep _keep = IKeep(TBTCConstants.getKeepContractAddress());
        return _keep.approveDigest(keepID, _digest);
    }

    /// @notice         get the signer pubkey for our keep
    /// @dev            calls out to the keep contract, should get 64 bytes back
    /// @return         the 64 byte pubkey
    function getKeepPubkeyResult() internal view returns (bytes) {
        IKeep _keep = IKeep(TBTCConstants.getKeepContractAddress());
        bytes memory _pubkey = _keep.getKeepPubkey(keepID);
        require(_pubkey.length == 64);
        return _pubkey;
    }

    /// @notice         Gets the current block difficulty
    /// @dev            Calls the light relay and gets the current block difficulty
    /// @return         The difficulty
    function currentBlockDifficulty() public view returns (uint256) {
        ITBTCSystem _sys = ITBTCSystem(TBTCConstants.getSystemContractAddress());
        return _sys.fetchRelayCurrentDifficulty();
    }

    /// @notice         Gets the previous block difficulty
    /// @dev            Calls the light relay and gets the previous block difficulty
    /// @return         The difficulty
    function previousBlockDifficulty() public view returns (uint256) {
        ITBTCSystem _sys = ITBTCSystem(TBTCConstants.getSystemContractAddress());
        return _sys.fetchRelayPreviousDifficulty();
    }

    /// @notice                     Evaluates the header difficulties in a proof
    /// @dev                        Uses the light oracle to source recent difficulty
    /// @param  _bitcoinHeaders     The header chain to evaluate
    /// @return                     True if acceptable, otherwise revert
    function evaluateProofDifficulty(bytes _bitcoinHeaders) public view returns (bool) {
        uint256 _reqDiff;
        uint256 _current = currentBlockDifficulty();
        uint256 _previous = previousBlockDifficulty();
        uint256 _firstHeaderDiff = _bitcoinHeaders.extractTarget().calculateDifficulty();

        if (_firstHeaderDiff == _current) {
            _reqDiff = _current;
        } else if (_firstHeaderDiff == _previous) {
            _reqDiff = _previous;
        } else {
            revert('not at current or previous difficulty');
        }

        /* TODO: make this better than 6 */
        require(_bitcoinHeaders.validateHeaderChain() > _reqDiff.mul(6),
                'Insufficient accumulated difficulty in header chain');
        return true;
    }

    /// @notice         Looks up the deposit beneficiary by calling the tBTC system
    /// @dev            We cast the address to a uint256 to match the 721 standard
    /// @return         The current deposit beneficiary
    function depositBeneficiary() public view returns (address) {
        IERC721 _systemContract = IERC721(TBTCConstants.getSystemContractAddress());
        return _systemContract.ownerOf(uint256(address(this)));
    }

    /// @notice     Tries to liquidate the position on-chain using the signer bond
    /// @dev        Calls out to other contracts, watch for re-entrance
    /// @return     True if Liquidated, False otherwise
    function attemptToLiquidateOnchain() internal returns (bool) { /* TODO */ }

    //
    // REUSABLE STATE TRANSITIONS
    //

    /// @notice     Distributes the beneficiary reward to the beneficiary
    /// @dev        We distribute the whole TBTC balance as a convenience,
    ///             whenever this is called we are shutting down.
    function distributeBeneficiaryReward() internal {
        IBurnableERC20 _tbtc = IBurnableERC20(TBTCConstants.getTokenContractAddress());
        require(_tbtc.transfer(depositBeneficiary(), _tbtc.balanceOf(address(this))));
    }

    /// @notice     Pushes signer fee to the Keep group by transferring it to the Keep address
    /// @dev        Approves the keep contract, then expects it to call transferFrom
    function distriuteSignerFee() internal {
        address _tbtcAddress = TBTCConstants.getTokenContractAddress();
        IBurnableERC20 _tbtc = IBurnableERC20(_tbtcAddress);

        address _keepAddress = TBTCConstants.getKeepContractAddress();
        IKeep _keep = IKeep(_keepAddress);

        _tbtc.approve(_keepAddress, signerFee());
        _keep.distributeERC20ToKeepGroup(keepID, _tbtcAddress, signerFee());
    }

    /// @notice         Starts signer liquidation due to fraud
    /// @dev            We first attempt to liquidate on chain, then by auction
    function startSignerFraudLiquidation() internal {
        logStartedLiquidation(true);

        // Reclaim used state for gas savings
        redemptionTeardown();
        uint256 _seized = seizeSignerBonds();

        if (auctionTBTCAmount() == 0) {
            // we came from the redemption flow
            currentState = DepositStates.LIQUIDATED;
            requesterAddress.transfer(_seized);
            logLiquidated();
            return;
        }

        bool _liquidated = attemptToLiquidateOnchain();

        if (_liquidated) {
            distributeBeneficiaryReward();
            currentState = DepositStates.LIQUIDATED;
            logLiquidated();
            address(0).transfer(address(this).balance);  // burn it down
        }
        if (!_liquidated) {
            currentState = DepositStates.FRAUD_LIQUIDATION_IN_PROGRESS;
            liquidationInitiated = block.timestamp;  // Store the timestamp for auction
        }
    }

    /// @notice         Starts signer liquidation due to abort or undercollateralization
    /// @dev            We first attempt to liquidate on chain, then by auction
    function startSignerAbortLiquidation() internal {
        logStartedLiquidation(false);

        // Reclaim used state for gas savings
        redemptionTeardown();
        seizeSignerBonds();

        bool _liquidated = attemptToLiquidateOnchain();

        if (_liquidated) {
            distributeBeneficiaryReward();
            pushFundsToKeepGroup(address(this).balance);
            currentState = DepositStates.LIQUIDATED;
            logLiquidated();
        }
        if (!_liquidated) {
            liquidationInitiated = block.timestamp;  // Store the timestamp for auction
            currentState = DepositStates.LIQUIDATION_IN_PROGRESS;
        }
    }

    /// @notice     Deletes state after funding
    /// @dev        This is called when we go to ACTIVE or setup fails without fraud
    function fundingTeardown() internal {
        delete signingGroupRequestedAt;
        delete fundingProofTimerStart;
    }

    /// @notice     Deletes state after the funding ECDSA fraud process
    /// @dev        This is only called as we transition to setup failed
    function fundingFraudTeardown() internal {
        delete signingGroupRequestedAt;
        delete fundingProofTimerStart;
        delete signingGroupPubkeyX;
        delete signingGroupPubkeyY;
    }

    /// @notice     Deletes state after termination of redemption process
    /// @dev        We keep around the requester address so we can pay them out
    function redemptionTeardown() internal {
        // don't 0 requesterAddress because we use it to calculate auctionTBTCAmount
        delete requesterPKH;
        delete initialRedemptionFee;
        delete withdrawalRequestTime;
        delete lastRequestedDigest;
    }

    /// @notice     Transfers the funders bond to the signers if the funder never funds
    /// @dev        Called only by notifyFundingTimeout
    function revokeFunderBond() internal {
        if (address(this).balance >= funderBondAmount()) {
            pushFundsToKeepGroup(funderBondAmount());
        } else {
            pushFundsToKeepGroup(address(this).balance);
        }
    }

    /// @notice     Returns the funder's bond plus a payment at contract teardown
    /// @dev        Returns the balance if insufficient. Always call this before distributing signer payments
    function returnFunderBond() internal {
        if (address(this).balance >= funderBondAmount()) {
            depositBeneficiary().transfer(funderBondAmount());
        } else {
            depositBeneficiary().transfer(address(this).balance);
        }
    }

    /// @notice     slashes the signers partially for committing fraud before funding occurs
    /// @dev        called only by notifyFraudFundingTimeout
    function partiallySlashForFraudInFunding() internal {
        uint256 _seized = seizeSignerBonds();
        uint256 _slash = _seized.div(TBTCConstants.getFundingFraudPartialSlashDivisor());
        pushFundsToKeepGroup(_seized.sub(_slash));
        depositBeneficiary().transfer(_slash);
    }

    /// @notice     Seizes signer bonds and distributes them to the funder
    /// @dev        This is only called as part of funding fraud flow
    function distributeSignerBondsToFunder() internal {
        uint256 _seized = seizeSignerBonds();
        depositBeneficiary().transfer(_seized);  // Transfer whole amount
    }

    //
    // UTILS
    //

    /// @notice         Convert a LE bytes8 to a uint256
    /// @dev            Do this by converting to bytes, then reversing endianness, then converting to int
    /// @return         The uint256 represented in LE by the bytes8
    function bytes8LEToUint(bytes8 _b) public pure returns (uint256) {
        return abi.encodePacked(_b).reverseEndianness().bytesToUint();
    }

    /// @notice                 Syntactically check an SPV proof for a bitcoin tx
    /// @dev                    Stateless SPV Proof verification documented elsewhere
    /// @param  _bitcoinTx      The bitcoin tx that is purportedly included in the header chain
    /// @param  _merkleProof    The merkle proof of inclusion of the tx in the bitcoin block
    /// @param  _index          The index of the tx in the Bitcoin block (1-indexed)
    /// @param  _bitcoinHeaders An array of tightly-packed bitcoin headers
    /// @return                 The 32 byte transaction id (little-endian, not block-explorer)
    function checkProof(
        bytes _bitcoinTx,
        bytes _merkleProof,
        uint256 _index,
        bytes _bitcoinHeaders
    ) internal view returns (bytes32) {
        bytes memory _nIns;
        bytes memory _ins;
        bytes memory _nOuts;
        bytes memory _outs;
        bytes memory _locktime;
        bytes32 _txid;
        (_nIns, _ins, _nOuts, _outs, _locktime, _txid) = _bitcoinTx.parseTransaction();
        require(_txid != bytes32(0), 'Failed tx parsing');
        require(
            _txid.prove(
                _bitcoinHeaders.extractMerkleRootLE().toBytes32(),
                _merkleProof,
                _index),
            'Tx merkle proof is not valid for provided header and tx');

        require(_bitcoinHeaders.validateHeaderChain() > currentBlockDifficulty().mul(6),
                'Insufficient accumulated difficulty in header chain');

        return _txid;
    }

    /// @notice                 Parses a bitcoin tx to find an output paying the signing group PKH
    /// @dev                    Reverts if no funding output found
    /// @param  _bitcoinTx      The bitcoin tx that should contain the funding output
    /// @return                 The 8-byte LE encoded value, and the index of the output
    function findAndParseFundingOutput(
        bytes _bitcoinTx
    ) internal view returns (bytes8, uint8) {
        bytes8 _valueBytes;
        bytes memory _output;

        // Find the output paying the signer PKH
        // This will fail if there are more than 256 outputs
        for (uint8 i = 0; i <  _bitcoinTx.extractNumOutputs(); i++) {
            _output = _bitcoinTx.extractOutputAtIndex(i);
            if (keccak256(_output.extractHash()) == keccak256(abi.encodePacked(signerPKH()))) {
                return (_valueBytes, i);
            }
        }
        // If we don't return from inside the loop, we failed.
        revert('Did not find output with correct PKH');
    }

    /// @notice                 Validates the funding tx and parses information from it
    /// @dev                    Stateless SPV Proof & Bitcoin tx format documented elsewhere
    /// @param  _bitcoinTx      The bitcoin tx that purportedly contain the funding output
    /// @param  _merkleProof    The merkle proof of inclusion of the tx in the bitcoin block
    /// @param  _index          The index of the tx in the Bitcoin block (1-indexed)
    /// @param  _bitcoinHeaders An array of tightly-packed bitcoin headers
    /// @return                 The 8-byte LE UTXO size in satoshi, the 36byte outpoint
    function validateAndParseFundingSPVProof(
        bytes _bitcoinTx,
        bytes _merkleProof,
        uint256 _index,
        bytes _bitcoinHeaders
    ) internal view returns (bytes8 _valueBytes, bytes _outpoint) {
        uint8 _outputIndex;
        bytes32 _txid = checkProof(_bitcoinTx, _merkleProof, _index, _bitcoinHeaders);
        (_valueBytes, _outputIndex) = findAndParseFundingOutput(_bitcoinTx);

        // Don't validate deposits under the lot size
        require(bytes8LEToUint(_valueBytes) >= TBTCConstants.getLotSize(), 'Deposit too small');

        // The outpoint is the LE TXID plus the index of the output as a 4-byte LE int
        // _outputIndex is a uint8, so we know it is only 1 byte
        // Therefore, pad with 3 more bytes
        _outpoint = abi.encodePacked(_txid, _outputIndex, hex'000000');
    }

    //
    // STATE TRANSITIONS
    //

    /// @notice                     Anyone can request redemption
    /// @dev                        The redeemer specifies details about the Bitcoin redemption tx
    /// @param  _outputValueBytes   The 8-byte LE output size
    /// @param  _requesterPKH       The 20-byte Bitcoin pubkeyhash to which to send funds
    /// @return                     True if successful, otherwise revert
    function requestRedemption(
        bytes8 _outputValueBytes,
        bytes20 _requesterPKH
    ) public returns (bool) {
        require(inRedeemableState(), 'Redemption only available from Active or Courtesy state');

        currentState = DepositStates.AWAITING_WITHDRAWAL_SIGNATURE;
        logRedemptionRequested(
            msg.sender,
            _sighash,
            utxoSize(),
            _requesterPKH,
            _requestedFee,
            utxoOutpoint);

        // Burn the redeemer's TBTC plus enough extra to cover outstanding debt
        // Requires user to approve first
        /* TODO: implement such that it calls the system to burn TBTC? */
        IBurnableERC20 _tbtc = IBurnableERC20(TBTCConstants.getTokenContractAddress());
        require(_tbtc.balanceOf(msg.sender) >= redemptionTBTCAmount(), 'Not enough TBTC to cover outstanding debt');
        _tbtc.burnFrom(msg.sender, lotSize());
        _tbtc.transferFrom(msg.sender, address(this), signerFee());
        _tbtc.transferFrom(msg.sender, address(this), beneficiaryReward());

        // Convert the 8-byte LE ints to uint256
        uint256 _outputValue = abi.encodePacked(_outputValueBytes).reverseEndianness().bytesToUint();
        uint256 _requestedFee = utxoSize().sub(_outputValue);
        require(_requestedFee >= TBTCConstants.getMinimumRedemptionFee());

        // Calculate the sighash
        bytes32 _sighash = CheckBitcoinSigs.oneInputOneOutputSighash(
            utxoOutpoint,
            signerPKH(),
            utxoSizeBytes,
            _outputValueBytes,
            _requesterPKH);

        // write all request details
        requesterAddress = msg.sender;
        requesterPKH = _requesterPKH;
        initialRedemptionFee = _requestedFee;
        withdrawalRequestTime = block.timestamp;
        lastRequestedDigest = _sighash;
        approveDigest(_sighash);

        return true;
    }

    /// @notice     Anyone may provide a withdrawal signature if it was requested
    /// @dev        The signers will be penalized if this (or provideRedemptionProof) is not called
    /// @param  _v  Signature recovery value
    /// @param  _r  Signature R value
    /// @param  _s  Signature S value
    /// @return     True if successful, False if prevented by timeout, otherwise revert
    function provideRedemptionSignature(
        uint8 _v,
        bytes32 _r,
        bytes32 _s
    ) public returns (bool) {
        require(currentState == DepositStates.AWAITING_WITHDRAWAL_SIGNATURE, 'Not currently awaiting a signature');
        // A signature has been provided, now we wait for fee bump or redemption
        currentState = DepositStates.AWAITING_WITHDRAWAL_PROOF;
        logGotRedemptionSignature(
            lastRequestedDigest,
            _r,
            _s);

        // If we're outside of the signature window, we COULD punish signers here
        // Instead, we consider this a no-harm-no-foul situation.
        // The signers have not stolen funds. Most likely they've just inconvenienced someone

        // The signature must be valid on the pubkey
        require(signerPubkey().checkSig(
            lastRequestedDigest,
            _v,
            _r,
            _s));


        return true;
    }

    /// @notice                             Anyone may notify the contract that a fee bump is needed
    /// @dev                                This sends us back to AWAITING_WITHDRAWAL_SIGNATURE
    /// @param  _previousOutputValueBytes   The previous output's value
    /// @param  _newOutputValueBytes        The new output's value
    /// @return                             True if successful, False if prevented by timeout, otherwise revert
    function increaseRedemptionFee(
        bytes8 _previousOutputValueBytes,
        bytes8 _newOutputValueBytes
    ) public returns (bool) {
        require(currentState == DepositStates.AWAITING_WITHDRAWAL_PROOF);
        require(block.timestamp >= withdrawalRequestTime + TBTCConstants.getIncreaseFeeTimer(), 'Fee increase not yet permitted');

        // If we should have gotten a redemption proof by now, something fishy is going on
        if (block.timestamp > withdrawalRequestTime + TBTCConstants.getRedepmtionProofTimeout()) {
            startSignerAbortLiquidation();
            return false;  // We return instead of reverting so that the above transition takes place
        }

        // Calculate the previous one so we can check that it really is the previous one
        bytes32 _previousSighash = CheckBitcoinSigs.oneInputOneOutputSighash(
            utxoOutpoint,
            signerPKH(),
            utxoSizeBytes,
            _previousOutputValueBytes,
            requesterPKH);
        require(wasDigestApprovedForSigning(_previousSighash) == withdrawalRequestTime, 'Provided previous value does not yield previous sighash');

        // Check that we're incrementing the fee by exactly the requester's initial fee
        uint256 _previousOutputValue = abi.encodePacked(_previousOutputValueBytes).reverseEndianness().bytesToUint();
        uint256 _newOutputValue = abi.encodePacked(_newOutputValueBytes).reverseEndianness().bytesToUint();
        require(_previousOutputValue.sub(_newOutputValue) == initialRedemptionFee, 'Not an allowed fee step');

        // Calculate the next sighash
        bytes32 _sighash = CheckBitcoinSigs.oneInputOneOutputSighash(
            utxoOutpoint,
            signerPKH(),
            utxoSizeBytes,
            _newOutputValueBytes,
            requesterPKH);

        // Ratchet the signature and redemption proof timeouts
        withdrawalRequestTime = block.timestamp;
        lastRequestedDigest = _sighash;
        require(approveDigest(_sighash));

        // Go back to waiting for a signature
        currentState = DepositStates.AWAITING_WITHDRAWAL_SIGNATURE;
        logRedemptionRequested(
            msg.sender,
            _sighash,
            utxoSize(),
            requesterPKH,
            utxoSize().sub(_newOutputValue),
            utxoOutpoint);

        return true;
    }

    /// @notice                 Anyone may provide a withdrawal proof to prove redemption
    /// @dev                    The signers will be penalized if this is not called
    /// @param  _bitcoinTx      The bitcoin tx that purportedly contain the redemption output
    /// @param  _merkleProof    The merkle proof of inclusion of the tx in the bitcoin block
    /// @param  _index          The index of the tx in the Bitcoin block (1-indexed)
    /// @param  _bitcoinHeaders An array of tightly-packed bitcoin headers
    /// @return                 True if successful, False if prevented by timeout, otherwise revert
    function provideRedemptionProof(
        bytes _bitcoinTx,
        bytes _merkleProof,
        uint256 _index,
        bytes _bitcoinHeaders
    ) public returns (bool) {
        bytes memory _nIns;
        bytes memory _ins;
        bytes memory _nOuts;
        bytes memory _outs;
        bytes memory _locktime;
        bytes32 _txid;
        require(inRedemption(), 'Redemption proof only allowed from redemption flow');

        // We don't use checkproof here because we need access to the parse info
        (_nIns, _ins, _nOuts, _outs, _locktime, _txid) = _bitcoinTx.parseTransaction();
        require(_txid != bytes32(0), 'Failed tx parsing');
        require(
            _txid.prove(
                _bitcoinHeaders.extractMerkleRootLE().toBytes32(),
                _merkleProof,
                _index),
            'Tx merkle proof is not valid for provided header');
        require(evaluateProofDifficulty(_bitcoinHeaders));
        require(keccak256(_locktime) == keccak256(hex'00000000'), 'Wrong locktime set');
        require(keccak256(_nIns) == keccak256(hex'01'), 'Too many ins');
        require(keccak256(_nOuts) == keccak256(hex'01'), 'Too many outs');
        require(keccak256(_ins.extractOutpoint()) == keccak256(utxoOutpoint),
                'Tx spends the wrong UTXO');
        require(keccak256(_outs.extractHash()) == keccak256(abi.encodePacked(requesterPKH)),
                'Tx sends value to wrong pubkeyhash');
        /* TODO: refactor redemption flow to improve this */
        require((utxoSize().sub(uint256(_outs.extractValue()))) <= initialRedemptionFee * 5, 'Fee unexpectedly very high');

        // Transfer TBTC to signers
        distriuteSignerFee();

        // Transfer withheld amount to beneficiary
        distributeBeneficiaryReward();

        // We're done yey!
        currentState = DepositStates.REDEEMED;
        logRedeemed(_txid);

        redemptionTeardown();
        return true;
    }

    /// @notice     Anyone may notify the contract that the signers have failed to produce a signature
    /// @dev        This is considered fraud, and is punished
    /// @return     True if successful, otherwise revert
    function notifySignatureTimeout() public returns (bool) {
        require(currentState == DepositStates.AWAITING_WITHDRAWAL_SIGNATURE);
        require(block.timestamp > withdrawalRequestTime + TBTCConstants.getSignatureTimeout());
        startSignerAbortLiquidation();  // not fraud, just failure
        return true;
    }

    /// @notice     Anyone may notify the contract that the signers have failed to produce a redemption proof
    /// @dev        This is considered fraud, and is punished
    /// @return     True if successful, otherwise revert
    function notifyRedemptionProofTimeout() public returns (bool) {
        require(currentState == DepositStates.AWAITING_WITHDRAWAL_PROOF);
        require(block.timestamp > withdrawalRequestTime + TBTCConstants.getRedepmtionProofTimeout());
        startSignerAbortLiquidation();  // not fraud, just failure
        return true;
    }

    //
    // FUNDING FLOW
    //

    /// @notice     Anyone may notify the contract that signing group setup has timed out
    /// @dev        We rely on the keep system punishes the signers in this case
    /// @return     True if successful, otherwise revert
    function notifySignerSetupFailure() public returns (bool) {
        require(currentState == DepositStates.AWAITING_SIGNER_SETUP, 'Not awaiting setup');
        require(block.timestamp > signingGroupRequestedAt + TBTCConstants.getSigningGroupFormationTimeout(),
                'Signing group formation timeout not yet elapsed');
        currentState = DepositStates.FAILED_SETUP;
        logSetupFailed();

        returnFunderBond();
        fundingTeardown();

        return true;
    }

    /// @notice             we poll the Keep contract to retrieve our pubkey
    /// @dev                We store the pubkey as 2 bytestrings, X and Y.
    /// @return             True if successful, otherwise revert
    function retrieveSignerPubkey() public returns (bool) {
        bytes memory _keepResult = getKeepPubkeyResult();

        signingGroupPubkeyX = _keepResult.slice(0, 32).toBytes32();
        signingGroupPubkeyY = _keepResult.slice(32, 32).toBytes32();
        fundingProofTimerStart = block.timestamp;

        logRegisteredPubkey(
            signerAccount(),
            signingGroupPubkeyX,
            signingGroupPubkeyY);

        return true;
    }

    /// @notice     Anyone may notify the contract that the funder has failed to send BTC
    /// @dev        This is considered a funder fault, and we revoke their bond
    /// @return     True if successful, otherwise revert
    function notifyFundingTimeout() public returns (bool) {
        require(currentState == DepositStates.AWAITING_BTC_FUNDING_PROOF, 'Funding timeout has not started');
        require(block.timestamp > fundingProofTimerStart + TBTCConstants.getFundingTimeout(),
                'Funding timeout has not elapsed.');
        currentState = DepositStates.FAILED_SETUP;
        logSetupFailed();

        revokeFunderBond();
        fundingTeardown();

        return true;
    }

    /// @notice                 Anyone can provide a signature that was not requested to prove fraud during funding
    /// @dev                    ECDSA is NOT SECURE unless you verify the digest
    /// @param  _v              Signature recovery value
    /// @param  _r              Signature R value
    /// @param  _s              Signature S value
    /// @param _signedDigest    The digest signed by the signature vrs tuple
    /// @param _preimage        The sha256 preimage of the digest
    /// @return                 True if successful, otherwise revert
    function provideFundingECDSAFraudProof(
        uint8 _v,
        bytes32 _r,
        bytes32 _s,
        bytes32 _signedDigest,
        bytes _preimage
    ) public returns (bool) {
        require(currentState == DepositStates.AWAITING_BTC_FUNDING_PROOF,
                'Signer fraud during funding flow only available while awaiting funding');
        currentState = DepositStates.FRAUD_AWAITING_BTC_FUNDING_PROOF;
        logFraudDuringSetup();

        bool _isFraud = submitSignatureFraud(_v, _r, _s, _signedDigest, _preimage);
        require(_isFraud, 'Signature is not valid');

        /* NB: This is reuse of the variable */
        fundingProofTimerStart = block.timestamp;

        // If the funding timeout has elapsed, punish the funder too!
        if (block.timestamp > fundingProofTimerStart + TBTCConstants.getFundingTimeout()) {
            currentState = DepositStates.FAILED_SETUP;
        } else {
            returnFunderBond();
        }

        seizeSignerBonds();
        address(0).transfer(address(this).balance);  // Burn it all down (fire emoji)

        return true;
    }

    /// @notice     Anyone may notify the contract no funding proof was submitted during funding fraud
    /// @dev        This is not a funder fault. The signers have faulted, so the funder shouldn't fund
    /// @return     True if successful, otherwise revert
    function notifyFraudFundingTimeout() public returns (bool) {
        require(currentState == DepositStates.FRAUD_AWAITING_BTC_FUNDING_PROOF,
                'Not currently awaiting fraud-related funding proof');
        require(block.timestamp > fundingProofTimerStart + TBTCConstants.getFraudFundingTimeout(),
                'Fraud funding proof timeout has not elapsed');
        currentState = DepositStates.FAILED_SETUP;
        logSetupFailed();

        partiallySlashForFraudInFunding();
        fundingFraudTeardown();

        return true;
    }

    /// @notice                 Anyone may notify the deposit of a funding proof during funding fraud
    /// @dev                    We reward the funder the entire bond if this occurs
    /// @param  _bitcoinTx      The bitcoin tx that purportedly contains the funding output
    /// @param  _merkleProof    The merkle proof of inclusion of the tx in the bitcoin block
    /// @param  _index          The index of the tx in the Bitcoin block (1-indexed)
    /// @param  _bitcoinHeaders An array of tightly-packed bitcoin headers
    /// @return                 True if successful, False if prevented by timeout, otherwise revert
    function provideFraudBTCFundingProof(
        bytes _bitcoinTx,
        bytes _merkleProof,
        uint256 _index,
        bytes _bitcoinHeaders
    ) public returns (bool) {
        bytes8 _valueBytes;
        bytes memory _outpoint;
        require(currentState == DepositStates.FRAUD_AWAITING_BTC_FUNDING_PROOF);
        currentState = DepositStates.FAILED_SETUP;
        logSetupFailed();

        (_valueBytes, _outpoint) = validateAndParseFundingSPVProof(_bitcoinTx, _merkleProof, _index, _bitcoinHeaders);

        // If the proof is accepted, update to failed, and distribute signer bonds
        distributeSignerBondsToFunder();
        fundingFraudTeardown();

        return true;
    }

    /// @notice                 Anyone may notify the deposit of a funding proof to activate the deposit
    /// @dev                    This is the happy-path of the funding flow. It means that we have suecceeded
    /// @param  _bitcoinTx      The bitcoin tx that purportedly contains the funding output
    /// @param  _merkleProof    The merkle proof of inclusion of the tx in the bitcoin block
    /// @param  _index          The index of the tx in the Bitcoin block (1-indexed)
    /// @param  _bitcoinHeaders An array of tightly-packed bitcoin headers
    /// @return                 True if successful, False if prevented by timeout, otherwise revert
    function provideBTCFundingProof(
        bytes _bitcoinTx,
        bytes _merkleProof,
        uint256 _index,
        bytes _bitcoinHeaders
    ) public returns (bool) {
        bytes8 _valueBytes;
        bytes memory _outpoint;

        require(currentState == DepositStates.AWAITING_BTC_FUNDING_PROOF);

        // Design decision:
        // We COULD revoke the funder bond here if the funding proof timeout has elapsed
        // HOWEVER, that would only create a situation where the funder loses eerything
        // It would be a large punishment for a small crime (being slightly late)
        // So if the funder manages to call this before anyone notifies of timeout
        // We let them have a freebie
        currentState = DepositStates.ACTIVE;
        logFunded();

        (_valueBytes, _outpoint) = validateAndParseFundingSPVProof(_bitcoinTx, _merkleProof, _index, _bitcoinHeaders);

        // Write down the UTXO info and set to active. Congratulations :)
        utxoSizeBytes = _valueBytes;
        utxoOutpoint = _outpoint;

        // Mint 95% of the deposit size
        IBurnableERC20 _tbtc = IBurnableERC20(TBTCConstants.getTokenContractAddress());
        uint256 _value = lotSize();
        _tbtc.mint(depositBeneficiary(), _value.mul(95).div(100));

        fundingTeardown();

        return true;
    }

    //
    // FRAUD
    //

    /// @notice                 Anyone can provide a signature that was not requested to prove fraud
    /// @dev                    ECDSA is NOT SECURE unless you verify the digest
    /// @param  _v              Signature recovery value
    /// @param  _r              Signature R value
    /// @param  _s              Signature S value
    /// @param _signedDigest    The digest signed by the signature vrs tuple
    /// @param _preimage        The sha256 preimage of the digest
    /// @return                 True if successful, otherwise revert
    function provideECDSAFraudProof(
        uint8 _v,
        bytes32 _r,
        bytes32 _s,
        bytes32 _signedDigest,
        bytes _preimage
    ) public returns (bool) {
        require(!inFunding() && !inFundingFailure(),
                'Use provideFundingECDSAFraudProof instead');
        require(!inSignerLiquidation(),
                'Signer liquidation already in progress');

        require(submitSignatureFraud(_v, _r, _s, _signedDigest, _preimage));

        startSignerFraudLiquidation();
        return true;
    }

    /// @notice                 Anyone may notify the deposit of fraud via an SPV proof
    /// @dev                    We strong prefer ECDSA fraud proofs
    /// @param  _bitcoinTx      The bitcoin tx that purportedly contains the funding output
    /// @param  _merkleProof    The merkle proof of inclusion of the tx in the bitcoin block
    /// @param  _index          The index of the tx in the Bitcoin block (1-indexed)
    /// @param  _bitcoinHeaders An array of tightly-packed bitcoin headers
    /// @return                 True if successful, False if prevented by timeout, otherwise revert
    function provideSPVFraudProof(
        bytes _bitcoinTx,
        bytes _merkleProof,
        uint256 _index,
        bytes _bitcoinHeaders
    ) public returns (bool) {
        bytes memory _input;
        bytes memory _output;
        bool _inputConsumed;
        uint8 i;

        require(!inFunding() && !inFundingFailure(),
                'SPV Fraud proofs not valid before Active state.');
        require(!inSignerLiquidation(),
                'Signer liquidation already in progress');

        checkProof(_bitcoinTx, _merkleProof, _index, _bitcoinHeaders);
        for (i = 0; i < _bitcoinTx.extractNumInputs(); i++) {
            _input = _bitcoinTx.extractInputAtIndex(i);
            if (keccak256(_input.extractOutpoint()) == keccak256(utxoOutpoint)) {
                _inputConsumed = true;
            }
        }
        require(_inputConsumed, 'No input spending custodied UTXO found');

        uint256 _permittedFeeBumps = 5;  /* TODO: can we refactor withdrawal flow to improve this? */
        uint256 _requiredOutputSize = utxoSize().sub((initialRedemptionFee * (1 + _permittedFeeBumps)));
        for (i = 0; i < _bitcoinTx.extractNumOutputs(); i++) {
            _output = _bitcoinTx.extractOutputAtIndex(i);
            if (_output.extractValue() >= _requiredOutputSize
                && keccak256(_output.extractHash()) == keccak256(abi.encodePacked(requesterPKH))) {
                revert('Found an output paying the redeemer as requested');
            }
        }

        startSignerFraudLiquidation();
        return true;
    }

    ///
    /// LIQUIDATION
    ///

    /// @notice     Closes an auction and purchases the signer bonds. Payout to buyer, funder, then signers if not fraud
    /// @dev        For interface, reading auctionValue will give a past value. the current is better
    /// @return     True if successful, revert otherwise
    function purchaseSignerBondsAtAuction() public returns (bool) {
        bool _wasFraud = currentState == DepositStates.FRAUD_LIQUIDATION_IN_PROGRESS;
        require(inSignerLiquidation(), 'No active auction');
        currentState = DepositStates.LIQUIDATED;
        logLiquidated();

        // Burn the outstanding TBTC
        /* TODO: implement such that we call the system? */
        IBurnableERC20 _tbtc = IBurnableERC20(TBTCConstants.getTokenContractAddress());
        require(_tbtc.balanceOf(msg.sender) >= lotSize(), 'Not enough TBTC to cover outstanding debt');
        _tbtc.burnFrom(msg.sender, lotSize());  // burn minimal amount to cover size

        // Distribute funds to auction buyer
        uint256 _valueToDistribute = auctionValue();
        msg.sender.transfer(_valueToDistribute);

        // Send any TBTC left to the beneficiary
        distributeBeneficiaryReward();

        // then if there are funds left, and it wasn't fraud, pay out the signers
        if (address(this).balance > 0) {
            if (_wasFraud) {
                // Burn it
                address(0).transfer(address(this).balance);
            } else {
                // Send it back
                pushFundsToKeepGroup(address(this).balance);
            }
        }

        return true;
    }

    /// @notice     Notify the contract that the signers are undercollateralized
    /// @dev        Calls out to the system for oracle info
    /// @return     True if successful, otherwise revert
    function notifyCourtesyCall() public returns (bool) {
        require(currentState == DepositStates.ACTIVE);
        require(getCollateralizationPercentage() < TBTCConstants.getUndercollateralizedPercent());
        currentState = DepositStates.COURTESY_CALL;
        logCourtesyCalled();
        courtesyCallInitiated = block.timestamp;
        return true;
    }

    /// @notice     Goes from courtesy call to active
    /// @dev        Only callable if collateral is sufficient and the deposit is not expiring
    /// @return     True if successful, otherwise revert
    function exitCourtesyCall() public returns (bool) {
        require(currentState == DepositStates.COURTESY_CALL, 'Not currently in courtesy call');
        require(block.timestamp < fundedAt + TBTCConstants.getDepositTerm(), 'Deposit is expiring');
        require(!isUndercollateralized(), 'Deposit is still undercollateralized');
        currentState = DepositStates.ACTIVE;
        logExitedCourtesyCall();
        return true;
    }

    /// @notice     Notify the contract that the signers are undercollateralized
    /// @dev        Calls out to the system for oracle info
    /// @return     True if successful, otherwise revert
    function notifyUndercollateralizedLiquidation() public returns (bool) {
        require(inRedeemableState(), 'Deposit not in active or courtesy call');
        require(getCollateralizationPercentage() < TBTCConstants.getSeverelyUndercollateralizedPercent(), 'Deposit has sufficient collateral');
        startSignerAbortLiquidation();
        return true;
    }

    /// @notice     Notifies the contract that the courtesy period has elapsed
    /// @dev        This is treated as an abort, rather than fraud
    /// @return     True if successful, otherwise revert
    function notifyCourtesyTimeout() public returns (bool) {
        require(currentState == DepositStates.COURTESY_CALL, 'Not in a courtesy call period');
        require(block.timestamp >= courtesyCallInitiated + TBTCConstants.getCourtesyCallTimeout(), 'Courtesy period has not elapsed');
        startSignerAbortLiquidation();
        return true;
    }

    /// @notice     Notifies the contract that its term limit has been reached
    /// @dev        This initiates a courtesy call
    /// @return     True if successful, otherwise revert
    function notifyDepositExpiryCourtesyCall() public returns (bool) {
        require(currentState == DepositStates.ACTIVE, 'Deposit is not active');
        require(block.timestamp >= fundedAt + TBTCConstants.getDepositTerm(), 'Deposit term not elapsed');
        currentState = DepositStates.COURTESY_CALL;
        logCourtesyCalled();
        courtesyCallInitiated = block.timestamp;
        return true;
    }
}<|MERGE_RESOLUTION|>--- conflicted
+++ resolved
@@ -356,66 +356,18 @@
         return _keep.checkBondAmount(keepID);
     }
 
-<<<<<<< HEAD
-    /// @notice     Determines if the signing group is currently undercollateralized
-    /// @dev        Compares the collaterization to a constant percentage
-    /// @return     True if undercollateralized, else false
-    function isUndercollateralized() public view returns (bool) {
-        uint256 _thresholdPercent = TBTCConstants.getUndercollateralizedPercent();
-
-=======
     /// @notice     Determines the collateralization ratio of the signing group
     /// @dev        Compares the bond value and lot value
     /// @return     collateralization ratio as uint 
     function getCollateralizationPercentage() public view returns (uint256) {
         
->>>>>>> 8172e931
         // Determine value of the lot in wei
         uint256 _oraclePrice = fetchOraclePrice();
         uint256 _lotSize = TBTCConstants.getLotSize();
         uint256 _lotValue = _lotSize * _oraclePrice;
-<<<<<<< HEAD
 
         // Amount of wei the signers have
         uint256 _bondValue = fetchBondAmount();
-
-
-        // This should convert into a percentage
-        // Which we compare to our threshold percent
-        if (_bondValue.mul(100).div(_lotValue) < _thresholdPercent) {
-            return true;  // undercollateralized
-        } else {
-            return false;  // collaterization is sufficient
-        }
-    }
-
-    /// @notice     Determines if the signing group is undercollateralized enough that liquidation is warranted
-    /// @dev        Comapres the collaterization to a constant percentage
-    /// @return     True if severely undercollateralized, else false
-    function isSeverelyUndercollateralized() public view returns (bool) {
-        uint256 _thresholdPercent = TBTCConstants.getSeverelyUndercollateralizedPercent();
-
-        // Determine value of the lot in wei
-        uint256 _oraclePrice = fetchOraclePrice();
-        uint256 _lotSize = TBTCConstants.getLotSize();
-        uint256 _lotValue = _lotSize * _oraclePrice;
-
-        // Amount of wei the signers have
-        uint256 _bondValue = fetchBondAmount();
-
-        // This should convert into a percentage
-        // Which we compare to our threshold percent
-        if (_bondValue.mul(100).div(_lotValue) < _thresholdPercent) {
-            return true;  // undercollateralized
-        } else {
-            return false;  // collaterization is sufficient
-        }
-    }
-=======
-
-        // Amount of wei the signers have
-        uint256 _bondValue = fetchBondAmount();
->>>>>>> 8172e931
 
         // This should convert into a percentage
         // Which we compare to our threshold percent
