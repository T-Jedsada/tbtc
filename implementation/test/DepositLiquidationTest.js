--- conflicted
+++ resolved
@@ -72,7 +72,6 @@
   let tbtcSystemStub
 
   before(async () => {
-<<<<<<< HEAD
     snapshotId = await createSnapshot()
   })
 
@@ -83,9 +82,6 @@
   before(async () => {
     beneficiary = accounts[4]
 
-=======
-    beneficiary = accounts[4]
->>>>>>> 1f49d0a1
     tbtcSystemStub = await TBTCSystemStub.new(utils.address0)
     deployed = await utils.deploySystem(TEST_DEPOSIT_DEPLOY)
     tbtcToken = await TestToken.new(tbtcSystemStub.address)
@@ -93,25 +89,19 @@
 
     testInstance.setExteroriorAddresses(tbtcSystemStub.address, tbtcToken.address, deployed.KeepStub.address)
     tbtcSystemStub.forceMint(beneficiary, web3.utils.toBN(deployed.TestDeposit.address))
-<<<<<<< HEAD
 
     uniswapExchange = await UniswapExchangeStub.new(tbtcToken.address)
     await tbtcSystemStub.initialize(uniswapExchange.address)
-=======
->>>>>>> 1f49d0a1
   })
 
   beforeEach(async () => {
     snapshotId = await createSnapshot()
   })
 
-<<<<<<< HEAD
   afterEach(async () => {
     await restoreSnapshot(snapshotId)
   })
 
-=======
->>>>>>> 1f49d0a1
   describe('purchaseSignerBondsAtAuction', async () => {
     let lotSize
     let buyer
@@ -161,48 +151,25 @@
     })
 
     it(`burns msg.sender's tokens`, async () => {
-<<<<<<< HEAD
-      const caller = accounts[2]
-      const balance1 = await tbtcToken.balanceOf(caller)
-
-      await tbtcToken.forceMint(caller, requiredBalance)
-
-      await testInstance.purchaseSignerBondsAtAuction({ from: caller })
-
-      const balance2 = await tbtcToken.balanceOf(caller)
+      const buyer = accounts[2]
+      const balance1 = await tbtcToken.balanceOf(buyer)
+
+      await tbtcToken.forceMint(buyer, requiredBalance)
+
+      await testInstance.purchaseSignerBondsAtAuction({ from: buyer })
+
+      const balance2 = await tbtcToken.balanceOf(buyer)
       expect(balance2, 'tokens not burned correctly').to.eq.BN(balance1)
     })
 
     it('distributes beneficiary reward', async () => {
       const beneficiaryReward = await deployed.TestDepositUtils.beneficiaryReward()
-      const caller = accounts[2]
+      const buyer = accounts[2]
       const balance1 = await tbtcToken.balanceOf(beneficiary)
 
-      await tbtcToken.forceMint(caller, requiredBalance)
-
-      await testInstance.purchaseSignerBondsAtAuction({ from: caller })
-=======
-      const initialTokenBalance = await tbtcToken.balanceOf(buyer)
+      await tbtcToken.forceMint(buyer, requiredBalance)
 
       await testInstance.purchaseSignerBondsAtAuction({ from: buyer })
-
-      const finalTokenBalance = await tbtcToken.balanceOf(buyer)
-      const tokenCheck = new BN(finalTokenBalance).add(new BN(lotSize))
-      expect(tokenCheck, 'tokens not burned correctly').to.eq.BN(initialTokenBalance)
-    })
-
-    it('distributes beneficiary reward', async () => {
-      // Make sure Deposit has enough to cover beneficiary reward
-      const beneficiaryReward = await deployed.TestDepositUtils.beneficiaryReward.call()
-      await tbtcToken.forceMint(testInstance.address, beneficiaryReward)
-
-      const initialTokenBalance = await tbtcToken.balanceOf(beneficiary)
-
-      await testInstance.purchaseSignerBondsAtAuction({ from: buyer })
-
-      const finalTokenBalance = await tbtcToken.balanceOf(beneficiary)
-      const tokenCheck = new BN(initialTokenBalance).add(new BN(beneficiaryReward))
->>>>>>> 1f49d0a1
 
       const balance2 = await tbtcToken.balanceOf(beneficiary)
       expect(balance2, 'tokens not burned correctly').to.eq.BN(balance1.add(beneficiaryReward))
