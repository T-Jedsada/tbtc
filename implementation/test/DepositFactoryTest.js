--- conflicted
+++ resolved
@@ -65,32 +65,12 @@
       const blockNumber = await web3.eth.getBlockNumber()
 
       await factory.createDeposit(
-<<<<<<< HEAD
-=======
-        tbtcSystemStub.address,
-        tbtcToken.address,
-        tbtcDepositToken.address,
-        utils.address0,
-        utils.address0,
-        1,
-        1,
-        fullBtc,
->>>>>>> 52db6d40
-        { value: funderBondAmount }
-      )
-
-      await factory.createDeposit(
-<<<<<<< HEAD
-=======
-        tbtcSystemStub.address,
-        tbtcToken.address,
-        tbtcDepositToken.address,
-        utils.address0,
-        utils.address0,
-        1,
-        1,
-        fullBtc,
->>>>>>> 52db6d40
+        fullBtc,
+        { value: funderBondAmount }
+      )
+
+      await factory.createDeposit(
+        fullBtc,
         { value: funderBondAmount }
       )
 
@@ -106,20 +86,9 @@
       const blockNumber = await web3.eth.getBlockNumber()
 
       await factory.createDeposit(
-<<<<<<< HEAD
-=======
-        tbtcSystemStub.address,
-        tbtcToken.address,
-        tbtcDepositToken.address,
-        utils.address0,
-        utils.address0,
-        1,
-        1,
-        fullBtc,
->>>>>>> 52db6d40
-        { value: funderBondAmount }
-      )
-
+        fullBtc,
+        { value: funderBondAmount }
+      )
       const eventList = await factory.getPastEvents(
         'DepositCloneCreated',
         {
@@ -143,32 +112,12 @@
       const blockNumber = await web3.eth.getBlockNumber()
 
       await factory.createDeposit(
-<<<<<<< HEAD
-=======
-        tbtcSystemStub.address,
-        tbtcToken.address,
-        tbtcDepositToken.address,
-        utils.address0,
-        utils.address0,
-        1,
-        1,
-        fullBtc,
->>>>>>> 52db6d40
-        { value: funderBondAmount }
-      )
-
-      await factory.createDeposit(
-<<<<<<< HEAD
-=======
-        tbtcSystemStub.address,
-        tbtcToken.address,
-        tbtcDepositToken.address,
-        utils.address0,
-        utils.address0,
-        1,
-        1,
-        fullBtc,
->>>>>>> 52db6d40
+        fullBtc,
+        { value: funderBondAmount }
+      )
+
+      await factory.createDeposit(
+        fullBtc,
         { value: funderBondAmount }
       )
 
@@ -238,17 +187,7 @@
       const blockNumber = await web3.eth.getBlockNumber()
 
       await factory.createDeposit(
-<<<<<<< HEAD
-=======
-        tbtcSystemStub.address,
-        tbtcToken.address,
-        tbtcDepositToken.address,
-        utils.address0,
-        utils.address0,
-        1,
-        1,
-        fullBtc,
->>>>>>> 52db6d40
+        fullBtc,
         { value: funderBondAmount }
       )
 
