const {deployAndLinkAll} = require("../testHelpers/testDeployer.js")
const {
  HEADER_PROOFS,
  TX,
  LOW_WORK_HEADER,
  increaseTime,
} = require("../testHelpers/utils.js")
const {accounts, contract, web3} = require("@openzeppelin/test-environment")
const [owner] = accounts
const {BN, constants, expectRevert} = require("@openzeppelin/test-helpers")
const {ZERO_ADDRESS} = constants
const {expect} = require("chai")
const TestDepositUtils = contract.fromArtifact("TestDepositUtils")
const TestDepositUtilsSPV = contract.fromArtifact("TestDepositUtilsSPV")

// real tx from mainnet bitcoin, interpreted as funding tx
// tx source: https://www.blockchain.com/btc/tx/7c48181cb5c030655eea651c5e9aa808983f646465cbe9d01c227d99cfbc405f
// const tx = '0x01000000000101913e39197867de39bff2c93c75173e086388ee7e8707c90ce4a02dd23f7d2c0d0000000000ffffffff012040351d0000000016001486e7303082a6a21d5837176bc808bf4828371ab602473044022046c3c852a2042ee01ffd7d8d252f297ccc67ae2aa1fac4170f50e8a90af5398802201585ffbbed6e812fb60c025d2f82ae115774279369610b0c76165b6c7132f2810121020c67643b5c862a1aa1afe0a77a28e51a21b08396a0acae69965b22d2a403fd1c4ec10800'
// const txid = '0x7c48181cb5c030655eea651c5e9aa808983f646465cbe9d01c227d99cfbc405f';
// const txidLE = '0x5f40bccf997d221cd0e9cb6564643f9808a89a5e1c65ea5e6530c0b51c18487c';
const currentDifficulty = 6353030562983
const _version = "0x01000000"
const _txInputVector = `0x01913e39197867de39bff2c93c75173e086388ee7e8707c90ce4a02dd23f7d2c0d0000000000ffffffff`
const _txOutputVector =
  "0x012040351d0000000016001486e7303082a6a21d5837176bc808bf4828371ab6"
const _fundingOutputIndex = 0
const _txLocktime = "0x4ec10800"
const _txIndexInBlock = 129
const _bitcoinHeaders =
  "0x00e0ff3fd877ad23af1d0d3e0eb6a700d85b692975dacd36e47b1b00000000000000000095ba61df5961d7fa0a45cd7467e11f20932c7a0b74c59318e86581c6b509554876f6c65c114e2c17e42524d300000020994d3802da5adf80345261bcff2eb87ab7b70db786cb0000000000000000000003169efc259f6e4b5e1bfa469f06792d6f07976a098bff2940c8e7ed3105fdc5eff7c65c114e2c170c4dffc30000c020f898b7ea6a405728055b0627f53f42c57290fe78e0b91900000000000000000075472c91a94fa2aab73369c0686a58796949cf60976e530f6eb295320fa15a1b77f8c65c114e2c17387f1df00000002069137421fc274aa2c907dbf0ec4754285897e8aa36332b0000000000000000004308f2494b702c40e9d61991feb7a15b3be1d73ce988e354e52e7a4e611bd9c2a2f8c65c114e2c1740287df200000020ab63607b09395f856adaa69d553755d9ba5bd8d15da20a000000000000000000090ea7559cda848d97575cb9696c8e33ba7f38d18d5e2f8422837c354aec147839fbc65c114e2c175cf077d6000000200ab3612eac08a31a8fb1d9b5397f897db8d26f6cd83a230000000000000000006f4888720ecbf980ff9c983a8e2e60ad329cc7b130916c2bf2300ea54e412a9ed6fcc65c114e2c17d4fbb88500000020d3e51560f77628a26a8fad01c88f98bd6c9e4bc8703b180000000000000000008e2c6e62a1f4d45dd03be1e6692df89a4e3b1223a4dbdfa94cca94c04c22049992fdc65c114e2c17463edb5e"
const _signerPubkeyX =
  "0xd4aee75e57179f7cd18adcbaa7e2fca4ff7b1b446df88bf0b4398e4a26965a6e"
const _signerPubkeyY =
  "0xe8bfb23428a4efecb3ebdc636139de9a568ed427fff20d28baa33ed48e9c44e1"
const _concatenatedKeys =
  "0xd4aee75e57179f7cd18adcbaa7e2fca4ff7b1b446df88bf0b4398e4a26965a6ee8bfb23428a4efecb3ebdc636139de9a568ed427fff20d28baa33ed48e9c44e1"
const _merkleProof =
  "0x886f7da48f4ccfe49283c678dedb376c89853ba46d9a297fe39e8dd557d1f8deb0fb1a28c03f71b267f3a33459b2566975b1653a1238947ed05edca17ef64181b1f09d858a6e25bae4b0e245993d4ea77facba8ed0371bb9b8a6724475bcdc9edf9ead30b61cf6714758b7c93d1b725f86c2a66a07dd291ef566eaa5a59516823d57fd50557f1d938cc2fb61fe0e1acee6f9cb618a9210688a2965c52feabee66d660a5e7f158e363dc464fca2bb1cc856173366d5d20b5cd513a3aab8ebc5be2bd196b783b8773af2472abcea3e32e97938283f7b454769aa1c064c311c3342a755029ee338664999bd8d432080eafae3ca86b52ad2e321e9e634a46c1bd0d174e38bcd4c59a0f0a78c5906c015ef4daf6beb0500a59f4cae00cd46069ce60db2182e74561028e4462f59f639c89b8e254602d6ad9c212b7c2af5db9275e48c467539c6af678d6f09214182df848bd79a06df706f7c3fddfdd95e6f27326c6217ee446543a443f82b711f48c173a769ae8d1e92a986bc76fca732f088bbe049"
const _expectedUTXOoutpoint =
  "0x5f40bccf997d221cd0e9cb6564643f9808a89a5e1c65ea5e6530c0b51c18487c00000000"
// const _outputValue = 490029088;
const _outValueBytes = "0x2040351d00000000"

describe("DepositUtils", async function() {
  let beneficiary
  const funderBondAmount = new BN("10").pow(new BN("5"))
  const fullBtc = 100000000
  let tbtcConstants
  let mockRelay
  let tbtcSystemStub
  let tbtcToken
  let tbtcDepositToken
  let feeRebateToken
  let testDeposit
  let ecdsaKeepStub

  before(async () => {
    ;({
      tbtcConstants,
      mockRelay,
      tbtcSystemStub,
      tbtcToken,
      tbtcDepositToken,
      feeRebateToken,
      testDeposit,
      ecdsaKeepStub,
    } = await deployAndLinkAll([], {TestDeposit: TestDepositUtils}))

    beneficiary = accounts[2]

    feeRebateToken.forceMint(beneficiary, web3.utils.toBN(testDeposit.address))

    await testDeposit.createNewDeposit(
      tbtcSystemStub.address,
      tbtcToken.address,
      tbtcDepositToken.address,
      feeRebateToken.address,
      ZERO_ADDRESS,
      1, // m
      1, // n
      fullBtc,
      {value: funderBondAmount},
    )

    await testDeposit.setKeepAddress(ecdsaKeepStub.address)
  })

  describe("currentBlockDifficulty()", async () => {
    it("calls out to the system", async () => {
      const blockDifficulty = await testDeposit.currentBlockDifficulty.call()
      expect(blockDifficulty).to.eq.BN(1)

      await mockRelay.setCurrentEpochDifficulty(33)
      const newBlockDifficulty = await testDeposit.currentBlockDifficulty.call()
      expect(newBlockDifficulty).to.eq.BN(33)
    })
  })

  describe("previousBlockDifficulty()", async () => {
    it("calls out to the system", async () => {
      const blockDifficulty = await testDeposit.previousBlockDifficulty.call()
      expect(blockDifficulty).to.eq.BN(1)

      await mockRelay.setPrevEpochDifficulty(44)
      const newBlockDifficulty = await testDeposit.previousBlockDifficulty.call()
      expect(newBlockDifficulty).to.eq.BN(44)
    })
  })

  describe("evaluateProofDifficulty()", async () => {
    it("reverts on unknown difficulty", async () => {
      await mockRelay.setPrevEpochDifficulty(1)

      await expectRevert(
        testDeposit.evaluateProofDifficulty(HEADER_PROOFS[0]),
        "not at current or previous difficulty",
      )
    })

    it("evaluates a header proof with previous", async () => {
      await mockRelay.setPrevEpochDifficulty(5646403851534)
      await testDeposit.evaluateProofDifficulty(HEADER_PROOFS[0])
    })

    it("evaluates a header proof with current", async () => {
      await mockRelay.setCurrentEpochDifficulty(5646403851534)
      await testDeposit.evaluateProofDifficulty(HEADER_PROOFS[0])
    })

    it("reverts on low difficulty", async () => {
      await expectRevert(
        testDeposit.evaluateProofDifficulty(
          HEADER_PROOFS[0].slice(0, 160 * 4 + 2),
        ),
        "Insufficient accumulated difficulty in header chain",
      )
    })

    describe("reverts on a ValidateSPV errors", async () => {
      before(async () => {
        await mockRelay.setCurrentEpochDifficulty(5646403851534)
      })

      it("bad headers chain length work", async () => {
        // Cut one byte from a last header. We slice a hexadecimal representation
        // of concatenated chain headers bytes, followed by the `0x` prefix (add
        // `2`). Each header is expected to be `160` characters, we take
        // `4` headers and cut out a last byte from the last header (subtract
        // `2`).
        const badLengthChain = HEADER_PROOFS[0].slice(0, 2 + 160 * 4 - 2)

        await expectRevert(
          testDeposit.evaluateProofDifficulty(badLengthChain),
          "Invalid length of the headers chain",
        )
      })

      it("invalid headers chain", async () => {
        // Cut out one header from the headers chain. Take out second header
        // from the headers chain.
        const invalidChain =
          HEADER_PROOFS[0].slice(0, 2 + 160) +
          HEADER_PROOFS[0].slice(2 + 160 * 2, 2 + 160 * 4)

        await expectRevert(
          testDeposit.evaluateProofDifficulty(invalidChain),
          "Invalid headers chain",
        )
      })

      it("insufficient work in a header", async () => {
        await expectRevert(
          testDeposit.evaluateProofDifficulty(LOW_WORK_HEADER),
          "Insufficient work in a header",
        )
      })
    })
  })

  describe("checkProofFromTxId()", async () => {
    before(async () => {
      await mockRelay.setCurrentEpochDifficulty(TX.difficulty)
    })

    it("does not error", async () => {
      await testDeposit.checkProofFromTxId.call(
        TX.tx_id_le,
        TX.proof,
        TX.index,
        HEADER_PROOFS.slice(-1)[0],
      )
    })

    it("fails with a broken proof", async () => {
      await expectRevert(
        testDeposit.checkProofFromTxId.call(
          TX.tx_id_le,
          TX.proof,
          0,
          HEADER_PROOFS.slice(-1)[0],
        ),
        "Tx merkle proof is not valid for provided header and txId",
      )
    })

    it("fails with bad difficulty", async () => {
      await mockRelay.setCurrentEpochDifficulty(1)
      await mockRelay.setPrevEpochDifficulty(1)

      await expectRevert(
        testDeposit.checkProofFromTxId.call(
          TX.tx_id_le,
          TX.proof,
          TX.index,
          HEADER_PROOFS.slice(-1)[0],
        ),
        "not at current or previous difficulty",
      )
    })
  })

  describe("findAndParseFundingOutput()", async () => {
    const _txOutputVector =
      "0x012040351d0000000016001486e7303082a6a21d5837176bc808bf4828371ab6"
    const _fundingOutputIndex = 0
    const _outValueBytes = "0x2040351d00000000"

    it("correctly returns valuebytes", async () => {
      await testDeposit.setPubKey(_signerPubkeyX, _signerPubkeyY)
      const valueBytes = await testDeposit.findAndParseFundingOutput.call(
        _txOutputVector,
        _fundingOutputIndex,
      )
      expect(
        _outValueBytes,
        "Got incorrect value bytes from funding output",
      ).to.equal(valueBytes)
    })

    it("fails with incorrect signer pubKey", async () => {
      await testDeposit.setPubKey(
        "0x" + "11".repeat(20),
        "0x" + "11".repeat(20),
      )

      await expectRevert(
        testDeposit.findAndParseFundingOutput.call(
          _txOutputVector,
          _fundingOutputIndex,
        ),
        "could not identify output funding the required public key hash",
      )
    })
  })

  describe("validateAndParseFundingSPVProof()", async () => {
    let tbtcSystemStub
    let tbtcToken
    let tbtcDepositToken
    let feeRebateToken
    let testDeposit

    before(async () => {
      ;({
        mockRelay,
        tbtcSystemStub,
        tbtcToken,
        tbtcDepositToken,
        feeRebateToken,
        testDeposit,
      } = await deployAndLinkAll([], {TestDeposit: TestDepositUtilsSPV}))

      beneficiary = accounts[2]

      feeRebateToken.forceMint(
        beneficiary,
        web3.utils.toBN(testDeposit.address),
      )

      await testDeposit.createNewDeposit(
        tbtcSystemStub.address,
        tbtcToken.address,
        tbtcDepositToken.address,
        feeRebateToken.address,
        ZERO_ADDRESS,
        1, // m
        1, // n
        fullBtc,
        {value: funderBondAmount},
      )

      await testDeposit.setPubKey(_signerPubkeyX, _signerPubkeyY)
      await mockRelay.setCurrentEpochDifficulty(currentDifficulty)
    })

    it("returns correct value and outpoint", async () => {
      const parseResults = await testDeposit.validateAndParseFundingSPVProof.call(
        _version,
        _txInputVector,
        _txOutputVector,
        _txLocktime,
        _fundingOutputIndex,
        _merkleProof,
        _txIndexInBlock,
        _bitcoinHeaders,
      )
      expect(parseResults[0]).to.equal(_outValueBytes)
      expect(parseResults[1]).to.equal(_expectedUTXOoutpoint)
    })

    it("fails with bad _txInputVector", async () => {
      await expectRevert(
        testDeposit.validateAndParseFundingSPVProof.call(
          _version,
          "0x" + "00".repeat(32),
          _txOutputVector,
          _txLocktime,
          _fundingOutputIndex,
          _merkleProof,
          _txIndexInBlock,
          _bitcoinHeaders,
        ),
        "invalid input vector provided",
      )
    })

    it("fails with bad _txOutputVector", async () => {
      await expectRevert(
        testDeposit.validateAndParseFundingSPVProof.call(
          _version,
          _txInputVector,
          "0x" + "00".repeat(32),
          _txLocktime,
          _fundingOutputIndex,
          _merkleProof,
          _txIndexInBlock,
          _bitcoinHeaders,
        ),
        "invalid output vector provided",
      )
    })

    it("fails with bad _merkleProof", async () => {
      await expectRevert(
        testDeposit.validateAndParseFundingSPVProof.call(
          _version,
          _txInputVector,
          _txOutputVector,
          _txLocktime,
          _fundingOutputIndex,
          "0x" + "00".repeat(32),
          _txIndexInBlock,
          _bitcoinHeaders,
        ),
        "Tx merkle proof is not valid for provided header and txId",
      )
    })

    it("fails with insufficient difficulty", async () => {
      const _badheaders = `0x00e0ff3fd877ad23af1d0d3e0eb6a700d85b692975dacd36e47b1b00000000000000000095ba61df5961d7fa0a45cd7467e11f20932c7a0b74c59318e86581c6b509554876f6c65c114e2c17e42524d300000020994d3802da5adf80345261bcff2eb87ab7b70db786cb0000000000000000000003169efc259f6e4b5e1bfa469f06792d6f07976a098bff2940c8e7ed3105fdc5eff7c65c114e2c170c4dffc30000c020f898b7ea6a405728055b0627f53f42c57290fe78e0b91900000000000000000075472c91a94fa2aab73369c0686a58796949cf60976e530f6eb295320fa15a1b77f8c65c114e2c17387f1df00000002069137421fc274aa2c907dbf0ec4754285897e8aa36332b0000000000000000004308f2494b702c40e9d61991feb7a15b3be1d73ce988e354e52e7a4e611bd9c2a2f8c65c114e2c1740287df200000020ab63607b09395f856adaa69d553755d9ba5bd8d15da20a000000000000000000090ea7559cda848d97575cb9696c8e33ba7f38d18d5e2f8422837c354aec147839fbc65c114e2c175cf077d6`

      await expectRevert(
        testDeposit.validateAndParseFundingSPVProof.call(
          _version,
          _txInputVector,
          _txOutputVector,
          _txLocktime,
          _fundingOutputIndex,
          _merkleProof,
          _txIndexInBlock,
          _badheaders,
        ),
        "Insufficient accumulated difficulty in header chain",
      )
    })
  })

  describe("auctionValue()", async () => {
    it.skip("is TODO")
  })

  describe("signerFee()", async () => {
    it("returns a derived constant", async () => {
      const signerFee = await testDeposit.signerFee.call()
      expect(signerFee).to.eq.BN(5000000000000000)
    })
  })

  describe("determineCompressionPrefix()", async () => {
    it("selects 2 for even", async () => {
      const res = await testDeposit.determineCompressionPrefix.call(
        "0x" + "00".repeat(32),
      )
      expect(res).to.equal("0x02")
    })
    it("selects 3 for odd", async () => {
      const res = await testDeposit.determineCompressionPrefix.call(
        "0x" + "00".repeat(31) + "01",
      )
      expect(res).to.equal("0x03")
    })
  })

  describe("compressPubkey()", async () => {
    it("returns a 33 byte array with a prefix", async () => {
      const compressed = await testDeposit.compressPubkey.call(
        "0x" + "00".repeat(32),
        "0x" + "00".repeat(32),
      )
      expect(compressed).to.equal("0x02" + "00".repeat(32))
    })
  })

  describe("signerPubkey()", async () => {
    it("returns the concatenated signer X and Y coordinates", async () => {
      await testDeposit.setPubKey(_signerPubkeyX, _signerPubkeyY)
      const signerPubkey = await testDeposit.signerPubkey.call()
      expect(signerPubkey).to.equal(_concatenatedKeys)
    })

    it("returns base value for unset public key", async () => {
      const newTestUtilsInstance = await TestDepositUtils.new()
      const signerPubkey = await newTestUtilsInstance.signerPubkey.call()
      expect(signerPubkey).to.equal("0x" + "00".repeat(64))
    })
  })

  describe("signerPKH()", async () => {
    it("returns the concatenated signer X and Y coordinates", async () => {
      const expectedSignerPKH = "0xa99c23add58e3d0712278b2873c3c0bd21657115"
      await testDeposit.setPubKey(_signerPubkeyX, _signerPubkeyX)
      const signerPKH = await testDeposit.signerPKH.call()
      expect(signerPKH).to.equal(expectedSignerPKH)
    })
  })

  describe("utxoSize()", async () => {
    it("returns the state's utxoSizeBytes as an integer", async () => {
      const utxoSize = await testDeposit.utxoSize.call()
      expect(utxoSize).to.eq.BN(0)

      await testDeposit.setUTXOInfo("0x11223344", 1, "0x")
      const newUtxoSize = await testDeposit.utxoSize.call()
      expect(newUtxoSize).to.eq.BN(new BN("44332211", 16))
    })
  })

  describe("fetchBitcoinPrice()", async () => {
    it("calls out to the system", async () => {
      const oraclePrice = await testDeposit.fetchBitcoinPrice.call()
      expect(oraclePrice).to.eq.BN(1000000000000)

      await tbtcSystemStub.setOraclePrice(44)
      const newOraclePrice = await testDeposit.fetchBitcoinPrice.call()
      expect(newOraclePrice).to.eq.BN(44)
    })
  })

  describe("fetchBondAmount()", async () => {
    it("calls out to the keep system", async () => {
      const bondAmount = await testDeposit.fetchBondAmount.call()
      expect(bondAmount).to.eq.BN(10000)

      await ecdsaKeepStub.setBondAmount(44)
      const newBondAmount = await testDeposit.fetchBondAmount.call()
      expect(newBondAmount).to.eq.BN(44)
    })
  })

  describe("bytes8LEToUint()", async () => {
    it("interprets bytes as LE uints ", async () => {
      let res = await testDeposit.bytes8LEToUint.call("0x" + "00".repeat(8))
      expect(res).to.eq.BN(0)

      res = await testDeposit.bytes8LEToUint.call("0x11223344")
      expect(res).to.eq.BN(new BN("44332211", 16))

      res = await testDeposit.bytes8LEToUint.call("0x1100229933884477")
      expect(res).to.eq.BN(new BN("7744883399220011", 16))
    })
  })

  describe("wasDigestApprovedForSigning()", async () => {
    it("returns 0 when digest has not been approved", async () => {
      const digest = "0x" + "71".repeat(32)
      const expectedApprovalTime = new BN(0)

      const approvalTime = await testDeposit.wasDigestApprovedForSigning.call(
        digest,
      )

      expect(approvalTime).to.eq.BN(expectedApprovalTime)
    })

    it("returns approval time for approved digest", async () => {
      const digest = "0x" + "02".repeat(32)
      const expectedApprovalTime = new BN(100)

      await testDeposit.setDigestApprovedAtTime(digest, expectedApprovalTime)

      const approvalTime = await testDeposit.wasDigestApprovedForSigning.call(
        digest,
      )

      expect(approvalTime).to.eq.BN(expectedApprovalTime)
    })
  })

  describe("feeRebateTokenHolder()", async () => {
    it("calls out to the system", async () => {
      const res = await testDeposit.feeRebateTokenHolder.call()
      expect(res).to.equal(accounts[2])
    })
  })

  describe("redemptionTeardown()", async () => {
    it("deletes state", async () => {
      await testDeposit.setRequestInfo(
        "0x" + "11".repeat(20),
        "0x" + "11".repeat(20),
        5,
        6,
        "0x" + "33".repeat(32),
      )
      const requestInfo = await testDeposit.getRequestInfo.call()
      expect(requestInfo[4]).to.equal("0x" + "33".repeat(32))

      await testDeposit.redemptionTeardown()
      const newRequestInfo = await testDeposit.getRequestInfo.call()
      expect(newRequestInfo[4]).to.equal("0x" + "00".repeat(32))
    })
  })

  describe("seizeSignerBonds()", async () => {
    it("calls out to the keep system and returns the seized amount", async () => {
      const value = 5000
      await ecdsaKeepStub.send(value, {from: owner})

      const seized = await testDeposit.seizeSignerBonds.call()
      await testDeposit.seizeSignerBonds()

      expect(seized).to.eq.BN(value)
    })

    it("errors if no funds were seized", async () => {
      await expectRevert(
        testDeposit.seizeSignerBonds.call(),
        "No funds received, unexpected",
      )
    })
  })

  describe("distributeFeeRebate()", async () => {
    it("checks that beneficiary is rewarded", async () => {
      // min an arbitrary reward value to the funding contract
      const reward = await testDeposit.signerFee.call()
      await tbtcToken.forceMint(testDeposit.address, reward)

      const initialTokenBalance = await tbtcToken.balanceOf(beneficiary)

      await testDeposit.distributeFeeRebate()

      const finalTokenBalance = await tbtcToken.balanceOf(beneficiary)
      const tokenCheck = new BN(initialTokenBalance).add(new BN(reward))
      expect(
        finalTokenBalance,
        "tokens not rewarded to beneficiary correctly",
      ).to.eq.BN(tokenCheck)
    })
  })

  describe("pushFundsToKeepGroup()", async () => {
    it("calls out to the keep contract", async () => {
      const value = 10000
      await testDeposit.send(value, {from: owner})
      await testDeposit.pushFundsToKeepGroup(value)
      const keepBalance = await web3.eth.getBalance(ecdsaKeepStub.address)
      expect(keepBalance).to.eq.BN(new BN(value))
    })

    it("reverts if insufficient value", async () => {
      await expectRevert(
        testDeposit.pushFundsToKeepGroup.call(10000000000000),
        "Not enough funds to send",
      )
    })
  })

  describe("remainingTerm", async () => {
    const prevoutValueBytes = "0xffffffffffffffff"
    const outpoint = "0x" + "33".repeat(36)
    let depositTerm

    before(async () => {
      depositTerm = await tbtcConstants.getDepositTerm.call()
    })

    it("returns remaining term from current block", async () => {
      const block = await web3.eth.getBlock("latest")
      // Set Deposit.fundedAt to current block.
      await testDeposit.setUTXOInfo(
        prevoutValueBytes,
        block.timestamp,
        outpoint,
      )
      const remainingTerm = await testDeposit.remainingTerm.call()
      const finalBlock = await web3.eth.getBlock("latest")
      const expectedRemainder = new BN(block.timestamp)
        .add(depositTerm)
        .sub(new BN(finalBlock.timestamp))

      expect(remainingTerm).to.eq.BN(expectedRemainder)
    })

<<<<<<< HEAD
    // TODO: Fix this test intermittently failing. See https://github.com/keep-network/tbtc/issues/464
    it.skip('returns 0 if deposit is at term', async () => {
      const block = await web3.eth.getBlock('latest')
      await testDeposit.setUTXOInfo(prevoutValueBytes, block.timestamp, outpoint)
=======
    it("returns 0 if deposit is at term", async () => {
      const block = await web3.eth.getBlock("latest")
      await testDeposit.setUTXOInfo(
        prevoutValueBytes,
        block.timestamp,
        outpoint,
      )
>>>>>>> 28f34fdb
      await increaseTime(depositTerm.toNumber())

      const remainingTerm = await testDeposit.remainingTerm.call()
      expect(remainingTerm).to.eq.BN(0)
    })
  })
})<|MERGE_RESOLUTION|>--- conflicted
+++ resolved
@@ -612,12 +612,6 @@
       expect(remainingTerm).to.eq.BN(expectedRemainder)
     })
 
-<<<<<<< HEAD
-    // TODO: Fix this test intermittently failing. See https://github.com/keep-network/tbtc/issues/464
-    it.skip('returns 0 if deposit is at term', async () => {
-      const block = await web3.eth.getBlock('latest')
-      await testDeposit.setUTXOInfo(prevoutValueBytes, block.timestamp, outpoint)
-=======
     it("returns 0 if deposit is at term", async () => {
       const block = await web3.eth.getBlock("latest")
       await testDeposit.setUTXOInfo(
@@ -625,7 +619,6 @@
         block.timestamp,
         outpoint,
       )
->>>>>>> 28f34fdb
       await increaseTime(depositTerm.toNumber())
 
       const remainingTerm = await testDeposit.remainingTerm.call()
