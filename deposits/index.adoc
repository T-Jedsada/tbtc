--- conflicted
+++ resolved
@@ -146,16 +146,5 @@
 A _custodial fee rate_ of 1% a year with a _minimum custodial lockup period_
 of 1 year would immediately enable 99% of the `Deposit` to be withdrawn as TBTC.
 
-<<<<<<< HEAD
 Custodial fees are described in more detail in
-<<../custodial-fees/index#,their own section>>.
-=======
-`TBTC = {lot-size} / ({collateral} + {custodial-fee})`
-
-The depositor mints their allowed TBTC by sending a transaction to the tBTC
-system, which in turn credits their account with the full amount of TBTC they
-are due.
-
-Custodial fees are described in more detail in
-<<{root-prefix}custodial-fees/index#custodial-fees,their own section>>.
->>>>>>> aa88bed9
+<<../custodial-fees/index#,their own section>>.