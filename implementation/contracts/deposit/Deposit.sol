pragma solidity ^0.5.10;

import {DepositLiquidation} from "./DepositLiquidation.sol";
import {DepositUtils} from "./DepositUtils.sol";
import {DepositFunding} from "./DepositFunding.sol";
import {DepositRedemption} from "./DepositRedemption.sol";
import {DepositStates} from "./DepositStates.sol";
import "../system/DepositFactoryAuthority.sol";

/// @title  Deposit.
/// @notice This is the main contract for tBTC. It is the state machine
/// that (through various libraries) handles bitcoin funding,
/// bitcoin-spv proofs, redemption, liquidation, and fraud logic.
/// @dev This is the execution context for libraries:
/// `DepositFunding`, `DepositLiquidaton`, `DepositRedemption`,
/// `DepositStates`, `DepositUtils`, `OutsourceDepositLogging`, and `TBTCConstants`.
contract Deposit is DepositFactoryAuthority {

    using DepositRedemption for DepositUtils.Deposit;
    using DepositFunding for DepositUtils.Deposit;
    using DepositLiquidation for DepositUtils.Deposit;
    using DepositUtils for DepositUtils.Deposit;
    using DepositStates for DepositUtils.Deposit;

    DepositUtils.Deposit self;

    // We separate the constructor from createNewDeposit to make proxy factories easier.
    /* solium-disable-next-line no-empty-blocks */
    constructor () public {}

    function () external payable {}

    /// @notice     Get the integer representing the current state.
    /// @dev        We implement this because contracts don't handle foreign enums well.
    ///             see DepositStates for more info on states.
    /// @return     The 0-indexed state from the DepositStates enum.
    function getCurrentState() public view returns (uint256) {
        return uint256(self.currentState);
    }

    /// @notice     Check if the Deposit is in ACTIVE state.
    /// @return     True if state is ACTIVE, fale otherwise.
    function inActive() public view returns (bool) {
        return self.inActive();
    }

    /// @notice Retrieve the remaining term of the deposit in seconds.
    /// @dev    The value accuracy is not guaranteed since block.timestmap can
    ///         be lightly manipulated by miners.
    /// @return The remaining term of the deposit in seconds. 0 if already at term.
    function remainingTerm() public view returns(uint256){
        return self.remainingTerm();
    }

    /// @notice     Get the signer fee for the Deposit.
    /// @dev        This is the one-time fee required by the signers to perform .
    ///             the tasks needed to maintain a decentralized and trustless
    ///             model for tBTC. It is a percentage of the lotSize (deposit size).
    /// @return     Fee amount in tBTC.
    function signerFee() public view returns (uint256) {
        return self.signerFee();
    }

    /// @notice     Get the deposit's BTC lot size in satoshi.
    /// @return     uint256 lot size in satoshi.
    function lotSizeSatoshis() public view returns (uint256){
        return self.lotSizeSatoshis;
    }

    /// @notice     Get the Deposit ERC20 lot size.
    /// @dev        This is the same as lotSizeSatoshis(),
    ///             but is multiplied to scale to ERC20 decimal.
    /// @return     uint256 lot size in erc20 decimal (max 18 decimal places).
    function lotSizeTbtc() public view returns (uint256){
        return self.lotSizeTbtc();
    }

    /// @notice     Get the size of the funding UTXO.
    /// @dev        This will only return 0 unless
    ///             the funding transaction has been confirmed on-chain.
    ///             See `provideBTCFundingProof` for more info on the funding proof.
    /// @return     Uint256 UTXO size in satoshi.
    ///             0 if no funding proof has been provided.
    function utxoSize() public view returns (uint256){
        return self.utxoSize();
    }

    // THIS IS THE INIT FUNCTION
    /// @notice        The Deposit Factory can spin up a new deposit.
    /// @dev           Only the Deposit factory can call this.
    /// @param _TBTCSystem        `TBTCSystem` address. More info in `VendingMachine`.
    /// @param _TBTCToken         `TBTCToken` address. More info in TBTCToken`.
    /// @param _TBTCDepositToken  `TBTCDepositToken` (TDT) address. More info in `TBTCDepositToken`.
    /// @param _FeeRebateToken    `FeeRebateToken` (FRT) address. More info in `FeeRebateToken`.
    /// @param _VendingMachine    `VendingMachine` address. More info in `VendingMachine`.
    /// @param _m           Signing group honesty threshold.
    /// @param _n           Signing group size.
    /// @param _lotSize     The minimum amount of satoshi the funder is required to send.
    ///                     This is also the amount of TBTC the TDT holder will receive:
    ///                     (10**7 satoshi == 0.1 BTC == 0.1 TBTC).
    /// @return             True if successful, otherwise revert.
    function createNewDeposit(
        address _TBTCSystem,
        address _TBTCToken,
        address _TBTCDepositToken,
        address _FeeRebateToken,
        address _VendingMachine,
        uint256 _m,
        uint256 _n,
        uint256 _lotSize
    ) public onlyFactory payable returns (bool) {
        self.TBTCSystem = _TBTCSystem;
        self.TBTCToken = _TBTCToken;
        self.TBTCDepositToken = _TBTCDepositToken;
        self.FeeRebateToken = _FeeRebateToken;
        self.VendingMachine = _VendingMachine;
        self.createNewDeposit(_m, _n, _lotSize);
        return true;
    }

    /// @notice                     Deposit owner (TDT holder) can request redemption.
    ///                             Once redemption is requested
    ///                             a proof with sufficient accumulated difficulty is
    ///                             required to complete redemption.
    /// @dev                        The redeemer specifies details about the Bitcoin redemption tx.
    /// @param  _outputValueBytes   The 8-byte Little Endian output size.
    /// @param  _redeemerOutputScript The redeemer's length-prefixed output script.
    /// @return                     True if successful, otherwise revert.
    function requestRedemption(
        bytes8 _outputValueBytes,
        bytes memory _redeemerOutputScript
    ) public returns (bool) {
        self.requestRedemption(_outputValueBytes, _redeemerOutputScript);
        return true;
    }

    /// @notice                     Deposit owner (TDT holder) can request redemption.
    ///                             Once redemption is requested a proof with
    ///                             sufficient accumulated difficulty is required
    ///                             to complete redemption.
    /// @dev                        The caller specifies details about the Bitcoin redemption tx and pays
    ///                             for the redemption. The TDT (deposit ownership) is transfered to _finalRecipient, and
    ///                             _finalRecipient is marked as the deposit redeemer.
    /// @param  _outputValueBytes   The 8-byte LE output size.
    /// @param  _redeemerOutputScript The redeemer's length-prefixed output script.
    /// @param  _finalRecipient     The address to receive the TDT and later be recorded as deposit redeemer.
    function transferAndRequestRedemption(
        bytes8 _outputValueBytes,
        bytes memory _redeemerOutputScript,
        address payable _finalRecipient
    ) public returns (bool) {
        self.transferAndRequestRedemption(
            _outputValueBytes,
            _redeemerOutputScript,
            _finalRecipient
        );
        return true;
    }

    /// @notice             Get TBTC amount required for redemption by a specified _redeemer.
    /// @dev                Will revert if redemption is not possible by _redeemer.
    /// @param _redeemer    The deposit redeemer.
    /// @return             The amount in TBTC needed to redeem the deposit.
    function getRedemptionTbtcRequirement(address _redeemer) public view returns(uint256){
        return self.getRedemptionTbtcRequirement(_redeemer);
    }

    /// @notice             Get TBTC amount required for redemption assuming _redeemer
    ///                     is this deposit's owner (TDT holder).
    /// @param _redeemer    The assumed owner of the deposit's TDT .
    /// @return             The amount in TBTC needed to redeem the deposit.
    function getOwnerRedemptionTbtcRequirement(address _redeemer) public view returns(uint256){
        return self.getOwnerRedemptionTbtcRequirement(_redeemer);
    }

    /// @notice     Anyone may provide a withdrawal signature if it was requested.
    /// @dev        The signers will be penalized if this (or provideRedemptionProof) is not called.
    /// @param  _v  Signature recovery value.
    /// @param  _r  Signature R value.
    /// @param  _s  Signature S value.
    /// @return     True if successful, False if prevented by timeout, otherwise revert.
    function provideRedemptionSignature(
        uint8 _v,
        bytes32 _r,
        bytes32 _s
    ) public returns (bool) {
        self.provideRedemptionSignature(_v, _r, _s);
        return true;
    }

    /// @notice                             Anyone may notify the contract that a fee bump is needed.
    /// @dev                                This sends us back to AWAITING_WITHDRAWAL_SIGNATURE.
    /// @param  _previousOutputValueBytes   The previous output's value.
    /// @param  _newOutputValueBytes        The new output's value.
    /// @return                             True if successful, False if prevented by timeout, otherwise revert.
    function increaseRedemptionFee(
        bytes8 _previousOutputValueBytes,
        bytes8 _newOutputValueBytes
    ) public returns (bool) {
        return self.increaseRedemptionFee(_previousOutputValueBytes, _newOutputValueBytes);
    }

    /// @notice                 Anyone may provide a withdrawal proof to prove redemption.
    /// @dev                    The signers will be penalized if this is not called.
    /// @param  _txVersion      Transaction version number (4-byte Little Endian).
    /// @param  _txInputVector  All transaction inputs prepended by the number of inputs encoded as a VarInt, max 0xFC(252) inputs.
    /// @param  _txOutputVector All transaction outputs prepended by the number of outputs encoded as a VarInt, max 0xFC(252) outputs.
    /// @param  _txLocktime     Final 4 bytes of the transaction.
    /// @param  _merkleProof    The merkle proof of inclusion of the tx in the bitcoin block.
    /// @param  _txIndexInBlock The index of the tx in the Bitcoin block (0-indexed).
    /// @param  _bitcoinHeaders An array of tightly-packed bitcoin headers.
    function provideRedemptionProof(
        bytes4 _txVersion,
        bytes memory _txInputVector,
        bytes memory _txOutputVector,
        bytes4 _txLocktime,
        bytes memory _merkleProof,
        uint256 _txIndexInBlock,
        bytes memory _bitcoinHeaders
    ) public returns (bool) {
        self.provideRedemptionProof(
            _txVersion,
            _txInputVector,
            _txOutputVector,
            _txLocktime,
            _merkleProof,
            _txIndexInBlock,
            _bitcoinHeaders
        );
        return true;
    }

    /// @notice     Anyone may notify the contract that the signers have failed to produce a signature.
    /// @dev        This is considered fraud, and is punished.
    /// @return     True if successful, otherwise revert.
    function notifySignatureTimeout() public returns (bool) {
        self.notifySignatureTimeout();
        return true;
    }

    /// @notice     Anyone may notify the contract that the signers have failed to produce a redemption proof.
    /// @dev        This is considered fraud, and is punished.
    /// @return     True if successful, otherwise revert.
    function notifyRedemptionProofTimeout() public returns (bool) {
        self.notifyRedemptionProofTimeout();
        return true;
    }

    //
    // FUNDING FLOW
    //

    /// @notice     Anyone may notify the contract that signing group setup has timed out.
    /// @dev        We rely on the keep system punishes the signers in this case.
    /// @return     True if successful, otherwise revert.
    function notifySignerSetupFailure() public returns (bool) {
        self.notifySignerSetupFailure();
        return true;
    }

    /// @notice             Poll the Keep contract to retrieve our pubkey.
    /// @dev                Store the pubkey as 2 bytestrings, X and Y.
    /// @return             True if successful, otherwise revert.
    function retrieveSignerPubkey() public returns (bool) {
        self.retrieveSignerPubkey();
        return true;
    }

    /// @notice     Anyone may notify the contract that the funder has failed to send BTC.
    /// @dev        This is considered a funder fault, and we revoke their bond.
    /// @return     True if successful, otherwise revert.
    function notifyFundingTimeout() public returns (bool) {
        self.notifyFundingTimeout();
        return true;
    }

    /// @notice                 Anyone can provide a signature that was not requested to prove fraud during funding.
    /// @dev                    ECDSA is NOT SECURE unless you verify the digest.
    /// @param  _v              Signature recovery value.
    /// @param  _r              Signature R value.
    /// @param  _s              Signature S value.
    /// @param _signedDigest    The digest signed by the signature vrs tuple.
    /// @param _preimage        The sha256 preimage of the digest.
    /// @return                 True if successful, otherwise revert.
    function provideFundingECDSAFraudProof(
        uint8 _v,
        bytes32 _r,
        bytes32 _s,
        bytes32 _signedDigest,
        bytes memory _preimage
    ) public returns (bool) {
        self.provideFundingECDSAFraudProof(_v, _r, _s, _signedDigest, _preimage);
        return true;
    }

    /// @notice     Anyone may notify the contract no funding proof was submitted during funding fraud.
    /// @dev        This is not a funder fault. The signers have faulted, so the funder shouldn't fund.
    /// @return     True if successful, otherwise revert.
    function notifyFraudFundingTimeout() public returns (bool) {
        self.notifyFraudFundingTimeout();
        return true;
    }

    /// @notice                     Anyone may notify the deposit of a funding proof during funding fraud.
    //                              We reward the funder the entire bond if this occurs.
    /// @dev                        Takes a pre-parsed transaction and calculates values needed to verify funding.
    /// @param _txVersion           Transaction version number (4-byte LE).
    /// @param _txInputVector       All transaction inputs prepended by the number of inputs encoded as a VarInt, max 0xFC(252) inputs.
    /// @param _txOutputVector      All transaction outputs prepended by the number of outputs encoded as a VarInt, max 0xFC(252) outputs.
    /// @param _txLocktime          Final 4 bytes of the transaction.
    /// @param _fundingOutputIndex  Index of funding output in _txOutputVector (0-indexed).
    /// @param _merkleProof         The merkle proof of transaction inclusion in a block.
    /// @param _txIndexInBlock      Transaction index in the block (0-indexed).
    /// @param _bitcoinHeaders      Single bytestring of 80-byte bitcoin headers, lowest height first.
    /// @return                     True if no errors are thrown.
    function provideFraudBTCFundingProof(
        bytes4 _txVersion,
        bytes memory _txInputVector,
        bytes memory _txOutputVector,
        bytes4 _txLocktime,
        uint8 _fundingOutputIndex,
        bytes memory _merkleProof,
        uint256 _txIndexInBlock,
        bytes memory _bitcoinHeaders
    ) public returns (bool) {
        self.provideFraudBTCFundingProof(
            _txVersion,
            _txInputVector,
            _txOutputVector,
            _txLocktime,
            _fundingOutputIndex,
            _merkleProof,
            _txIndexInBlock,
            _bitcoinHeaders
        );
        return true;
    }

    /// @notice                     Anyone may notify the deposit of a funding proof to activate the deposit.
    ///                             This is the happy-path of the funding flow. It means that we have succeeded.
    /// @dev                        Takes a pre-parsed transaction and calculates values needed to verify funding.
    /// @param _txVersion           Transaction version number (4-byte LE).
    /// @param _txInputVector       All transaction inputs prepended by the number of inputs encoded as a VarInt, max 0xFC(252) inputs.
    /// @param _txOutputVector      All transaction outputs prepended by the number of outputs encoded as a VarInt, max 0xFC(252) outputs.
    /// @param _txLocktime          Final 4 bytes of the transaction.
    /// @param _fundingOutputIndex  Index of funding output in _txOutputVector (0-indexed).
    /// @param _merkleProof         The merkle proof of transaction inclusion in a block.
    /// @param _txIndexInBlock      Transaction index in the block (0-indexed).
    /// @param _bitcoinHeaders      Single bytestring of 80-byte bitcoin headers, lowest height first.
    /// @return                     True if no errors are thrown.
    function provideBTCFundingProof(
        bytes4 _txVersion,
        bytes memory _txInputVector,
        bytes memory _txOutputVector,
        bytes4 _txLocktime,
        uint8 _fundingOutputIndex,
        bytes memory _merkleProof,
        uint256 _txIndexInBlock,
        bytes memory _bitcoinHeaders
    ) public returns (bool) {
        self.provideBTCFundingProof(
            _txVersion,
            _txInputVector,
            _txOutputVector,
            _txLocktime,
            _fundingOutputIndex,
            _merkleProof,
            _txIndexInBlock,
            _bitcoinHeaders
        );
        return true;
    }

    //
    // FRAUD
    //

    /// @notice                 Anyone can provide a signature that was not requested to prove fraud.
    /// @dev                    ECDSA is NOT SECURE unless you verify the digest.
    /// @param  _v              Signature recovery value.
    /// @param  _r              Signature R value.
    /// @param  _s              Signature S value.
    /// @param _signedDigest    The digest signed by the signature vrs tuple.
    /// @param _preimage        The sha256 preimage of the digest.
    /// @return                 True if successful, otherwise revert.
    function provideECDSAFraudProof(
        uint8 _v,
        bytes32 _r,
        bytes32 _s,
        bytes32 _signedDigest,
        bytes memory _preimage
    ) public returns (bool) {
        self.provideECDSAFraudProof(_v, _r, _s, _signedDigest, _preimage);
        return true;
    }

    /// @notice                   Anyone may notify the deposit of fraud via an SPV proof.
    /// @dev                      We strong prefer ECDSA fraud proofs.
    /// @param  _txVersion        Transaction version number (4-byte LE).
    /// @param  _txInputVector    All transaction inputs prepended by the number of inputs encoded as a VarInt, max 0xFC(252) inputs.
    /// @param  _txOutputVector   All transaction outputs prepended by the number of outputs encoded as a VarInt, max 0xFC(252) outputs.
    /// @param  _txLocktime       Final 4 bytes of the transaction.
    /// @param  _merkleProof      The merkle proof of inclusion of the tx in the bitcoin block.
    /// @param  _txIndexInBlock   The index of the tx in the Bitcoin block (0-indexed).
    /// @param  _targetInputIndex Index of the input that spends the custodied UTXO.
    /// @param  _bitcoinHeaders   An array of tightly-packed bitcoin headers.
    /// @return                   True if successful, otherwise revert.
    function provideSPVFraudProof(
        bytes4 _txVersion,
        bytes memory _txInputVector,
        bytes memory _txOutputVector,
        bytes4 _txLocktime,
        bytes memory _merkleProof,
        uint256 _txIndexInBlock,
        uint8 _targetInputIndex,
        bytes memory _bitcoinHeaders
    ) public returns (bool) {
        self.provideSPVFraudProof(
            _txVersion,
            _txInputVector,
            _txOutputVector,
            _txLocktime,
            _merkleProof,
            _txIndexInBlock,
            _targetInputIndex,
            _bitcoinHeaders
        );
        return true;
    }

    //
    // LIQUIDATION
    //

    /// @notice     Closes an auction and purchases the signer bonds. Payout to buyer, funder, then signers if not fraud.
    /// @dev        For interface, reading auctionValue will give a past value. the current is better.
    /// @return     True if successful, revert otherwise.
    function purchaseSignerBondsAtAuction() public returns (bool) {
        self.purchaseSignerBondsAtAuction();
        return true;
    }

    /// @notice     Notify the contract that the signers are undercollateralized.
    /// @dev        Calls out to the system for oracle info.
    /// @return     True if successful, otherwise revert.
    function notifyCourtesyCall() public returns (bool) {
        self.notifyCourtesyCall();
        return true;
    }

    /// @notice     Goes from courtesy call to active.
    /// @dev        Only callable if collateral is sufficient and the deposit is not expiring.
    /// @return     True if successful, otherwise revert.
    function exitCourtesyCall() public returns (bool) {
        self.exitCourtesyCall();
        return true;
    }

    /// @notice     Notify the contract that the signers are undercollateralized.
    /// @dev        Calls out to the system for oracle info.
    /// @return     True if successful, otherwise revert.
    function notifyUndercollateralizedLiquidation() public returns (bool) {
        self.notifyUndercollateralizedLiquidation();
        return true;
    }

    /// @notice     Notifies the contract that the courtesy period has elapsed.
    /// @dev        This is treated as an abort, rather than fraud.
    /// @return     True if successful, otherwise revert.
    function notifyCourtesyTimeout() public returns (bool) {
        self.notifyCourtesyTimeout();
        return true;
    }
<<<<<<< HEAD

    /// @notice     Notifies the contract that its term limit has been reached.
    /// @dev        This initiates a courtesy call.
    /// @return     True if successful, otherwise revert.
    function notifyDepositExpiryCourtesyCall() public returns (bool) {
        self.notifyDepositExpiryCourtesyCall();
        return true;
    }
=======
>>>>>>> 63448923
}<|MERGE_RESOLUTION|>--- conflicted
+++ resolved
@@ -471,15 +471,4 @@
         self.notifyCourtesyTimeout();
         return true;
     }
-<<<<<<< HEAD
-
-    /// @notice     Notifies the contract that its term limit has been reached.
-    /// @dev        This initiates a courtesy call.
-    /// @return     True if successful, otherwise revert.
-    function notifyDepositExpiryCourtesyCall() public returns (bool) {
-        self.notifyDepositExpiryCourtesyCall();
-        return true;
-    }
-=======
->>>>>>> 63448923
 }