import expectThrow from './helpers/expectThrow'

const BytesLib = artifacts.require('BytesLib')
const BTCUtils = artifacts.require('BTCUtils')
const ValidateSPV = artifacts.require('ValidateSPV')
const CheckBitcoinSigs = artifacts.require('CheckBitcoinSigs')

const OutsourceDepositLogging = artifacts.require('OutsourceDepositLogging')
const DepositStates = artifacts.require('DepositStates')
const DepositUtils = artifacts.require('DepositUtils')
const DepositFunding = artifacts.require('DepositFunding')
const DepositRedemption = artifacts.require('DepositRedemption')
const DepositLiquidation = artifacts.require('DepositLiquidation')

const ECDSAKeepStub = artifacts.require('ECDSAKeepStub')
const TestToken = artifacts.require('TestToken')
const TBTCSystemStub = artifacts.require('TBTCSystemStub')

const TestTBTCConstants = artifacts.require('TestTBTCConstants')
const TestDepositUtils = artifacts.require('TestDepositUtils')

const BN = require('bn.js')
const utils = require('./utils')
const chai = require('chai')
const expect = chai.expect
const bnChai = require('bn-chai')
chai.use(bnChai(BN))

const TEST_DEPOSIT_UTILS_DEPLOY = [
  { name: 'BytesLib', contract: BytesLib },
  { name: 'BTCUtils', contract: BTCUtils },
  { name: 'ValidateSPV', contract: ValidateSPV },
  { name: 'CheckBitcoinSigs', contract: CheckBitcoinSigs },
  { name: 'TBTCConstants', contract: TestTBTCConstants }, // note the name
  { name: 'OutsourceDepositLogging', contract: OutsourceDepositLogging },
  { name: 'DepositStates', contract: DepositStates },
  { name: 'DepositUtils', contract: DepositUtils },
  { name: 'DepositFunding', contract: DepositFunding },
  { name: 'DepositRedemption', contract: DepositRedemption },
  { name: 'DepositLiquidation', contract: DepositLiquidation },
  { name: 'TestDepositUtils', contract: TestDepositUtils },
<<<<<<< HEAD
  { name: 'ECDSAKeepStub', contract: ECDSAKeepStub },
  { name: 'TBTCSystemStub', contract: TBTCSystemStub }]
=======
  { name: 'KeepStub', contract: KeepStub }]
>>>>>>> 1f49d0a1

// real tx from mainnet bitcoin, interpreted as funding tx
// tx source: https://www.blockchain.com/btc/tx/7c48181cb5c030655eea651c5e9aa808983f646465cbe9d01c227d99cfbc405f
// const tx = '0x01000000000101913e39197867de39bff2c93c75173e086388ee7e8707c90ce4a02dd23f7d2c0d0000000000ffffffff012040351d0000000016001486e7303082a6a21d5837176bc808bf4828371ab602473044022046c3c852a2042ee01ffd7d8d252f297ccc67ae2aa1fac4170f50e8a90af5398802201585ffbbed6e812fb60c025d2f82ae115774279369610b0c76165b6c7132f2810121020c67643b5c862a1aa1afe0a77a28e51a21b08396a0acae69965b22d2a403fd1c4ec10800'
// const txid = '0x7c48181cb5c030655eea651c5e9aa808983f646465cbe9d01c227d99cfbc405f';
// const txidLE = '0x5f40bccf997d221cd0e9cb6564643f9808a89a5e1c65ea5e6530c0b51c18487c';
const currentDifficulty = 6353030562983
const _version = '0x01000000'
const _txInputVector = `0x01913e39197867de39bff2c93c75173e086388ee7e8707c90ce4a02dd23f7d2c0d0000000000ffffffff`
const _txOutputVector = '0x012040351d0000000016001486e7303082a6a21d5837176bc808bf4828371ab6'
const _fundingOutputIndex = 0
const _txLocktime = '0x4ec10800'
const _txIndexInBlock = 130
const _bitcoinHeaders = '0x00e0ff3fd877ad23af1d0d3e0eb6a700d85b692975dacd36e47b1b00000000000000000095ba61df5961d7fa0a45cd7467e11f20932c7a0b74c59318e86581c6b509554876f6c65c114e2c17e42524d300000020994d3802da5adf80345261bcff2eb87ab7b70db786cb0000000000000000000003169efc259f6e4b5e1bfa469f06792d6f07976a098bff2940c8e7ed3105fdc5eff7c65c114e2c170c4dffc30000c020f898b7ea6a405728055b0627f53f42c57290fe78e0b91900000000000000000075472c91a94fa2aab73369c0686a58796949cf60976e530f6eb295320fa15a1b77f8c65c114e2c17387f1df00000002069137421fc274aa2c907dbf0ec4754285897e8aa36332b0000000000000000004308f2494b702c40e9d61991feb7a15b3be1d73ce988e354e52e7a4e611bd9c2a2f8c65c114e2c1740287df200000020ab63607b09395f856adaa69d553755d9ba5bd8d15da20a000000000000000000090ea7559cda848d97575cb9696c8e33ba7f38d18d5e2f8422837c354aec147839fbc65c114e2c175cf077d6000000200ab3612eac08a31a8fb1d9b5397f897db8d26f6cd83a230000000000000000006f4888720ecbf980ff9c983a8e2e60ad329cc7b130916c2bf2300ea54e412a9ed6fcc65c114e2c17d4fbb88500000020d3e51560f77628a26a8fad01c88f98bd6c9e4bc8703b180000000000000000008e2c6e62a1f4d45dd03be1e6692df89a4e3b1223a4dbdfa94cca94c04c22049992fdc65c114e2c17463edb5e'
const _signerPubkeyX = '0xd4aee75e57179f7cd18adcbaa7e2fca4ff7b1b446df88bf0b4398e4a26965a6e'
const _signerPubkeyY = '0xe8bfb23428a4efecb3ebdc636139de9a568ed427fff20d28baa33ed48e9c44e1'
const _concatenatedKeys = '0xd4aee75e57179f7cd18adcbaa7e2fca4ff7b1b446df88bf0b4398e4a26965a6ee8bfb23428a4efecb3ebdc636139de9a568ed427fff20d28baa33ed48e9c44e1'
const _merkleProof = '0x5f40bccf997d221cd0e9cb6564643f9808a89a5e1c65ea5e6530c0b51c18487c886f7da48f4ccfe49283c678dedb376c89853ba46d9a297fe39e8dd557d1f8deb0fb1a28c03f71b267f3a33459b2566975b1653a1238947ed05edca17ef64181b1f09d858a6e25bae4b0e245993d4ea77facba8ed0371bb9b8a6724475bcdc9edf9ead30b61cf6714758b7c93d1b725f86c2a66a07dd291ef566eaa5a59516823d57fd50557f1d938cc2fb61fe0e1acee6f9cb618a9210688a2965c52feabee66d660a5e7f158e363dc464fca2bb1cc856173366d5d20b5cd513a3aab8ebc5be2bd196b783b8773af2472abcea3e32e97938283f7b454769aa1c064c311c3342a755029ee338664999bd8d432080eafae3ca86b52ad2e321e9e634a46c1bd0d174e38bcd4c59a0f0a78c5906c015ef4daf6beb0500a59f4cae00cd46069ce60db2182e74561028e4462f59f639c89b8e254602d6ad9c212b7c2af5db9275e48c467539c6af678d6f09214182df848bd79a06df706f7c3fddfdd95e6f27326c6217ee446543a443f82b711f48c173a769ae8d1e92a986bc76fca732f088bbe04995ba61df5961d7fa0a45cd7467e11f20932c7a0b74c59318e86581c6b5095548'
const _expectedUTXOoutpoint = '0x5f40bccf997d221cd0e9cb6564643f9808a89a5e1c65ea5e6530c0b51c18487c00000000'
// const _outputValue = 490029088;
const _outValueBytes = '0x2040351d00000000'

contract('DepositUtils', (accounts) => {
  let deployed
  let testUtilsInstance
  let beneficiary
  let tbtcToken
  let tbtcSystemStub

  before(async () => {
    tbtcSystemStub = await TBTCSystemStub.new(utils.address0)
    deployed = await utils.deploySystem(TEST_DEPOSIT_UTILS_DEPLOY)
    tbtcToken = await TestToken.new(tbtcSystemStub.address)
    testUtilsInstance = deployed.TestDepositUtils
    beneficiary = accounts[2]
    tbtcSystemStub.forceMint(beneficiary, web3.utils.toBN(testUtilsInstance.address))

    await testUtilsInstance.createNewDeposit(
      tbtcSystemStub.address,
      tbtcToken.address,
      1, // m
      1) // n

    await testUtilsInstance.setKeepAddress(deployed.ECDSAKeepStub.address)
  })

  describe('currentBlockDifficulty()', async () => {
    it('calls out to the system', async () => {
      const blockDifficulty = await testUtilsInstance.currentBlockDifficulty.call()
      expect(blockDifficulty).to.eq.BN(1)

      await tbtcSystemStub.setCurrentDiff(33)
      const newBlockDifficulty = await testUtilsInstance.currentBlockDifficulty.call()
      expect(newBlockDifficulty).to.eq.BN(33)
    })
  })

  describe('previousBlockDifficulty()', async () => {
    it('calls out to the system', async () => {
      const blockDifficulty = await testUtilsInstance.previousBlockDifficulty.call()
      expect(blockDifficulty).to.eq.BN(1)

      await tbtcSystemStub.setPreviousDiff(44)
      const newBlockDifficulty = await testUtilsInstance.previousBlockDifficulty.call()
      expect(newBlockDifficulty).to.eq.BN(44)
    })
  })

  describe('evaluateProofDifficulty()', async () => {
    it('reverts on unknown difficulty', async () => {
      await tbtcSystemStub.setCurrentDiff(1)
      await tbtcSystemStub.setPreviousDiff(1)

      await expectThrow(
        testUtilsInstance.evaluateProofDifficulty(utils.HEADER_PROOFS[0]),
        'not at current or previous difficulty'
      )
    })

    it('evaluates a header proof with previous', async () => {
      await tbtcSystemStub.setPreviousDiff(5646403851534)
      await testUtilsInstance.evaluateProofDifficulty(utils.HEADER_PROOFS[0])
    })

    it('evaluates a header proof with current', async () => {
      await tbtcSystemStub.setPreviousDiff(1)
      await tbtcSystemStub.setCurrentDiff(5646403851534)
      await testUtilsInstance.evaluateProofDifficulty(utils.HEADER_PROOFS[0])
    })

    it('reverts on low difficulty', async () => {
      await expectThrow(
        testUtilsInstance.evaluateProofDifficulty(utils.HEADER_PROOFS[0].slice(0, 160 * 4 + 2)),
        'Insufficient accumulated difficulty in header chain'
      )
    })

    describe('reverts on a ValidateSPV errors', async () => {
      before(async () => {
        await tbtcSystemStub.setCurrentDiff(5646403851534)
      })

      it('bad headers chain length work', async () => {
        // Cut one byte from a last header. We slice a hexadecimal representation
        // of concatenated chain headers bytes, followed by the `0x` prefix (add
        // `2`). Each header is expected to be `160` characters, we take
        // `4` headers and cut out a last byte from the last header (subtract
        // `2`).
        const badLengthChain = utils.HEADER_PROOFS[0].slice(0, (2 + (160 * 4)) - 2)

        await expectThrow(
          testUtilsInstance.evaluateProofDifficulty(badLengthChain),
          'Invalid length of the headers chain'
        )
      })

      it('invalid headers chain', async () => {
        // Cut out one header from the headers chain. Take out second header
        // from the headers chain.
        const invalidChain = utils.HEADER_PROOFS[0].slice(0, (2 + 160))
          + utils.HEADER_PROOFS[0].slice((2 + (160 * 2)), (2 + (160 * 4)))

        await expectThrow(
          testUtilsInstance.evaluateProofDifficulty(invalidChain),
          'Invalid headers chain'
        )
      })

      it('insufficient work in a header', async () => {
        await expectThrow(
          testUtilsInstance.evaluateProofDifficulty(utils.LOW_WORK_HEADER),
          'Insufficient work in a header'
        )
      })
    })
  })

  describe('checkProofFromTx()', async () => {
    it('returns the correct _txid', async () => {
      await tbtcSystemStub.setCurrentDiff(6379265451411)
      const res = await testUtilsInstance.checkProofFromTx.call(utils.TX.tx, utils.TX.proof, utils.TX.index, utils.HEADER_PROOFS.slice(-1)[0])
      assert.equal(res, utils.TX.tx_id_le)
    })

    it('fails with a broken proof', async () => {
      await tbtcSystemStub.setCurrentDiff(6379265451411)

      await expectThrow(
        testUtilsInstance.checkProofFromTx.call(utils.TX.tx, utils.TX.proof, 0, utils.HEADER_PROOFS.slice(-1)[0]),
        'Tx merkle proof is not valid for provided header and tx'
      )
    })

    it('fails with a broken tx', async () => {
      await tbtcSystemStub.setCurrentDiff(6379265451411)

      await expectThrow(
        testUtilsInstance.checkProofFromTx.call('0x00', utils.TX.proof, 0, utils.HEADER_PROOFS.slice(-1)[0]),
        'Failed tx parsing'
      )
    })
  })

  describe('checkProofFromTxId()', async () => {
    before(async () => {
      await tbtcSystemStub.setCurrentDiff(utils.TX.difficulty)
    })

    it('does not error', async () => {
      await testUtilsInstance.checkProofFromTxId.call(utils.TX.tx_id_le, utils.TX.proof, utils.TX.index, utils.HEADER_PROOFS.slice(-1)[0])
    })

    it('fails with a broken proof', async () => {
      await expectThrow(
        testUtilsInstance.checkProofFromTxId.call(utils.TX.tx_id_le, utils.TX.proof, 0, utils.HEADER_PROOFS.slice(-1)[0]),
        'Tx merkle proof is not valid for provided header and txId'
      )
    })

    it('fails with bad difficulty', async () => {
      await tbtcSystemStub.setCurrentDiff(1)

      await expectThrow(
        testUtilsInstance.checkProofFromTxId.call(utils.TX.tx_id_le, utils.TX.proof, utils.TX.index, utils.HEADER_PROOFS.slice(-1)[0]),
        'not at current or previous difficulty'
      )
    })
  })

  describe('findAndParseFundingOutput()', async () => {
    const _txOutputVector = '0x012040351d0000000016001486e7303082a6a21d5837176bc808bf4828371ab6'
    const _fundingOutputIndex = 0
    const _outValueBytes = '0x2040351d00000000'

    it('correctly returns valuebytes', async () => {
      await testUtilsInstance.setPubKey(_signerPubkeyX, _signerPubkeyY)
      const valueBytes = await testUtilsInstance.findAndParseFundingOutput.call(_txOutputVector, _fundingOutputIndex)
      assert.equal(_outValueBytes, valueBytes, 'Got incorrect value bytes from funding output')
    })

    it('fails with incorrect signer pubKey', async () => {
      await testUtilsInstance.setPubKey('0x' + '11'.repeat(20), '0x' + '11'.repeat(20))

      await expectThrow(
        testUtilsInstance.findAndParseFundingOutput.call(_txOutputVector, _fundingOutputIndex),
        'could not identify output funding the required public key hash'
      )
    })
  })

  describe('extractOutputAtIndex()', async () => {
    it('extracts outputs at specified indices (vector length 1)', async () => {
      const _txOutputVector = '0x012040351d0000000016001486e7303082a6a21d5837176bc808bf4828371ab6'
      const res = await testUtilsInstance.extractOutputAtIndex.call(_txOutputVector, 0)
      assert.equal(res, '0x2040351d0000000016001486e7303082a6a21d5837176bc808bf4828371ab6')
    })

    it('extracts outputs at specified indices (vector length 2)', async () => {
      let res
      const _txOutputVector1 = '0x024897070000000000220020a4333e5612ab1a1043b25755c89b16d55184a42f81799e623e6bc39db8539c180000000000000000166a14edb1b5c2f39af0fec151732585b1049b07895211'
      const _txOutputVector2 = '0x024db6000000000000160014455c0ea778752831d6fc25f6f8cf55dc49d335f040420f0000000000220020aedad4518f56379ef6f1f52f2e0fed64608006b3ccaff2253d847ddc90c91922'
      res = await testUtilsInstance.extractOutputAtIndex.call(_txOutputVector1, 0)
      assert.equal(res, '0x4897070000000000220020a4333e5612ab1a1043b25755c89b16d55184a42f81799e623e6bc39db8539c18')
      res = await testUtilsInstance.extractOutputAtIndex.call(_txOutputVector1, 1)
      assert.equal(res, '0x0000000000000000166a14edb1b5c2f39af0fec151732585b1049b07895211')
      res = await testUtilsInstance.extractOutputAtIndex.call(_txOutputVector2, 0)
      assert.equal(res, '0x4db6000000000000160014455c0ea778752831d6fc25f6f8cf55dc49d335f0')
      res = await testUtilsInstance.extractOutputAtIndex.call(_txOutputVector2, 1)
      assert.equal(res, '0x40420f0000000000220020aedad4518f56379ef6f1f52f2e0fed64608006b3ccaff2253d847ddc90c91922')
    })

    it('extracts outputs at specified index (vector length 4)', async () => {
      const _txOutputVector = '0x044897070000000000220020a4333e5612ab1a1043b25755c89b16d55184a42f81799e623e6bc39db8539c180000000000000000166a14edb1b5c2f39af0fec151732585b1049b078952114db6000000000000160014455c0ea778752831d6fc25f6f8cf55dc49d335f040420f0000000000220020aedad4518f56379ef6f1f52f2e0fed64608006b3ccaff2253d847ddc90c91922'
      const res = await testUtilsInstance.extractOutputAtIndex.call(_txOutputVector, 3)
      assert.equal(res, '0x40420f0000000000220020aedad4518f56379ef6f1f52f2e0fed64608006b3ccaff2253d847ddc90c91922')
    })

    it('fails to extract output from bad index', async () => {
      const _txOutputVector = '0x024897070000000000220020a4333e5612ab1a1043b25755c89b16d55184a42f81799e623e6bc39db8539c180000000000000000166a14edb1b5c2f39af0fec151732585b1049b07895211'

      await expectThrow(
        testUtilsInstance.extractOutputAtIndex.call(_txOutputVector, 2),
        'Slice out of bounds'
      )
    })

    it('fails to extract output from a vector with too big VarInt output counter', async () => {
      // we don't need to include the number of outputs suggested by the varint
      const _txOutputVector = '0xfe123412344897070000000000220020a4333e5612ab1a1043b25755c89b16d55184a42f81799e623e6bc39db8539c180000000000000000166a14edb1b5c2f39af0fec151732585b1049b07895211'

      await expectThrow(
        testUtilsInstance.extractOutputAtIndex.call(_txOutputVector, 2),
        'VarInts not supported, Number of outputs cannot exceed 252'
      )
    })
  })

  describe('validateAndParseFundingSPVProof()', async () => {
    before(async () => {
      await testUtilsInstance.setPubKey(_signerPubkeyX, _signerPubkeyY)
      await tbtcSystemStub.setCurrentDiff(currentDifficulty)
    })

    it('returns correct value and outpoint', async () => {
      const parseResults = await testUtilsInstance.validateAndParseFundingSPVProof.call(_version, _txInputVector, _txOutputVector, _txLocktime, _fundingOutputIndex, _merkleProof, _txIndexInBlock, _bitcoinHeaders)
      assert.equal(parseResults[0], _outValueBytes)
      assert.equal(parseResults[1], _expectedUTXOoutpoint)
    })

    it('fails with bad _txInputVector', async () => {
      await expectThrow(
        testUtilsInstance.validateAndParseFundingSPVProof.call(_version, '0x' + '00'.repeat(32), _txOutputVector, _txLocktime, _fundingOutputIndex, _merkleProof, _txIndexInBlock, _bitcoinHeaders),
        'Tx merkle proof is not valid for provided header and txId'
      )
    })

    it('fails with insufficient difficulty', async () => {
      const _badheaders = `0x00e0ff3fd877ad23af1d0d3e0eb6a700d85b692975dacd36e47b1b00000000000000000095ba61df5961d7fa0a45cd7467e11f20932c7a0b74c59318e86581c6b509554876f6c65c114e2c17e42524d300000020994d3802da5adf80345261bcff2eb87ab7b70db786cb0000000000000000000003169efc259f6e4b5e1bfa469f06792d6f07976a098bff2940c8e7ed3105fdc5eff7c65c114e2c170c4dffc30000c020f898b7ea6a405728055b0627f53f42c57290fe78e0b91900000000000000000075472c91a94fa2aab73369c0686a58796949cf60976e530f6eb295320fa15a1b77f8c65c114e2c17387f1df00000002069137421fc274aa2c907dbf0ec4754285897e8aa36332b0000000000000000004308f2494b702c40e9d61991feb7a15b3be1d73ce988e354e52e7a4e611bd9c2a2f8c65c114e2c1740287df200000020ab63607b09395f856adaa69d553755d9ba5bd8d15da20a000000000000000000090ea7559cda848d97575cb9696c8e33ba7f38d18d5e2f8422837c354aec147839fbc65c114e2c175cf077d6`

      await expectThrow(
        testUtilsInstance.validateAndParseFundingSPVProof.call(_version, _txInputVector, _txOutputVector, _txLocktime, _fundingOutputIndex, _merkleProof, _txIndexInBlock, _badheaders),
        'Insufficient accumulated difficulty in header chain'
      )
    })
  })

  describe('auctionValue()', async () => {
    it.skip('is TODO')
  })

  describe('signerFee()', async () => {
    it('returns a derived constant', async () => {
      const signerFee = await testUtilsInstance.signerFee.call()
      expect(signerFee).to.eq.BN(5000000000000000)
    })
  })

  describe('beneficiaryReward()', async () => {
    it('returns a derived constant', async () => {
      const beneficiaryReward = await testUtilsInstance.beneficiaryReward.call()
      expect(beneficiaryReward).to.eq.BN(10 ** 5)
    })
  })

  describe('determineCompressionPrefix()', async () => {
    it('selects 2 for even', async () => {
      const res = await testUtilsInstance.determineCompressionPrefix.call('0x' + '00'.repeat(32))
      assert.equal(res, '0x02')
    })
    it('selects 3 for odd', async () => {
      const res = await testUtilsInstance.determineCompressionPrefix.call('0x' + '00'.repeat(31) + '01')
      assert.equal(res, '0x03')
    })
  })

  describe('compressPubkey()', async () => {
    it('returns a 33 byte array with a prefix', async () => {
      const compressed = await testUtilsInstance.compressPubkey.call('0x' + '00'.repeat(32), '0x' + '00'.repeat(32))
      assert.equal(compressed, '0x02' + '00'.repeat(32))
    })
  })

  describe('signerPubkey()', async () => {
    it('returns the concatenated signer X and Y coordinates', async () => {
      await testUtilsInstance.setPubKey(_signerPubkeyX, _signerPubkeyY)
      const signerPubkey = await testUtilsInstance.signerPubkey.call()
      assert.equal(signerPubkey, _concatenatedKeys)
    })

    it('returns base value for unset public key', async () => {
      const newTestUtilsInstance = await TestDepositUtils.new()
      const signerPubkey = await newTestUtilsInstance.signerPubkey.call()
      assert.equal(signerPubkey, '0x' + '00'.repeat(64))
    })
  })

  describe('signerPKH()', async () => {
    it('returns the concatenated signer X and Y coordinates', async () => {
      const expectedSignerPKH = '0xa99c23add58e3d0712278b2873c3c0bd21657115'
      await testUtilsInstance.setPubKey(_signerPubkeyX, _signerPubkeyX)
      const signerPKH = await testUtilsInstance.signerPKH.call()
      assert.equal(signerPKH, expectedSignerPKH)
    })
  })

  describe('utxoSize()', async () => {
    it('returns the state\'s utxoSizeBytes as an integer', async () => {
      const utxoSize = await testUtilsInstance.utxoSize.call()
      expect(utxoSize).to.eq.BN(0)

      await testUtilsInstance.setUTXOInfo('0x11223344', 1, '0x')
      const newUtxoSize = await testUtilsInstance.utxoSize.call()
      expect(newUtxoSize).to.eq.BN(new BN('44332211', 16))
    })
  })

  describe('fetchOraclePrice()', async () => {
    it('calls out to the system', async () => {
      const oraclePrice = await testUtilsInstance.fetchOraclePrice.call()
      expect(oraclePrice).to.eq.BN(1000000000000)

      await tbtcSystemStub.setOraclePrice(44)
      const newOraclePrice = await testUtilsInstance.fetchOraclePrice.call()
      expect(newOraclePrice).to.eq.BN(44)
    })
  })

  describe('fetchBondAmount()', async () => {
    it('calls out to the keep system', async () => {
      const bondAmount = await testUtilsInstance.fetchBondAmount.call()
      expect(bondAmount).to.eq.BN(10000)

      await deployed.ECDSAKeepStub.setBondAmount(44)
      const newBondAmount = await testUtilsInstance.fetchBondAmount.call()
      expect(newBondAmount).to.eq.BN(44)
    })
  })

  describe('bytes8LEToUint()', async () => {
    it('interprets bytes as LE uints ', async () => {
      let res = await testUtilsInstance.bytes8LEToUint.call('0x' + '00'.repeat(8))
      expect(res).to.eq.BN(0)

      res = await testUtilsInstance.bytes8LEToUint.call('0x11223344')
      expect(res).to.eq.BN(new BN('44332211', 16))

      res = await testUtilsInstance.bytes8LEToUint.call('0x1100229933884477')
      expect(res).to.eq.BN(new BN('7744883399220011', 16))
    })
  })

  describe('wasDigestApprovedForSigning()', async () => {
    it('returns 0 when digest has not been approved', async () => {
      const digest = '0x' + '71'.repeat(32)
      const expectedApprovalTime = new BN(0)

      const approvalTime = await testUtilsInstance.wasDigestApprovedForSigning.call(digest)

      expect(approvalTime).to.eq.BN(expectedApprovalTime)
    })

    it('returns approval time for approved digest', async () => {
      const digest = '0x' + '02'.repeat(32)
      const expectedApprovalTime = new BN(100)

      await testUtilsInstance.setDigestApprovedAtTime(digest, expectedApprovalTime)

      const approvalTime = await testUtilsInstance.wasDigestApprovedForSigning.call(digest)

      expect(approvalTime).to.eq.BN(expectedApprovalTime)
    })
  })

  describe('depositBeneficiary()', async () => {
    it('calls out to the system', async () => {
      const res = await testUtilsInstance.depositBeneficiary.call()
      assert.equal(res, accounts[2])
    })
  })

  describe('redemptionTeardown()', async () => {
    it('deletes state', async () => {
      await testUtilsInstance.setRequestInfo('0x' + '11'.repeat(20), '0x' + '11'.repeat(20), 5, 6, '0x' + '33'.repeat(32))
      const requestInfo = await testUtilsInstance.getRequestInfo.call()
      assert.equal(requestInfo[4], '0x' + '33'.repeat(32))
      await testUtilsInstance.redemptionTeardown()
      const newRequestInfo = await testUtilsInstance.getRequestInfo.call()
      assert.equal(newRequestInfo[4], '0x' + '00'.repeat(32))
    })
  })

  describe('seizeSignerBonds()', async () => {
    it('calls out to the keep system and returns the seized amount', async () => {
      const value = 5000
      await deployed.ECDSAKeepStub.send(value, { from: accounts[0] })

      const seized = await testUtilsInstance.seizeSignerBonds.call()
      await testUtilsInstance.seizeSignerBonds()

      expect(seized).to.eq.BN(value)
    })

    it('errors if no funds were seized', async () => {
      await expectThrow(
        testUtilsInstance.seizeSignerBonds.call(),
        'No funds received, unexpected'
      )
    })
  })

  describe('distributeBeneficiaryReward()', async () => {
    it('checks that beneficiary is rewarded', async () => {
      // min an arbitrary reward value to the funding contract
      const reward = 100000000
      await tbtcToken.forceMint(testUtilsInstance.address, reward)

      const initialTokenBalance = await tbtcToken.balanceOf(beneficiary)

      await testUtilsInstance.distributeBeneficiaryReward()

      const finalTokenBalance = await tbtcToken.balanceOf(beneficiary)
      const tokenCheck = new BN(initialTokenBalance).add(new BN(reward))
      expect(finalTokenBalance, 'tokens not rewarded to beneficiary correctly').to.eq.BN(tokenCheck)
    })
  })

  describe('pushFundsToKeepGroup()', async () => {
    it('calls out to the keep contract', async () => {
      const value = 10000
      await testUtilsInstance.send(value, { from: accounts[0] })
      await testUtilsInstance.pushFundsToKeepGroup(value)
      const keepBalance = await web3.eth.getBalance(deployed.ECDSAKeepStub.address)
      assert.equal(keepBalance, value) // web3 balances are integers I guess
    })

    it('reverts if insufficient value', async () => {
      await expectThrow(
        testUtilsInstance.pushFundsToKeepGroup.call(10000000000000),
        'Not enough funds to send'
      )
    })
  })
})<|MERGE_RESOLUTION|>--- conflicted
+++ resolved
@@ -39,12 +39,7 @@
   { name: 'DepositRedemption', contract: DepositRedemption },
   { name: 'DepositLiquidation', contract: DepositLiquidation },
   { name: 'TestDepositUtils', contract: TestDepositUtils },
-<<<<<<< HEAD
-  { name: 'ECDSAKeepStub', contract: ECDSAKeepStub },
-  { name: 'TBTCSystemStub', contract: TBTCSystemStub }]
-=======
-  { name: 'KeepStub', contract: KeepStub }]
->>>>>>> 1f49d0a1
+  { name: 'ECDSAKeepStub', contract: ECDSAKeepStub }]
 
 // real tx from mainnet bitcoin, interpreted as funding tx
 // tx source: https://www.blockchain.com/btc/tx/7c48181cb5c030655eea651c5e9aa808983f646465cbe9d01c227d99cfbc405f
@@ -75,11 +70,16 @@
   let tbtcSystemStub
 
   before(async () => {
+    beneficiary = accounts[2]
+
+    deployed = await utils.deploySystem(TEST_DEPOSIT_UTILS_DEPLOY)
+
     tbtcSystemStub = await TBTCSystemStub.new(utils.address0)
-    deployed = await utils.deploySystem(TEST_DEPOSIT_UTILS_DEPLOY)
+
     tbtcToken = await TestToken.new(tbtcSystemStub.address)
+
     testUtilsInstance = deployed.TestDepositUtils
-    beneficiary = accounts[2]
+
     tbtcSystemStub.forceMint(beneficiary, web3.utils.toBN(testUtilsInstance.address))
 
     await testUtilsInstance.createNewDeposit(
