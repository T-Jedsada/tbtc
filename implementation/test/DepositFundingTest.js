--- conflicted
+++ resolved
@@ -42,12 +42,7 @@
   { name: 'DepositLiquidation', contract: DepositLiquidation },
   { name: 'TestDeposit', contract: TestDeposit },
   { name: 'TestDepositUtils', contract: TestDepositUtils },
-<<<<<<< HEAD
-  { name: 'ECDSAKeepStub', contract: ECDSAKeepStub },
-  { name: 'TBTCSystemStub', contract: TBTCSystemStub }]
-=======
-  { name: 'KeepStub', contract: KeepStub }]
->>>>>>> 1f49d0a1
+  { name: 'ECDSAKeepStub', contract: ECDSAKeepStub }]
 
 // spare signature:
 // signing with privkey '11' * 32
@@ -87,18 +82,18 @@
   let tbtcSystemStub
 
   before(async () => {
+    deployed = await utils.deploySystem(TEST_DEPOSIT_DEPLOY)
+
     tbtcSystemStub = await TBTCSystemStub.new(utils.address0)
-    deployed = await utils.deploySystem(TEST_DEPOSIT_DEPLOY)
+
     tbtcToken = await TestToken.new(tbtcSystemStub.address)
+
     testInstance = deployed.TestDeposit
-<<<<<<< HEAD
-    testInstance.setExteriorAddresses(deployed.TBTCSystemStub.address, tbtcToken.address)
-
-    deployed.TBTCSystemStub.mint(accounts[4], web3.utils.toBN(deployed.TestDeposit.address))
-=======
-    testInstance.setExteroriorAddresses(tbtcSystemStub.address, tbtcToken.address, deployed.KeepStub.address)
+
+    testInstance.setExteriorAddresses(tbtcSystemStub.address, tbtcToken.address)
+
     tbtcSystemStub.forceMint(accounts[4], web3.utils.toBN(deployed.TestDeposit.address))
->>>>>>> 1f49d0a1
+
     beneficiary = accounts[4]
   })
 
@@ -343,12 +338,7 @@
 
   describe('provideBTCFundingProof', async () => {
     beforeEach(async () => {
-<<<<<<< HEAD
-      await deployed.TBTCSystemStub.setCurrentDiff(currentDifficulty)
-=======
-      await testInstance.setKeepInfo(ADDRESS_ZERO, 0, 0, _signerPubkeyX, _signerPubkeyY)
       await tbtcSystemStub.setCurrentDiff(currentDifficulty)
->>>>>>> 1f49d0a1
       await testInstance.setState(utils.states.AWAITING_BTC_FUNDING_PROOF)
       await testInstance.setSigningGroupPublicKey(_signerPubkeyX, _signerPubkeyY)
       await deployed.ECDSAKeepStub.send(1000000, { from: accounts[0] })
