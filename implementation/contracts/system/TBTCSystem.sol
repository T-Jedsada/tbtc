--- conflicted
+++ resolved
@@ -19,20 +19,10 @@
 
     address public keepRegistry;
 
-<<<<<<< HEAD
-=======
     // Governed parameters by the TBTCSystem owner
     bool private allowNewDeposits = true;
     uint256 private signerFeeDivisor = 200; // 1/200 == 50bps == 0.5% == 0.005
 
-    constructor(address _depositFactory)
-        ERC721MinterAuthority(_depositFactory)
-        public
-    {
-            // solium-disable-previous-line no-empty-blocks
-    }
-
->>>>>>> 9f17d861
     function initialize(
         address _keepRegistry
     ) external onlyOwner {
