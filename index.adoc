--- conflicted
+++ resolved
@@ -137,14 +137,10 @@
 jurisdictions
 * Inflation-resistant. tBTC may only be minted after proof is provided of a
 backing BTC deposit.
-<<<<<<< HEAD
 * Leverage-resistant. The existence of TBTC shouldn't allow cross-chain
 "printing" of additional synthetic Bitcoin. We can't stop someone from launching
 a synthetic, but artificially expanding the Bitcoin supply is not a goal of the
 project.
-=======
-* Leverage-resistant. The existence of tBTC shouldn't let a Bitcoin holder
->>>>>>> 20948b85
 * Without middlemen, in the same sense as Bitcoin. The only rent extraction
 should be from the minimal participation of signers required to secure the
 network, similar to miners on the Bitcoin network.
