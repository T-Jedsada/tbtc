version: 2.1
executors:
  docker-node:
    docker:
      - image: circleci/node:11
jobs:
<<<<<<< HEAD
  eslint:
    executor: docker-node
    steps:
        - checkout
        - run: 
            name: Lint JS
            command: |
              cd implementation/
              npm install
              npm run js:lint
=======
  lint_solidity:
    executor: docker-node
    steps:
        - checkout
        - run:
            name: Lint solidity
            command: |
              set -ex
              cd implementation
              npm install
              npm run setup
              npm run sol:lint
  test_solidity:
    executor: docker-node
    steps:
        - checkout
        - run: sudo npm install -g ganache-cli@6.4.2
        - run:
            name: Running testrpc
            command: ganache-cli
            background: true
        - run: cd implementation/contracts && npm install && npm run setup && npm run test    
>>>>>>> acc36881
  generate_pngs:
    docker:
      - image: keepnetwork/texlive:15
    steps:
      - checkout
      - run:
          name: Generate TeX-based PNGs
          command: |
            mkdir -p /tmp/docs/img
            make pngs
            cp -r img/generated /tmp/docs/img/generated
      - persist_to_workspace:
          root: /tmp/docs
          paths:
            - img/generated/*.png
  generate_docs_tex:
    docker:
      - image: keepnetwork/texlive:15
    steps:
      - checkout
      - run:
          name: Generate TeX Document Files
          command: |
            mkdir -p /tmp/docs
            make build.pdf
            cp *.pdf /tmp/docs
      - persist_to_workspace:
          root: /tmp/docs
          paths:
            - ./*.pdf
  generate_docs_asciidoctor:
    docker:
      - image: asciidoctor/docker-asciidoctor
    steps:
      - checkout
      - attach_workspace:
          at: ./
      - run:
          name: Generate Asciidoctor PDF/HTML Files
          command: |
            set -ex
            shopt -s extglob globstar nullglob
            asciidoctor -a revdate=`date +%Y-%m-%d` --failure-level=ERROR *.adoc **/*.adoc
            for a in $(ls *.html **/*.html); do set +x; mkdir -p /tmp/docs/$(dirname $a); cp $a /tmp/docs/$(dirname $a)/; done
            set -x
            asciidoctor-pdf -a revdate=`date +%Y-%m-%d` *.adoc **/*.adoc
            for a in $(ls *.pdf **/*.pdf); do set +x; mkdir -p /tmp/docs/$(dirname $a); cp $a /tmp/docs/$(dirname $a)/; done
      - persist_to_workspace:
          root: /tmp/docs
          paths:
            - ./
  upload_docs:
    docker:
      - image: google/cloud-sdk:slim
    steps:
      - attach_workspace:
          at: /tmp/docs
      - store_artifacts:
          path: /tmp/docs
          destination: .

workflows:
  version: 2
<<<<<<< HEAD
  lint:
    jobs:
      - eslint
=======
  solidity:
    jobs:
      - lint_solidity
      - test_solidity
>>>>>>> acc36881
  docs:
    jobs:
      - generate_pngs
      - generate_docs_tex
      - generate_docs_asciidoctor:
          requires:
            - generate_pngs
      - upload_docs:
          requires:
            - generate_docs_tex
            - generate_docs_asciidoctor<|MERGE_RESOLUTION|>--- conflicted
+++ resolved
@@ -4,7 +4,6 @@
     docker:
       - image: circleci/node:11
 jobs:
-<<<<<<< HEAD
   eslint:
     executor: docker-node
     steps:
@@ -15,7 +14,6 @@
               cd implementation/
               npm install
               npm run js:lint
-=======
   lint_solidity:
     executor: docker-node
     steps:
@@ -38,7 +36,6 @@
             command: ganache-cli
             background: true
         - run: cd implementation/contracts && npm install && npm run setup && npm run test    
->>>>>>> acc36881
   generate_pngs:
     docker:
       - image: keepnetwork/texlive:15
@@ -102,16 +99,13 @@
 
 workflows:
   version: 2
-<<<<<<< HEAD
   lint:
     jobs:
       - eslint
-=======
   solidity:
     jobs:
       - lint_solidity
       - test_solidity
->>>>>>> acc36881
   docs:
     jobs:
       - generate_pngs
