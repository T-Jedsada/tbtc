--- conflicted
+++ resolved
@@ -94,11 +94,7 @@
 
     assertBalance = new AssertBalance(tbtcToken)
 
-<<<<<<< HEAD
-    tbtcSystemStub = await TBTCSystemStub.new()
-=======
-    tbtcSystemStub = await TBTCSystemStub.new(utils.address0, utils.address0)
->>>>>>> 27cac142
+    tbtcSystemStub = await TBTCSystemStub.new(utils.address0)
     testInstance = deployed.TestDeposit
 
     await testInstance.setExteriorAddresses(
