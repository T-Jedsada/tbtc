pragma solidity ^0.5.10;

<<<<<<< HEAD
import {TBTCDepositToken} from "./system/TBTCDepositToken.sol";

contract DepositLog {
=======
>>>>>>> 46d4450b

contract DepositLog {
    /*
    TODO: review events, see what new information should be added
    Logging philosophy:
      Every state transition should fire a log
      That log should have ALL necessary info for off-chain actors
      Everyone should be able to ENTIRELY rely on log messages
    */

    // `TBTCDepositToken` mints a token for every new Deposit. 
    // If a token exists for a given ID, we know it is a valid Deposit address.
    TBTCDepositToken tbtcDepositToken;
    
    // This event is fired when we init the deposit
    event Created(
        address indexed _depositContractAddress,
        address indexed _keepAddress,
        uint256 _timestamp
    );

    // This log event contains all info needed to rebuild the redemption tx
    // We index on request and signers and digest
    event RedemptionRequested(
        address indexed _depositContractAddress,
        address indexed _requester,
        bytes32 indexed _digest,
        uint256 _utxoSize,
        bytes _redeemerOutputScript,
        uint256 _requestedFee,
        bytes _outpoint
    );

    // This log event contains all info needed to build a witnes
    // We index the digest so that we can search events for the other log
    event GotRedemptionSignature(
        address indexed _depositContractAddress,
        bytes32 indexed _digest,
        bytes32 _r,
        bytes32 _s,
        uint256 _timestamp
    );

    // This log is fired when the signing group returns a public key
    event RegisteredPubkey(
        address indexed _depositContractAddress,
        bytes32 _signingGroupPubkeyX,
        bytes32 _signingGroupPubkeyY,
        uint256 _timestamp
    );

    // This event is fired when we enter the SETUP_FAILED state for any reason
    event SetupFailed(
        address indexed _depositContractAddress,
        uint256 _timestamp
    );

    // This event is fired when we detect an ECDSA fraud before seeing a funding proof
    event FraudDuringSetup(
        address indexed _depositContractAddress,
        uint256 _timestamp
    );

    // This event is fired when we enter the ACTIVE state
    event Funded(address indexed _depositContractAddress, uint256 _timestamp);

    // This event is called when we enter the COURTESY_CALL state
    event CourtesyCalled(
        address indexed _depositContractAddress,
        uint256 _timestamp
    );

    // This event is fired when we go from COURTESY_CALL to ACTIVE
    event ExitedCourtesyCall(
        address indexed _depositContractAddress,
        uint256 _timestamp
    );

    // This log event is fired when liquidation
    event StartedLiquidation(
        address indexed _depositContractAddress,
        bool _wasFraud,
        uint256 _timestamp
    );

    // This event is fired when the Redemption SPV proof is validated
    event Redeemed(
        address indexed _depositContractAddress,
        bytes32 indexed _txid,
        uint256 _timestamp
    );

    // This event is fired when Liquidation is completed
    event Liquidated(
        address indexed _depositContractAddress,
        uint256 _timestamp
    );

    //
    // AUTH
    //

    /// @notice             Checks if an address is an allowed logger
    /// @dev                checks tbtcDepositToken to see if the caller represents
    ///                     an existing deposit.
    ///                     We don't require this, so deposits are not bricked if the system borks
    /// @param  _caller     The address of the calling contract
    /// @return             True if approved, otherwise false
    /* solium-disable-next-line no-empty-blocks */
    function approvedToLog(address _caller) public view returns (bool) {
        return tbtcDepositToken.exists(uint256(_caller));
    }

    /// @notice               Sets the tbtcDepositToken contract. 
    /// @dev                  The contract is used by `approvedToLog` to check if the 
    ///                       caller is a Deposit contract. This should only be called once.
    /// @param  _tbtcDepositTokenAddress  The address of the tbtcDepositToken.
    function setTbtcDepositToken(address _tbtcDepositTokenAddress) public {
        require(address(tbtcDepositToken) == address(0), "tbtcDepositToken is already set");
        tbtcDepositToken = TBTCDepositToken(_tbtcDepositTokenAddress);
    }

    //
    // Logging
    //

    /// @notice               Fires a Created event
    /// @dev                  We append the sender, which is the deposit contract that called
    /// @param  _keepAddress  The address of the associated keep
    /// @return               True if successful, else revert
    function logCreated(address _keepAddress) public returns (bool) {
        if (!approvedToLog(msg.sender)) return false;
        emit Created(msg.sender, _keepAddress, block.timestamp);
        return true;
    }

    /// @notice                 Fires a RedemptionRequested event
    /// @dev                    This is the only event without an explicit timestamp
    /// @param  _requester      The ethereum address of the requester
    /// @param  _digest         The calculated sighash digest
    /// @param  _utxoSize       The size of the utxo in sat
    /// @param  _redeemerOutputScript The redeemer's length-prefixed output script.
    /// @param  _requestedFee   The requester or bump-system specified fee
    /// @param  _outpoint       The 36 byte outpoint
    /// @return                 True if successful, else revert
    function logRedemptionRequested(
        address _requester,
        bytes32 _digest,
        uint256 _utxoSize,
        bytes memory _redeemerOutputScript,
        uint256 _requestedFee,
        bytes memory _outpoint
    ) public returns (bool) {
        if (!approvedToLog(msg.sender)) return false;
        emit RedemptionRequested(
            msg.sender,
            _requester,
            _digest,
            _utxoSize,
            _redeemerOutputScript,
            _requestedFee,
            _outpoint
        );
        return true;
    }

    /// @notice         Fires a GotRedemptionSignature event
    /// @dev            We append the sender, which is the deposit contract that called
    /// @param  _digest signed digest
    /// @param  _r      signature r value
    /// @param  _s      signature s value
    /// @return         True if successful, else revert
    function logGotRedemptionSignature(bytes32 _digest, bytes32 _r, bytes32 _s)
        public
        returns (bool)
    {
        if (!approvedToLog(msg.sender)) return false;
        emit GotRedemptionSignature(
            msg.sender,
            _digest,
            _r,
            _s,
            block.timestamp
        );
        return true;
    }

    /// @notice     Fires a RegisteredPubkey event
    /// @dev        We append the sender, which is the deposit contract that called
    ///             returns false if not approved, to prevent accidentally halting Deposit
    /// @return     True if successful, else false
    function logRegisteredPubkey(
        bytes32 _signingGroupPubkeyX,
        bytes32 _signingGroupPubkeyY
    ) public returns (bool) {
        if (!approvedToLog(msg.sender)) return false;
        emit RegisteredPubkey(
            msg.sender,
            _signingGroupPubkeyX,
            _signingGroupPubkeyY,
            block.timestamp
        );
        return true;
    }

    /// @notice     Fires a SetupFailed event
    /// @dev        We append the sender, which is the deposit contract that called
    ///             returns false if not approved, to prevent accidentally halting Deposit
    /// @return     True if successful, else false
    function logSetupFailed() public returns (bool) {
        if (!approvedToLog(msg.sender)) return false;
        emit SetupFailed(msg.sender, block.timestamp);
        return true;
    }

    /// @notice     Fires a FraudDuringSetup event
    /// @dev        We append the sender, which is the deposit contract that called
    ///             returns false if not approved, to prevent accidentally halting Deposit
    /// @return     True if successful, else false
    function logFraudDuringSetup() public returns (bool) {
        if (!approvedToLog(msg.sender)) return false;
        emit FraudDuringSetup(msg.sender, block.timestamp);
        return true;
    }

    /// @notice     Fires a Funded event
    /// @dev        We append the sender, which is the deposit contract that called
    ///             returns false if not approved, to prevent accidentally halting Deposit
    /// @return     True if successful, else false
    function logFunded() public returns (bool) {
        if (!approvedToLog(msg.sender)) return false;
        emit Funded(msg.sender, block.timestamp);
        return true;
    }

    /// @notice     Fires a CourtesyCalled event
    /// @dev        We append the sender, which is the deposit contract that called
    ///             returns false if not approved, to prevent accidentally halting Deposit
    /// @return     True if successful, else false
    function logCourtesyCalled() public returns (bool) {
        if (!approvedToLog(msg.sender)) return false;
        emit CourtesyCalled(msg.sender, block.timestamp);
        return true;
    }

    /// @notice             Fires a StartedLiquidation event
    /// @dev                We append the sender, which is the deposit contract that called
    /// @param _wasFraud    True if liquidating for fraud
    /// @return             True if successful, else revert
    function logStartedLiquidation(bool _wasFraud) public returns (bool) {
        if (!approvedToLog(msg.sender)) return false;
        emit StartedLiquidation(msg.sender, _wasFraud, block.timestamp);
        return true;
    }

    /// @notice     Fires a Redeemed event
    /// @dev        We append the sender, which is the deposit contract that called
    ///             returns false if not approved, to prevent accidentally halting Deposit
    /// @return     True if successful, else false
    function logRedeemed(bytes32 _txid) public returns (bool) {
        if (!approvedToLog(msg.sender)) return false;
        emit Redeemed(msg.sender, _txid, block.timestamp);
        return true;
    }

    /// @notice     Fires a Liquidated event
    /// @dev        We append the sender, which is the deposit contract that called
    ///             returns false if not approved, to prevent accidentally halting Deposit
    /// @return     True if successful, else false
    function logLiquidated() public returns (bool) {
        if (!approvedToLog(msg.sender)) return false;
        emit Liquidated(msg.sender, block.timestamp);
        return true;
    }

    /// @notice     Fires a ExitedCourtesyCall event
    /// @dev        We append the sender, which is the deposit contract that called
    ///             returns false if not approved, to prevent accidentally halting Deposit
    /// @return     True if successful, else false
    function logExitedCourtesyCall() public returns (bool) {
        if (!approvedToLog(msg.sender)) return false;
        emit ExitedCourtesyCall(msg.sender, block.timestamp);
        return true;
    }
}<|MERGE_RESOLUTION|>--- conflicted
+++ resolved
@@ -1,11 +1,6 @@
 pragma solidity ^0.5.10;
 
-<<<<<<< HEAD
 import {TBTCDepositToken} from "./system/TBTCDepositToken.sol";
-
-contract DepositLog {
-=======
->>>>>>> 46d4450b
 
 contract DepositLog {
     /*
