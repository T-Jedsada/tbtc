--- conflicted
+++ resolved
@@ -107,8 +107,6 @@
 
         dotToTbtc(uint256(_depositAddress));
     }
-<<<<<<< HEAD
-=======
 
     /// @notice Redeems a Deposit by purchasing a DOT with TBTC, and using the DOT to redeem corresponding Deposit.
     ///         This function will revert if the Deposit is not in ACTIVE state.
@@ -149,5 +147,4 @@
         uint256 _totalValue = TBTCConstants.getLotSize().mul(_multiplier);
         return _totalValue;
     }
->>>>>>> 701fcd6f
 }