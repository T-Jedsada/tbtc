import expectThrow from './helpers/expectThrow'

const BytesLib = artifacts.require('BytesLib')
const BTCUtils = artifacts.require('BTCUtils')
const ValidateSPV = artifacts.require('ValidateSPV')
const CheckBitcoinSigs = artifacts.require('CheckBitcoinSigs')

const OutsourceDepositLogging = artifacts.require('OutsourceDepositLogging')
const DepositStates = artifacts.require('DepositStates')
const DepositUtils = artifacts.require('DepositUtils')
const DepositFunding = artifacts.require('DepositFunding')
const DepositRedemption = artifacts.require('DepositRedemption')
const DepositLiquidation = artifacts.require('DepositLiquidation')

const ECDSAKeepStub = artifacts.require('ECDSAKeepStub')

const TestToken = artifacts.require('TestToken')
const TBTCSystemStub = artifacts.require('TBTCSystemStub')

const TestTBTCConstants = artifacts.require('TestTBTCConstants')
const TestDeposit = artifacts.require('TestDeposit')
const TestDepositUtils = artifacts.require('TestDepositUtils')

const BN = require('bn.js')
const utils = require('./utils')
const chai = require('chai')
const expect = chai.expect
const bnChai = require('bn-chai')
chai.use(bnChai(BN))

const ADDRESS_ZERO = '0x' + '0'.repeat(40)

const TEST_DEPOSIT_DEPLOY = [
  { name: 'BytesLib', contract: BytesLib },
  { name: 'BTCUtils', contract: BTCUtils },
  { name: 'ValidateSPV', contract: ValidateSPV },
  { name: 'CheckBitcoinSigs', contract: CheckBitcoinSigs },
  { name: 'TBTCConstants', contract: TestTBTCConstants }, // note the name
  { name: 'OutsourceDepositLogging', contract: OutsourceDepositLogging },
  { name: 'DepositStates', contract: DepositStates },
  { name: 'DepositUtils', contract: DepositUtils },
  { name: 'DepositFunding', contract: DepositFunding },
  { name: 'DepositRedemption', contract: DepositRedemption },
  { name: 'DepositLiquidation', contract: DepositLiquidation },
  { name: 'TestDeposit', contract: TestDeposit },
  { name: 'TestDepositUtils', contract: TestDepositUtils },
<<<<<<< HEAD
  { name: 'ECDSAKeepStub', contract: ECDSAKeepStub },
  { name: 'TBTCSystemStub', contract: TBTCSystemStub }]
=======
  { name: 'KeepStub', contract: KeepStub }]
>>>>>>> 1f49d0a1

// spare signature:
// signing with privkey '11' * 32
// const preimage = '0x' + '33'.repeat(32)
// const digest = '0xdeb0e38ced1e41de6f92e70e80c418d2d356afaaa99e26f5939dbc7d3ef4772a'
// const pubkey = '0x4f355bdcb7cc0af728ef3cceb9615d90684bb5b2ca5f859ab0f0b704075871aa385b6b1b8ead809ca67454d9683fcf2ba03456d6fe2c4abe2b07f0fbdbb2f1c1'
// const v = 28
// const r = '0x9a40a074721355f427762f5e6d5cb16a0a9ada06011984e49fc81b3ce89cab6d'
// const s = '0x234e909713e74a9a49bf9484a69968dabcb1953bf091fa3e31d48531695cf293'

// real tx from mainnet bitcoin, interpreted as funding tx
// tx source: https://www.blockchain.com/btc/tx/7c48181cb5c030655eea651c5e9aa808983f646465cbe9d01c227d99cfbc405f
// const tx = '0x01000000000101913e39197867de39bff2c93c75173e086388ee7e8707c90ce4a02dd23f7d2c0d0000000000ffffffff012040351d0000000016001486e7303082a6a21d5837176bc808bf4828371ab602473044022046c3c852a2042ee01ffd7d8d252f297ccc67ae2aa1fac4170f50e8a90af5398802201585ffbbed6e812fb60c025d2f82ae115774279369610b0c76165b6c7132f2810121020c67643b5c862a1aa1afe0a77a28e51a21b08396a0acae69965b22d2a403fd1c4ec10800'
// const txid = '0x7c48181cb5c030655eea651c5e9aa808983f646465cbe9d01c227d99cfbc405f';
// const txidLE = '0x5f40bccf997d221cd0e9cb6564643f9808a89a5e1c65ea5e6530c0b51c18487c';
const currentDifficulty = 6353030562983
const _version = '0x01000000'
const _txInputVector = `0x01913e39197867de39bff2c93c75173e086388ee7e8707c90ce4a02dd23f7d2c0d0000000000ffffffff`
const _txOutputVector = '0x012040351d0000000016001486e7303082a6a21d5837176bc808bf4828371ab6'
const _fundingOutputIndex = 0
const _txLocktime = '0x4ec10800'
const _txIndexInBlock = 130
const _bitcoinHeaders = '0x00e0ff3fd877ad23af1d0d3e0eb6a700d85b692975dacd36e47b1b00000000000000000095ba61df5961d7fa0a45cd7467e11f20932c7a0b74c59318e86581c6b509554876f6c65c114e2c17e42524d300000020994d3802da5adf80345261bcff2eb87ab7b70db786cb0000000000000000000003169efc259f6e4b5e1bfa469f06792d6f07976a098bff2940c8e7ed3105fdc5eff7c65c114e2c170c4dffc30000c020f898b7ea6a405728055b0627f53f42c57290fe78e0b91900000000000000000075472c91a94fa2aab73369c0686a58796949cf60976e530f6eb295320fa15a1b77f8c65c114e2c17387f1df00000002069137421fc274aa2c907dbf0ec4754285897e8aa36332b0000000000000000004308f2494b702c40e9d61991feb7a15b3be1d73ce988e354e52e7a4e611bd9c2a2f8c65c114e2c1740287df200000020ab63607b09395f856adaa69d553755d9ba5bd8d15da20a000000000000000000090ea7559cda848d97575cb9696c8e33ba7f38d18d5e2f8422837c354aec147839fbc65c114e2c175cf077d6000000200ab3612eac08a31a8fb1d9b5397f897db8d26f6cd83a230000000000000000006f4888720ecbf980ff9c983a8e2e60ad329cc7b130916c2bf2300ea54e412a9ed6fcc65c114e2c17d4fbb88500000020d3e51560f77628a26a8fad01c88f98bd6c9e4bc8703b180000000000000000008e2c6e62a1f4d45dd03be1e6692df89a4e3b1223a4dbdfa94cca94c04c22049992fdc65c114e2c17463edb5e'
const _signerPubkeyX = '0xd4aee75e57179f7cd18adcbaa7e2fca4ff7b1b446df88bf0b4398e4a26965a6e'
const _signerPubkeyY = '0xe8bfb23428a4efecb3ebdc636139de9a568ed427fff20d28baa33ed48e9c44e1'
const _merkleProof = '0x5f40bccf997d221cd0e9cb6564643f9808a89a5e1c65ea5e6530c0b51c18487c886f7da48f4ccfe49283c678dedb376c89853ba46d9a297fe39e8dd557d1f8deb0fb1a28c03f71b267f3a33459b2566975b1653a1238947ed05edca17ef64181b1f09d858a6e25bae4b0e245993d4ea77facba8ed0371bb9b8a6724475bcdc9edf9ead30b61cf6714758b7c93d1b725f86c2a66a07dd291ef566eaa5a59516823d57fd50557f1d938cc2fb61fe0e1acee6f9cb618a9210688a2965c52feabee66d660a5e7f158e363dc464fca2bb1cc856173366d5d20b5cd513a3aab8ebc5be2bd196b783b8773af2472abcea3e32e97938283f7b454769aa1c064c311c3342a755029ee338664999bd8d432080eafae3ca86b52ad2e321e9e634a46c1bd0d174e38bcd4c59a0f0a78c5906c015ef4daf6beb0500a59f4cae00cd46069ce60db2182e74561028e4462f59f639c89b8e254602d6ad9c212b7c2af5db9275e48c467539c6af678d6f09214182df848bd79a06df706f7c3fddfdd95e6f27326c6217ee446543a443f82b711f48c173a769ae8d1e92a986bc76fca732f088bbe04995ba61df5961d7fa0a45cd7467e11f20932c7a0b74c59318e86581c6b5095548'


contract('DepositFraud', (accounts) => {
  let deployed
  let testInstance
  let fundingProofTimerStart
  let beneficiary
  let tbtcToken
  let tbtcSystemStub

  before(async () => {
    tbtcSystemStub = await TBTCSystemStub.new(utils.address0)
    deployed = await utils.deploySystem(TEST_DEPOSIT_DEPLOY)
    tbtcToken = await TestToken.new(tbtcSystemStub.address)
    testInstance = deployed.TestDeposit
<<<<<<< HEAD

    await testInstance.setExteriorAddresses(
      deployed.TBTCSystemStub.address,
      tbtcToken.address
    )

    deployed.TBTCSystemStub.mint(accounts[4], web3.utils.toBN(deployed.TestDeposit.address))
=======
    testInstance.setExteroriorAddresses(tbtcSystemStub.address, tbtcToken.address, deployed.KeepStub.address)
    tbtcSystemStub.forceMint(accounts[4], web3.utils.toBN(deployed.TestDeposit.address))
>>>>>>> 1f49d0a1
    beneficiary = accounts[4]
  })

  beforeEach(async () => {
    await testInstance.reset()
    await testInstance.setKeepAddress(deployed.ECDSAKeepStub.address)
  })

  describe('provideFundingECDSAFraudProof', async () => {
    let timer

    before(async () => {
      timer = await deployed.TBTCConstants.getFundingTimeout.call()
    })

    beforeEach(async () => {
      const block = await web3.eth.getBlock('latest')
      const blockTimestamp = block.timestamp
      fundingProofTimerStart = blockTimestamp - timer.toNumber() - 1 // has elapsed
      await deployed.ECDSAKeepStub.setSuccess(true)
      await testInstance.setState(utils.states.AWAITING_BTC_FUNDING_PROOF)

      await deployed.ECDSAKeepStub.send(1000000, { from: accounts[0] })
    })

    it('updates to awaiting fraud funding proof and logs FraudDuringSetup if the timer has not elapsed', async () => {
      const blockNumber = await web3.eth.getBlock('latest').number

      await testInstance.setFundingProofTimerStart(fundingProofTimerStart * 5) // timer has not elapsed

      await testInstance.provideFundingECDSAFraudProof(0, utils.bytes32zero, utils.bytes32zero, utils.bytes32zero, '0x00')

      const depositState = await testInstance.getState.call()
      expect(depositState).to.eq.BN(utils.states.FRAUD_AWAITING_BTC_FUNDING_PROOF)

      const actualFundingProofTimerStart = await testInstance.getFundingProofTimerStart.call()
      assert(actualFundingProofTimerStart.gtn(fundingProofTimerStart), 'fundingProofTimerStart did not increase')

      const eventList = await tbtcSystemStub.getPastEvents('FraudDuringSetup', { fromBlock: blockNumber, toBlock: 'latest' })
      assert.equal(eventList.length, 1)
    })

    it('updates to failed, logs FraudDuringSetup, and burns value if the timer has elapsed', async () => {
      const blockNumber = await web3.eth.getBlock('latest').number
      await testInstance.provideFundingECDSAFraudProof(0, utils.bytes32zero, utils.bytes32zero, utils.bytes32zero, '0x00')

      const depositState = await testInstance.getState.call()
      expect(depositState).to.eq.BN(utils.states.FAILED_SETUP)

      const eventList = await tbtcSystemStub.getPastEvents('FraudDuringSetup', { fromBlock: blockNumber, toBlock: 'latest' })
      assert.equal(eventList.length, 1)
    })

    it('reverts if not awaiting funding proof', async () => {
      await testInstance.setState(utils.states.START)

      await expectThrow(
        testInstance.provideFundingECDSAFraudProof(
          0,
          utils.bytes32zero,
          utils.bytes32zero,
          utils.bytes32zero,
          '0x00'
        ),
        'Signer fraud during funding flow only available while awaiting funding'
      )
    })

    it('reverts if the signature is not fraud', async () => {
      await deployed.ECDSAKeepStub.setSuccess(false)

      await expectThrow(
        testInstance.provideFundingECDSAFraudProof(
          0,
          utils.bytes32zero,
          utils.bytes32zero,
          utils.bytes32zero,
          '0x00'
        ),
        'Signature is not fraudulent'
      )
    })

    it('returns the funder bond if the timer has not elapsed', async () => {
      const bond = 10000000000
      const blockNumber = await web3.eth.getBlock('latest').number
      await testInstance.send(bond, { from: beneficiary })
      const initialBalance = await web3.eth.getBalance(beneficiary)
      const signerBalance = await web3.eth.getBalance(deployed.ECDSAKeepStub.address)

      await deployed.ECDSAKeepStub.setBondAmount(bond)
      await testInstance.setFundingProofTimerStart(fundingProofTimerStart * 6)
      await testInstance.provideFundingECDSAFraudProof(0, utils.bytes32zero, utils.bytes32zero, utils.bytes32zero, '0x00')

      const finalBalance = await web3.eth.getBalance(beneficiary)
      const eventList = await tbtcSystemStub.getPastEvents('FraudDuringSetup', { fromBlock: blockNumber, toBlock: 'latest' })
      const balanceCheck = new BN(initialBalance).add(new BN(bond).add(new BN(signerBalance)))

      assert.equal(eventList.length, 1)
      expect(finalBalance, 'funder and signer bond should be included in final result').to.eq.BN(balanceCheck)
    })
  })

  describe('notifyFraudFundingTimeout', async () => {
    let timer

    before(async () => {
      timer = await deployed.TBTCConstants.getFraudFundingTimeout.call()
    })

    beforeEach(async () => {
      const block = await web3.eth.getBlock('latest')
      const blockTimestamp = block.timestamp
      fundingProofTimerStart = blockTimestamp - timer.toNumber() - 1 // timer has elapsed

      await testInstance.setState(utils.states.FRAUD_AWAITING_BTC_FUNDING_PROOF)
      await testInstance.setFundingProofTimerStart(fundingProofTimerStart)

      await deployed.ECDSAKeepStub.send(1000000, { from: accounts[0] })
    })

    it('updates state to setup failed, logs SetupFailed, and deconstes state', async () => {
      const blockNumber = await web3.eth.getBlock('latest').number

      await testInstance.notifyFraudFundingTimeout()

      const keepAddress = await testInstance.getKeepAddress.call()
      assert.equal(keepAddress, ADDRESS_ZERO, 'Keep address not deconsted')

      const signingGroupRequestedAt = await testInstance.getSigningGroupRequestedAt.call()
      assert(signingGroupRequestedAt.eqn(0), 'signingGroupRequestedAt not deconsted')

      const fundingProofTimerStart = await testInstance.getFundingProofTimerStart.call()
      assert(fundingProofTimerStart.eqn(0), 'fundingProofTimerStart not deconsted')

      const signingGroupPublicKey = await testInstance.getSigningGroupPublicKey.call()
      assert.equal(signingGroupPublicKey[0], utils.bytes32zero) // pubkey X
      assert.equal(signingGroupPublicKey[1], utils.bytes32zero) // pubkey Y

      const depositState = await testInstance.getState.call()
      expect(depositState).to.eq.BN(utils.states.FAILED_SETUP)

      const eventList = await tbtcSystemStub.getPastEvents('SetupFailed', { fromBlock: blockNumber, toBlock: 'latest' })
      assert.equal(eventList.length, 1)
    })

    it('reverts if not awaiting fraud funding proof', async () => {
      await testInstance.setState(utils.states.START)

      await expectThrow(
        testInstance.notifyFraudFundingTimeout(),
        'Not currently awaiting fraud-related funding proof'
      )
    })

    it('reverts if the timer has not elapsed', async () => {
      await testInstance.setFundingProofTimerStart(fundingProofTimerStart * 5)

      await expectThrow(
        testInstance.notifyFraudFundingTimeout(),
        'Fraud funding proof timeout has not elapsed'
      )
    })

    it('asserts that it partially slashes signers', async () => {
      const initialBalance = await web3.eth.getBalance(beneficiary)
      const toSeize = await web3.eth.getBalance(deployed.ECDSAKeepStub.address)

      await testInstance.setFundingProofTimerStart(fundingProofTimerStart)

      await testInstance.notifyFraudFundingTimeout()

      const divisor = await deployed.TBTCConstants.getFundingFraudPartialSlashDivisor.call()
      const slash = new BN(toSeize).div(new BN(divisor))
      const balanceAfter = await web3.eth.getBalance(beneficiary)
      const balanceCheck = new BN(initialBalance).add(slash)

      assert.equal(balanceCheck, balanceAfter, 'partial slash not correctly awarded to funder')
    })
  })

  describe('provideFraudBTCFundingProof', async () => {
    beforeEach(async () => {
<<<<<<< HEAD
      await testInstance.setSigningGroupPublicKey(_signerPubkeyX, _signerPubkeyY)

      await deployed.TBTCSystemStub.setCurrentDiff(currentDifficulty)
=======
      await testInstance.setKeepInfo(ADDRESS_ZERO, 0, 0, _signerPubkeyX, _signerPubkeyY)
      await tbtcSystemStub.setCurrentDiff(currentDifficulty)
>>>>>>> 1f49d0a1
      await testInstance.setState(utils.states.FRAUD_AWAITING_BTC_FUNDING_PROOF)
      await deployed.ECDSAKeepStub.send(1000000, { from: accounts[0] })
    })

    it('updates to setup failed, logs SetupFailed, ', async () => {
      const blockNumber = await web3.eth.getBlock('latest').number

      await testInstance.provideFraudBTCFundingProof(_version, _txInputVector, _txOutputVector, _txLocktime, _fundingOutputIndex, _merkleProof, _txIndexInBlock, _bitcoinHeaders)

      const keepAddress = await testInstance.getKeepAddress.call()
      assert.equal(keepAddress, ADDRESS_ZERO, 'Keep address not deconsted')

      const signingGroupRequestedAt = await testInstance.getSigningGroupRequestedAt.call()
      assert(signingGroupRequestedAt.eqn(0), 'signingGroupRequestedAt not deconsted')

      const fundingProofTimerStart = await testInstance.getFundingProofTimerStart.call()
      assert(fundingProofTimerStart.eqn(0), 'fundingProofTimerStart not deconsted')

      const signingGroupPublicKey = await testInstance.getSigningGroupPublicKey.call()
      assert.equal(signingGroupPublicKey[0], utils.bytes32zero) // pubkey X
      assert.equal(signingGroupPublicKey[1], utils.bytes32zero) // pubkey Y

      const depostState = await testInstance.getState.call()
      expect(depostState).to.eq.BN(utils.states.FAILED_SETUP)

      const eventList = await tbtcSystemStub.getPastEvents('SetupFailed', { fromBlock: blockNumber, toBlock: 'latest' })
      assert.equal(eventList.length, 1)
    })

    it('reverts if not awaiting a funding proof during setup fraud', async () => {
      await testInstance.setState(utils.states.START)

      await expectThrow(
        testInstance.provideFraudBTCFundingProof(
          _version,
          _txInputVector,
          _txOutputVector,
          _txLocktime,
          _fundingOutputIndex,
          _merkleProof,
          _txIndexInBlock,
          _bitcoinHeaders
        ),
        'Not awaiting a funding proof during setup fraud'
      )
    })

    it('assert distribute signer bonds to funder', async () => {
      const initialBalance = await web3.eth.getBalance(beneficiary)
      const signerBond = await web3.eth.getBalance(deployed.ECDSAKeepStub.address)

      await testInstance.provideFraudBTCFundingProof(_version, _txInputVector, _txOutputVector, _txLocktime, _fundingOutputIndex, _merkleProof, _txIndexInBlock, _bitcoinHeaders)

      const balanceAfter = await web3.eth.getBalance(beneficiary)
      const balanceCheck = new BN(initialBalance).add(new BN(signerBond))

      assert.equal(balanceCheck, balanceAfter, 'partial slash not correctly awarded to funder')
    })
  })


  describe('provideECDSAFraudProof', async () => {
    beforeEach(async () => {
      await testInstance.setState(utils.states.ACTIVE)
      await deployed.ECDSAKeepStub.send(1000000, { from: accounts[0] })
    })

    it('executes', async () => {
      await testInstance.provideECDSAFraudProof(0, utils.bytes32zero, utils.bytes32zero, utils.bytes32zero, '0x00')
    })

    it('reverts if in the funding flow', async () => {
      await testInstance.setState(utils.states.AWAITING_BTC_FUNDING_PROOF)

      await expectThrow(
        testInstance.provideECDSAFraudProof(0, utils.bytes32zero, utils.bytes32zero, utils.bytes32zero, '0x00'),
        'Use provideFundingECDSAFraudProof instead'
      )
    })

    it('reverts if already in signer liquidation', async () => {
      await testInstance.setState(utils.states.LIQUIDATION_IN_PROGRESS)

      await expectThrow(
        testInstance.provideECDSAFraudProof(0, utils.bytes32zero, utils.bytes32zero, utils.bytes32zero, '0x00'),
        'Signer liquidation already in progress'
      )
    })

    it('reverts if the contract has halted', async () => {
      await testInstance.setState(utils.states.REDEEMED)

      await expectThrow(
        testInstance.provideECDSAFraudProof(0, utils.bytes32zero, utils.bytes32zero, utils.bytes32zero, '0x00'),
        'Contract has halted'
      )
    })

    it('reverts if signature is not fraud according to Keep', async () => {
      await deployed.ECDSAKeepStub.setSuccess(false)

      await expectThrow(
        testInstance.provideECDSAFraudProof(0, utils.bytes32zero, utils.bytes32zero, utils.bytes32zero, '0x00'),
        'Signature is not fraud'
      )
    })

    it.skip('TODO: full test for startSignerFraudLiquidation', async () => { })
  })

  describe('provideSPVFraudProof', async () => {
    // real tx from mainnet bitcoin
    const currentDiff = 6353030562983
    // const txid = '0x7c48181cb5c030655eea651c5e9aa808983f646465cbe9d01c227d99cfbc405f'
    // const txidLE = '0x5f40bccf997d221cd0e9cb6564643f9808a89a5e1c65ea5e6530c0b51c18487c'
    const tx = '0x01000000000101913e39197867de39bff2c93c75173e086388ee7e8707c90ce4a02dd23f7d2c0d0000000000ffffffff012040351d0000000016001486e7303082a6a21d5837176bc808bf4828371ab602473044022046c3c852a2042ee01ffd7d8d252f297ccc67ae2aa1fac4170f50e8a90af5398802201585ffbbed6e812fb60c025d2f82ae115774279369610b0c76165b6c7132f2810121020c67643b5c862a1aa1afe0a77a28e51a21b08396a0acae69965b22d2a403fd1c4ec10800'
    const proof = '0x5f40bccf997d221cd0e9cb6564643f9808a89a5e1c65ea5e6530c0b51c18487c886f7da48f4ccfe49283c678dedb376c89853ba46d9a297fe39e8dd557d1f8deb0fb1a28c03f71b267f3a33459b2566975b1653a1238947ed05edca17ef64181b1f09d858a6e25bae4b0e245993d4ea77facba8ed0371bb9b8a6724475bcdc9edf9ead30b61cf6714758b7c93d1b725f86c2a66a07dd291ef566eaa5a59516823d57fd50557f1d938cc2fb61fe0e1acee6f9cb618a9210688a2965c52feabee66d660a5e7f158e363dc464fca2bb1cc856173366d5d20b5cd513a3aab8ebc5be2bd196b783b8773af2472abcea3e32e97938283f7b454769aa1c064c311c3342a755029ee338664999bd8d432080eafae3ca86b52ad2e321e9e634a46c1bd0d174e38bcd4c59a0f0a78c5906c015ef4daf6beb0500a59f4cae00cd46069ce60db2182e74561028e4462f59f639c89b8e254602d6ad9c212b7c2af5db9275e48c467539c6af678d6f09214182df848bd79a06df706f7c3fddfdd95e6f27326c6217ee446543a443f82b711f48c173a769ae8d1e92a986bc76fca732f088bbe04995ba61df5961d7fa0a45cd7467e11f20932c7a0b74c59318e86581c6b5095548'
    const index = 130
    const headerChain = '0x00e0ff3fd877ad23af1d0d3e0eb6a700d85b692975dacd36e47b1b00000000000000000095ba61df5961d7fa0a45cd7467e11f20932c7a0b74c59318e86581c6b509554876f6c65c114e2c17e42524d300000020994d3802da5adf80345261bcff2eb87ab7b70db786cb0000000000000000000003169efc259f6e4b5e1bfa469f06792d6f07976a098bff2940c8e7ed3105fdc5eff7c65c114e2c170c4dffc30000c020f898b7ea6a405728055b0627f53f42c57290fe78e0b91900000000000000000075472c91a94fa2aab73369c0686a58796949cf60976e530f6eb295320fa15a1b77f8c65c114e2c17387f1df00000002069137421fc274aa2c907dbf0ec4754285897e8aa36332b0000000000000000004308f2494b702c40e9d61991feb7a15b3be1d73ce988e354e52e7a4e611bd9c2a2f8c65c114e2c1740287df200000020ab63607b09395f856adaa69d553755d9ba5bd8d15da20a000000000000000000090ea7559cda848d97575cb9696c8e33ba7f38d18d5e2f8422837c354aec147839fbc65c114e2c175cf077d6000000200ab3612eac08a31a8fb1d9b5397f897db8d26f6cd83a230000000000000000006f4888720ecbf980ff9c983a8e2e60ad329cc7b130916c2bf2300ea54e412a9ed6fcc65c114e2c17d4fbb88500000020d3e51560f77628a26a8fad01c88f98bd6c9e4bc8703b180000000000000000008e2c6e62a1f4d45dd03be1e6692df89a4e3b1223a4dbdfa94cca94c04c22049992fdc65c114e2c17463edb5e'
    const outpoint = '0x913e39197867de39bff2c93c75173e086388ee7e8707c90ce4a02dd23f7d2c0d00000000'
    const prevoutValueBytes = '0xf078351d00000000' // 490043632
    const requesterPKH = '0x86e7303082a6a21d5837176bc808bf4828371ab6'

    beforeEach(async () => {
      await testInstance.setState(utils.states.ACTIVE)
      await tbtcSystemStub.setCurrentDiff(currentDiff)
      await testInstance.setUTXOInfo(prevoutValueBytes, 0, outpoint)
      await deployed.ECDSAKeepStub.send(1000000, { from: accounts[0] })
    })

    it('executes', async () => {
      await testInstance.provideSPVFraudProof(tx, proof, index, headerChain)
    })

    it('reverts if in the funding flow', async () => {
      await testInstance.setState(utils.states.AWAITING_BTC_FUNDING_PROOF)

      await expectThrow(
        testInstance.provideSPVFraudProof('0x00', '0x00', 0, '0x00'),
        'SPV Fraud proofs not valid before Active state'
      )
    })

    it('reverts if already in signer liquidation', async () => {
      await testInstance.setState(utils.states.LIQUIDATION_IN_PROGRESS)

      await expectThrow(
        testInstance.provideSPVFraudProof('0x00', '0x00', 0, '0x00'),
        'Signer liquidation already in progress'
      )
    })

    it('reverts if the contract has halted', async () => {
      await testInstance.setState(utils.states.REDEEMED)

      await expectThrow(
        testInstance.provideSPVFraudProof('0x00', '0x00', 0, '0x00'),
        'Contract has halted'
      )
    })

    it('reverts if it can\'t verify the Deposit UTXO was consumed', async () => {
      await testInstance.setUTXOInfo(prevoutValueBytes, 0, '0x' + '00'.repeat(36))

      await expectThrow(
        testInstance.provideSPVFraudProof(tx, proof, index, headerChain),
        'No input spending custodied UTXO found'
      )
    })

    it('reverts if it finds an output paying the redeemer', async () => {
      // Set initialRedemptionFee to `2424` so the calculated requiredOutputSize
      // is `490043632 - (2424 * 6) = 490029088`.
      await testInstance.setRequestInfo(
        utils.address0,
        requesterPKH,
        2424,
        0,
        utils.bytes32zero
      )

      // Provide proof of a transaction where output is sent to a requestor, with
      // value `490029088`.
      // Expect revert of the transaction.
      await expectThrow(
        testInstance.provideSPVFraudProof(tx, proof, index, headerChain),
        'Found an output paying the redeemer as requested'
      )
    })

    it.skip('TODO: full test for startSignerFraudLiquidation', async () => { })
  })
})<|MERGE_RESOLUTION|>--- conflicted
+++ resolved
@@ -44,12 +44,7 @@
   { name: 'DepositLiquidation', contract: DepositLiquidation },
   { name: 'TestDeposit', contract: TestDeposit },
   { name: 'TestDepositUtils', contract: TestDepositUtils },
-<<<<<<< HEAD
-  { name: 'ECDSAKeepStub', contract: ECDSAKeepStub },
-  { name: 'TBTCSystemStub', contract: TBTCSystemStub }]
-=======
-  { name: 'KeepStub', contract: KeepStub }]
->>>>>>> 1f49d0a1
+  { name: 'ECDSAKeepStub', contract: ECDSAKeepStub }]
 
 // spare signature:
 // signing with privkey '11' * 32
@@ -87,22 +82,21 @@
   let tbtcSystemStub
 
   before(async () => {
+    deployed = await utils.deploySystem(TEST_DEPOSIT_DEPLOY)
+
     tbtcSystemStub = await TBTCSystemStub.new(utils.address0)
-    deployed = await utils.deploySystem(TEST_DEPOSIT_DEPLOY)
+
     tbtcToken = await TestToken.new(tbtcSystemStub.address)
+
     testInstance = deployed.TestDeposit
-<<<<<<< HEAD
 
     await testInstance.setExteriorAddresses(
-      deployed.TBTCSystemStub.address,
+      tbtcSystemStub.address,
       tbtcToken.address
     )
 
-    deployed.TBTCSystemStub.mint(accounts[4], web3.utils.toBN(deployed.TestDeposit.address))
-=======
-    testInstance.setExteroriorAddresses(tbtcSystemStub.address, tbtcToken.address, deployed.KeepStub.address)
     tbtcSystemStub.forceMint(accounts[4], web3.utils.toBN(deployed.TestDeposit.address))
->>>>>>> 1f49d0a1
+
     beneficiary = accounts[4]
   })
 
@@ -286,14 +280,8 @@
 
   describe('provideFraudBTCFundingProof', async () => {
     beforeEach(async () => {
-<<<<<<< HEAD
       await testInstance.setSigningGroupPublicKey(_signerPubkeyX, _signerPubkeyY)
-
-      await deployed.TBTCSystemStub.setCurrentDiff(currentDifficulty)
-=======
-      await testInstance.setKeepInfo(ADDRESS_ZERO, 0, 0, _signerPubkeyX, _signerPubkeyY)
       await tbtcSystemStub.setCurrentDiff(currentDifficulty)
->>>>>>> 1f49d0a1
       await testInstance.setState(utils.states.FRAUD_AWAITING_BTC_FUNDING_PROOF)
       await deployed.ECDSAKeepStub.send(1000000, { from: accounts[0] })
     })
