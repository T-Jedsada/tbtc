import expectThrow from './helpers/expectThrow'
import increaseTime from './helpers/increaseTime'
import {
  createSnapshot,
  restoreSnapshot,
} from './helpers/snapshot'
import deployTestDeposit from './helpers/deployTestDeposit'

const BN = require('bn.js')
const chai = require('chai')
const expect = chai.expect
const bnChai = require('bn-chai')
chai.use(bnChai(BN))

const TBTCSystem = artifacts.require('TBTCSystem')
const ECDSAKeepVendorStub = artifacts.require('ECDSAKeepVendorStub')

contract('TBTCSystem', (accounts) => {
  let tbtcSystem
  let ecdsaKeepVendor

<<<<<<< HEAD
  describe('requestNewKeep()', async () => {
    before(async () => {
      ecdsaKeepVendor = await ECDSAKeepVendorStub.new()

      const keepRegistry = await KeepRegistryStub.new()
      await keepRegistry.setVendor(ecdsaKeepVendor.address)

      tbtcSystem = await TBTCSystem.new(utils.address0, utils.address0)

      await tbtcSystem.initialize(
        keepRegistry.address
      )
    })
=======
  before(async () => {
    const {
      tbtcSystemStub,
      keepRegistryStub,
    } = await deployTestDeposit(
      [],
      // Though deployTestDeposit deploys a TBTCSystemStub for us, we want to
      // test TBTCSystem itself.
      { TBTCSystemStub: TBTCSystem }
    )
    // Refer to this correctly throughout the rest of the test.
    tbtcSystem = tbtcSystemStub

    ecdsaKeepVendor = await ECDSAKeepVendorStub.new()
    await keepRegistryStub.setVendor(ecdsaKeepVendor.address)
  })
>>>>>>> ba06d705

  describe('requestNewKeep()', async () => {
    it('sends caller as owner to open new keep', async () => {
      const expectedKeepOwner = accounts[2]

      await tbtcSystem.requestNewKeep(5, 10, { from: expectedKeepOwner })
      const keepOwner = await ecdsaKeepVendor.keepOwner.call()

      assert.equal(expectedKeepOwner, keepOwner, 'incorrect keep owner address')
    })

    it('returns keep address', async () => {
      const expectedKeepAddress = await ecdsaKeepVendor.keepAddress.call()

      const result = await tbtcSystem.requestNewKeep.call(5, 10)

      assert.equal(expectedKeepAddress, result, 'incorrect keep address')
    })
  })

  describe('setSignerFeeDivisor', async () => {
    it('sets the signer fee', async () => {
      await tbtcSystem.setSignerFeeDivisor(new BN('201'))

      const signerFeeDivisor = await tbtcSystem.getSignerFeeDivisor()
      expect(signerFeeDivisor).to.eq.BN(new BN('201'))
    })

    it('reverts if msg.sender != owner', async () => {
      await expectThrow(
        tbtcSystem.setSignerFeeDivisor(new BN('201'), { from: accounts[1] }),
        ''
      )
    })
  })

  describe('setLotSizes', async () => {
    it('sets a different lot size array', async () => {
      const blockNumber = await web3.eth.getBlock('latest').number
      const lotSizes = [10**8, 10**6]
      await tbtcSystem.setLotSizes(lotSizes)

      const eventList = await tbtcSystem.getPastEvents('LotSizesUpdated', { fromBlock: blockNumber, toBlock: 'latest' })
      assert.equal(eventList.length, 1)
      expect(eventList[0].returnValues._lotSizes).to.eql(['100000000', '1000000']) // deep equality check
    })

    it('reverts if lot size array is empty', async () => {
      const lotSizes = []
      await expectThrow(
        tbtcSystem.setLotSizes(lotSizes),
        'Lot size array must always contain 1BTC'
      )
    })

    it('reverts if lot size array does not contain a 1BTC lot size', async () => {
      const lotSizes = [10**7]
      await expectThrow(
        tbtcSystem.setLotSizes(lotSizes),
        'Lot size array must always contain 1BTC'
      )
    })
  })

  describe('emergencyPauseNewDeposits', async () => {
    let term

    beforeEach(async () => {
      await createSnapshot()
    })

    afterEach(async () => {
      await restoreSnapshot()
    })

    it('pauses new deposit creation', async () => {
      await tbtcSystem.emergencyPauseNewDeposits()

      const allowNewDeposits = await tbtcSystem.getAllowNewDeposits()
      expect(allowNewDeposits).to.equal(false)
    })

    it('reverts if msg.sender is not owner', async () => {
      await expectThrow(
        tbtcSystem.emergencyPauseNewDeposits({ from: accounts[1] }),
        'Ownable: caller is not the owner'
      )
    })

    it('does not allows new deposit re-activation before 10 days', async () => {
      await tbtcSystem.emergencyPauseNewDeposits()
      term = await tbtcSystem.getRemainingPauseTerm()

      await increaseTime(term.toNumber() - 10) // T-10 seconds. toNumber because increaseTime doesn't support BN

      await expectThrow(
        tbtcSystem.resumeNewDeposits(),
        'Deposits are still paused'
      )
    })

    it('allows new deposit creation after 10 days', async () => {
      await tbtcSystem.emergencyPauseNewDeposits()
      term = await tbtcSystem.getRemainingPauseTerm()

      await increaseTime(term.toNumber()) // 10 days
      await tbtcSystem.resumeNewDeposits()
      const allowNewDeposits = await tbtcSystem.getAllowNewDeposits()
      expect(allowNewDeposits).to.equal(true)
    })

    it('reverts if emergencyPauseNewDeposits has already been called', async () => {
      await tbtcSystem.emergencyPauseNewDeposits()
      term = await tbtcSystem.getRemainingPauseTerm()

      await increaseTime(term.toNumber()) // 10 days
      tbtcSystem.resumeNewDeposits()

      await expectThrow(
        tbtcSystem.emergencyPauseNewDeposits(),
        'emergencyPauseNewDeposits can only be called once'
      )
    })
  })
})<|MERGE_RESOLUTION|>--- conflicted
+++ resolved
@@ -19,21 +19,6 @@
   let tbtcSystem
   let ecdsaKeepVendor
 
-<<<<<<< HEAD
-  describe('requestNewKeep()', async () => {
-    before(async () => {
-      ecdsaKeepVendor = await ECDSAKeepVendorStub.new()
-
-      const keepRegistry = await KeepRegistryStub.new()
-      await keepRegistry.setVendor(ecdsaKeepVendor.address)
-
-      tbtcSystem = await TBTCSystem.new(utils.address0, utils.address0)
-
-      await tbtcSystem.initialize(
-        keepRegistry.address
-      )
-    })
-=======
   before(async () => {
     const {
       tbtcSystemStub,
@@ -50,7 +35,6 @@
     ecdsaKeepVendor = await ECDSAKeepVendorStub.new()
     await keepRegistryStub.setVendor(ecdsaKeepVendor.address)
   })
->>>>>>> ba06d705
 
   describe('requestNewKeep()', async () => {
     it('sends caller as owner to open new keep', async () => {
