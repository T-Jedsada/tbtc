target_basename=build
tikz_include_base=$(dirname $(ls $@ | head -n 1))

metadata={}
for tikz_source in $@; do
    front_matter=$(
        cat $tikz_source |
        ruby -e "puts STDIN.take_while{|ln| ln.start_with?('%')}.join" |
        grep "% *![a-z]* =" |
        sed -e "s/% *!//"
    )
    new_metadata=$(
        echo "$front_matter" |
        ruby -e 'puts STDIN.inject({}) { |map, ln| (prop,val) = ln.strip.split(/ *= */); map[prop] = val; map }'
    )
    metadata=$(
        echo "\
            ${new_metadata}.inject(${metadata})  do |final, (key, val)|
                new_val = [final[key],val].compact.join(',')
                final[key] = new_val
                final
            end
        " |
        ruby -e 'puts eval(STDIN.read)'
    )
done

tex_includes=$(
    echo "$metadata" |
    ruby -e 'puts (eval(STDIN.read)["include"] || "").split(",").uniq.join("\n")'
)
tex_package_includes=$(
    echo "$metadata" |
    ruby -e 'puts (eval(STDIN.read)["texpackages"] || "").split(",").uniq.join("\n")' |
    sed -e 's/^\(.*\)$/\\usepackage{\1}/'
)
tikz_library_includes=$(
    echo "$metadata" |
    ruby -e 'puts (eval(STDIN.read)["tikzlibraries"] || "").split(",").uniq.join("\n")' |
    sed -e 's/^\(.*\)$/\\usetikzlibrary{\1}/'
)

echo "\documentclass{article}
\usepackage[utf8]{inputenc}
\usepackage[margin=1in]{geometry}
\usepackage{tikz}
\usepackage[colorlinks=true]{hyperref}
\usepackage{varwidth}

<<<<<<< HEAD
echo "\usepackage[margin=1in]{geometry}" >> $target_basename.tex
echo "\usepackage{tikz}" >> $target_basename.tex
echo "\usepackage[colorlinks=true]{hyperref}" >> $target_basename.tex
echo "\usepackage{varwidth}" >> $target_basename.tex
echo "\usepackage[english]{babel}" >> $target_basename.tex
=======
$tex_package_includes
$tikz_library_includes
>>>>>>> ff5ad6f3

\begin{document}
$(
    for filename in $tex_includes; do
        cat $tikz_include_base/$filename
    done
)

$(
    for tikz_source in $@; do
        tikz_source_base=$(basename $tikz_source)
        tikz_name=$(echo $tikz_source_base | sed -e "s/-\([a-z]\)/\u&/g")

<<<<<<< HEAD
for tikz_source in $@; do
    tikz_source_base=$(basename $tikz_source)
    tikz_name=$(echo $tikz_source_base | sed -e "s/-\([a-z]\)/\U\1/g")
    tikz_figure=$(
        cat $tikz_source |
            ruby -e "puts STDIN.take_while{|ln| ln.start_with?('%')}.join" |
            grep "^%\s!figuretype\s*=" |
            sed -e "s/.*= //"
        )

    echo "$tikz_figure" | sed -e 's/^\(.*\)$/\\begin{\1}/' >> $target_basename.tex
    echo "  \centering" >> $target_basename.tex
    echo "  \input{$tikz_source}" >> $target_basename.tex
    echo "  \caption{\label{fig:$tikz_source_base}$tikz_name.}" >> $target_basename.tex
    echo "$tikz_figure" | sed -e 's/^\(.*\)$/\\end{\1}/' >> $target_basename.tex
    echo "" >> $target_basename.tex
    echo "\clearpage" >> $target_basename.tex
    echo "" >> $target_basename.tex
done
=======
        echo "\begin{figure}
    \centering
    \input{$tikz_source}

    \caption{\label{fig:$tikz_source_base}$tikz_name.}
\end{figure}
"
    done
)
>>>>>>> ff5ad6f3

\end{document}" >> $target_basename.tex<|MERGE_RESOLUTION|>--- conflicted
+++ resolved
@@ -46,17 +46,10 @@
 \usepackage{tikz}
 \usepackage[colorlinks=true]{hyperref}
 \usepackage{varwidth}
+\usepackage[english]{babel}
 
-<<<<<<< HEAD
-echo "\usepackage[margin=1in]{geometry}" >> $target_basename.tex
-echo "\usepackage{tikz}" >> $target_basename.tex
-echo "\usepackage[colorlinks=true]{hyperref}" >> $target_basename.tex
-echo "\usepackage{varwidth}" >> $target_basename.tex
-echo "\usepackage[english]{babel}" >> $target_basename.tex
-=======
 $tex_package_includes
 $tikz_library_includes
->>>>>>> ff5ad6f3
 
 \begin{document}
 $(
@@ -69,37 +62,23 @@
     for tikz_source in $@; do
         tikz_source_base=$(basename $tikz_source)
         tikz_name=$(echo $tikz_source_base | sed -e "s/-\([a-z]\)/\u&/g")
+        tikz_figure=$(
+             cat $tikz_source |
+                 ruby -e "puts STDIN.take_while{|ln| ln.start_with?('%')}.join" |
+                 grep "^%\s!figuretype\s*=" |
+                 sed -e "s/.*= //"
+             )
 
-<<<<<<< HEAD
-for tikz_source in $@; do
-    tikz_source_base=$(basename $tikz_source)
-    tikz_name=$(echo $tikz_source_base | sed -e "s/-\([a-z]\)/\U\1/g")
-    tikz_figure=$(
-        cat $tikz_source |
-            ruby -e "puts STDIN.take_while{|ln| ln.start_with?('%')}.join" |
-            grep "^%\s!figuretype\s*=" |
-            sed -e "s/.*= //"
-        )
+        echo "$tikz_figure" | sed -e 's/^\(.*\)$/\\begin{\1}/'
+        echo "  \centering
+  \input{$tikz_source}
+  \caption{\label{fig:$tikz_source_base}$tikz_name.}"
+        echo "$tikz_figure" | sed -e 's/^\(.*\)$/\\end{\1}/'
 
-    echo "$tikz_figure" | sed -e 's/^\(.*\)$/\\begin{\1}/' >> $target_basename.tex
-    echo "  \centering" >> $target_basename.tex
-    echo "  \input{$tikz_source}" >> $target_basename.tex
-    echo "  \caption{\label{fig:$tikz_source_base}$tikz_name.}" >> $target_basename.tex
-    echo "$tikz_figure" | sed -e 's/^\(.*\)$/\\end{\1}/' >> $target_basename.tex
-    echo "" >> $target_basename.tex
-    echo "\clearpage" >> $target_basename.tex
-    echo "" >> $target_basename.tex
-done
-=======
-        echo "\begin{figure}
-    \centering
-    \input{$tikz_source}
-
-    \caption{\label{fig:$tikz_source_base}$tikz_name.}
-\end{figure}
+        echo "
+\clearpage
 "
     done
 )
->>>>>>> ff5ad6f3
 
 \end{document}" >> $target_basename.tex