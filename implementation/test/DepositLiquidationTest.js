import expectThrow from './helpers/expectThrow'

const BytesLib = artifacts.require('BytesLib')
const BTCUtils = artifacts.require('BTCUtils')
const ValidateSPV = artifacts.require('ValidateSPV')
const CheckBitcoinSigs = artifacts.require('CheckBitcoinSigs')

const OutsourceDepositLogging = artifacts.require('OutsourceDepositLogging')
const DepositStates = artifacts.require('DepositStates')
const DepositUtils = artifacts.require('DepositUtils')
const DepositFunding = artifacts.require('DepositFunding')
const DepositRedemption = artifacts.require('DepositRedemption')
const DepositLiquidation = artifacts.require('DepositLiquidation')

const KeepStub = artifacts.require('KeepStub')
const TestToken = artifacts.require('TestToken')
const TBTCSystemStub = artifacts.require('TBTCSystemStub')

const TestTBTCConstants = artifacts.require('TestTBTCConstants')
const TestDeposit = artifacts.require('TestDeposit')
const TestDepositUtils = artifacts.require('TestDepositUtils')

const UniswapFactoryStub = artifacts.require('UniswapFactoryStub')
const UniswapExchangeStub = artifacts.require('UniswapExchangeStub')

const BN = require('bn.js')
const utils = require('./utils')
const chai = require('chai')
const expect = chai.expect
const bnChai = require('bn-chai')
chai.use(bnChai(BN))

import { AssertBalanceHelpers } from './helpers/assertBalance'
import { createSnapshot, restoreSnapshot } from './helpers/snapshot'
import { getTxCost } from './helpers/txCost'

const TEST_DEPOSIT_DEPLOY = [
  { name: 'BytesLib', contract: BytesLib },
  { name: 'BTCUtils', contract: BTCUtils },
  { name: 'ValidateSPV', contract: ValidateSPV },
  { name: 'CheckBitcoinSigs', contract: CheckBitcoinSigs },
  { name: 'TBTCConstants', contract: TestTBTCConstants }, // note the name
  { name: 'OutsourceDepositLogging', contract: OutsourceDepositLogging },
  { name: 'DepositStates', contract: DepositStates },
  { name: 'DepositUtils', contract: DepositUtils },
  { name: 'DepositFunding', contract: DepositFunding },
  { name: 'DepositRedemption', contract: DepositRedemption },
  { name: 'DepositLiquidation', contract: DepositLiquidation },
  { name: 'TestDeposit', contract: TestDeposit },
  { name: 'TestDepositUtils', contract: TestDepositUtils },
<<<<<<< HEAD
  { name: 'KeepStub', contract: KeepStub },
  { name: 'TBTCSystemStub', contract: TBTCSystemStub },
  { name: 'UniswapFactoryStub', contract: UniswapFactoryStub }]
=======
  { name: 'KeepStub', contract: KeepStub }]
>>>>>>> 92c25076

// spare signature:
// signing with privkey '11' * 32
// const preimage = '0x' + '33'.repeat(32)
// const digest = '0xdeb0e38ced1e41de6f92e70e80c418d2d356afaaa99e26f5939dbc7d3ef4772a'
// const pubkey = '0x4f355bdcb7cc0af728ef3cceb9615d90684bb5b2ca5f859ab0f0b704075871aa385b6b1b8ead809ca67454d9683fcf2ba03456d6fe2c4abe2b07f0fbdbb2f1c1'
// const v = 28
// const r = '0x9a40a074721355f427762f5e6d5cb16a0a9ada06011984e49fc81b3ce89cab6d'
// const s = '0x234e909713e74a9a49bf9484a69968dabcb1953bf091fa3e31d48531695cf293'

contract('DepositLiquidation', (accounts) => {
  let deployed
  let testInstance
  let beneficiary
  let tbtcToken
<<<<<<< HEAD
  let uniswapExchange

  let snapshotId

  before(async () => {
    snapshotId = await createSnapshot()
  })

  after(async () => {
    await restoreSnapshot(snapshotId)
  })
=======
  let tbtcSystemStub
>>>>>>> 92c25076

  before(async () => {
    tbtcSystemStub = await TBTCSystemStub.new(utils.address0)
    deployed = await utils.deploySystem(TEST_DEPOSIT_DEPLOY)
    tbtcToken = await TestToken.new(tbtcSystemStub.address)
    testInstance = deployed.TestDeposit
<<<<<<< HEAD
    testInstance.setExteroriorAddresses(deployed.TBTCSystemStub.address, tbtcToken.address, deployed.KeepStub.address)

    uniswapExchange = await UniswapExchangeStub.new(tbtcToken.address)
    await deployed.TBTCSystemStub.initialize(uniswapExchange.address)

    deployed.TBTCSystemStub.mint(accounts[4], web3.utils.toBN(deployed.TestDeposit.address))
=======
    testInstance.setExteroriorAddresses(tbtcSystemStub.address, tbtcToken.address, deployed.KeepStub.address)
    tbtcSystemStub.forceMint(accounts[4], web3.utils.toBN(deployed.TestDeposit.address))
>>>>>>> 92c25076
    beneficiary = accounts[4]
  })

  beforeEach(async () => {
    snapshotId = await createSnapshot()
  })

  afterEach(async () => {
    await restoreSnapshot(snapshotId)
  })

  describe('purchaseSignerBondsAtAuction', async () => {
    let requiredBalance

    before(async () => {
      requiredBalance = await deployed.TestDepositUtils.redemptionTBTCAmount.call()
    })

    beforeEach(async () => {
      await testInstance.setState(utils.states.LIQUIDATION_IN_PROGRESS)
      let balance
      for (let i = 0; i < 4; i++) {
        balance = await tbtcToken.balanceOf(accounts[i])
        await tbtcToken.forceBurn(accounts[i], balance)
      }
    })

    it('sets state to liquidated, logs Liquidated, ', async () => {
      const blockNumber = await web3.eth.getBlock('latest').number
      await tbtcToken.forceMint(accounts[0], requiredBalance)

      await testInstance.purchaseSignerBondsAtAuction()

      const depositState = await testInstance.getState.call()
      expect(depositState).to.eq.BN(utils.states.LIQUIDATED)

      const eventList = await tbtcSystemStub.getPastEvents('Liquidated', { fromBlock: blockNumber, toBlock: 'latest' })
      assert.equal(eventList.length, 1)
    })

    it('reverts if not in a liquidation auction', async () => {
      await tbtcToken.forceMint(accounts[0], requiredBalance)
      await testInstance.setState(utils.states.START)

      await expectThrow(
        testInstance.purchaseSignerBondsAtAuction(),
        'No active auction'
      )
    })

    it('reverts if TBTC balance is insufficient', async () => {
      // mint 1 less than lot size
      const lotSize = await deployed.TBTCConstants.getLotSize.call()
      await tbtcToken.forceMint(accounts[0], lotSize - 1)

      await expectThrow(
        testInstance.purchaseSignerBondsAtAuction(),
        'Not enough TBTC to cover outstanding debt'
      )
    })

    it(`burns msg.sender's tokens`, async () => {
      const caller = accounts[2]

      await tbtcToken.forceMint(caller, requiredBalance)

      const lotSize = await deployed.TBTCConstants.getLotSize.call()
      const initialTokenBalance = await tbtcToken.balanceOf(caller)

      await testInstance.purchaseSignerBondsAtAuction({ from: caller })

      const finalTokenBalance = await tbtcToken.balanceOf(caller)
      const tokenCheck = new BN(finalTokenBalance).add(new BN(lotSize))
      expect(tokenCheck, 'tokens not burned correctly').to.eq.BN(initialTokenBalance)
    })

    it('distributes beneficiary reward', async () => {
      const caller = accounts[2]
      const initialTokenBalance = await tbtcToken.balanceOf(beneficiary)
      const returned = await tbtcToken.balanceOf.call(caller)

      await tbtcToken.forceMint(caller, requiredBalance)
      await testInstance.purchaseSignerBondsAtAuction({ from: caller })

      const finalTokenBalance = await tbtcToken.balanceOf(beneficiary)
      const tokenCheck = new BN(initialTokenBalance).add(new BN(returned))

      expect(finalTokenBalance, 'tokens not returned to beneficiary correctly').to.eq.BN(tokenCheck)
    })

    it('distributes value to the caller', async () => {
      const value = 1000000000000
      const caller = accounts[2]
      const block = await web3.eth.getBlock('latest')
      const notifiedTime = block.timestamp
      const initialBalance = await web3.eth.getBalance(caller)

      await testInstance.send(value, { from: accounts[0] })
      await tbtcToken.forceMint(caller, requiredBalance)
      await testInstance.setLiquidationAndCourtesyInitated(notifiedTime, 0)
      await testInstance.purchaseSignerBondsAtAuction({ from: caller })

      const finalBalance = await web3.eth.getBalance(caller)

      expect(new BN(finalBalance), 'caller balance should increase').to.be.gte.BN(initialBalance)
    })

    it('returns keep funds if not fraud', async () => {
      const value = 1000000000000
      const block = await web3.eth.getBlock('latest')
      const notifiedTime = block.timestamp
      const caller = accounts[2]
      const initialBalance = await web3.eth.getBalance(deployed.KeepStub.address)

      await testInstance.send(value, { from: accounts[0] })
      await tbtcToken.forceMint(caller, requiredBalance)
      await testInstance.setLiquidationAndCourtesyInitated(notifiedTime, 0)
      await testInstance.purchaseSignerBondsAtAuction({ from: caller })

      const finalBalance = await web3.eth.getBalance(deployed.KeepStub.address)

      assert(new BN(finalBalance).gtn(new BN(initialBalance)), 'caller balance should increase')
    })

    it('burns if fraud', async () => {
      const value = 1000000000000
      const block = await web3.eth.getBlock('latest')
      const notifiedTime = block.timestamp
      const caller = accounts[2]
      const initialBalance = await web3.eth.getBalance(deployed.KeepStub.address)

      await testInstance.send(value, { from: accounts[0] })
      await tbtcToken.forceMint(caller, requiredBalance)
      await testInstance.setState(utils.states.FRAUD_LIQUIDATION_IN_PROGRESS)
      await testInstance.setLiquidationAndCourtesyInitated(notifiedTime, 0)
      await testInstance.purchaseSignerBondsAtAuction({ from: caller })

      const finalBalance = await web3.eth.getBalance(deployed.KeepStub.address)

      expect(new BN(finalBalance)).to.eq.BN(initialBalance)
    })
  })

  describe('notifyCourtesyCall', async () => {
    let oraclePrice
    let lotSize
    let lotValue
    let undercollateralizedPercent

    before(async () => {
      await tbtcSystemStub.setOraclePrice(new BN('1000000000000', 10))

      oraclePrice = await tbtcSystemStub.fetchOraclePrice.call()
      lotSize = await deployed.TBTCConstants.getLotSize.call()
      lotValue = lotSize.mul(oraclePrice)

      undercollateralizedPercent = await deployed.TBTCConstants.getUndercollateralizedPercent.call()
    })

    beforeEach(async () => {
      await testInstance.setState(utils.states.ACTIVE)
      await deployed.KeepStub.setBondAmount(0)
    })

    it('sets courtesy call state, sets the timestamp, and logs CourtesyCalled', async () => {
      const blockNumber = await web3.eth.getBlock('latest').number

      // Bond value is calculated as:
      // `bondValue = collateralization * (lotSize * oraclePrice) / 100`
      // Here we subtract `1` to test collateralization less than undercollateralized
      // threshold (140%).
      const bondValue = undercollateralizedPercent.mul(lotValue).div(new BN(100)).sub(new BN(1))
      await deployed.KeepStub.setBondAmount(bondValue)

      await testInstance.notifyCourtesyCall()

      const depositState = await testInstance.getState.call()
      expect(depositState).to.eq.BN(utils.states.COURTESY_CALL)

      const liquidationTime = await testInstance.getLiquidationAndCourtesyInitiated.call()
      expect(liquidationTime[1]).not.to.eq.BN(0)

      const eventList = await tbtcSystemStub.getPastEvents('CourtesyCalled', { fromBlock: blockNumber, toBlock: 'latest' })
      assert.equal(eventList.length, 1)
    })

    it('reverts if not in active state', async () => {
      await testInstance.setState(utils.states.START)

      await expectThrow(
        testInstance.notifyCourtesyCall(),
        'Can only courtesy call from active state'
      )
    })

    it('reverts if sufficiently collateralized', async () => {
      // Bond value is calculated as:
      // `bondValue = collateralization * (lotSize * oraclePrice) / 100`
      // Here we test collateralization equal undercollateralized threshold (140%).
      const bondValue = undercollateralizedPercent.mul(lotValue).div(new BN(100))
      await deployed.KeepStub.setBondAmount(bondValue)

      await expectThrow(
        testInstance.notifyCourtesyCall(),
        'Signers have sufficient collateral'
      )
    })
  })

  describe('exitCourtesyCall', async () => {
    beforeEach(async () => {
      const block = await web3.eth.getBlock('latest')
      const blockTimestamp = block.timestamp
      const notifiedTime = blockTimestamp // not expired
      const fundedTime = blockTimestamp // not expired
      await deployed.KeepStub.setBondAmount(new BN('1000000000000000000000000', 10))
      await tbtcSystemStub.setOraclePrice(new BN('1', 10))
      await testInstance.setState(utils.states.COURTESY_CALL)
      await testInstance.setUTXOInfo('0x' + '00'.repeat(8), fundedTime, '0x' + '00'.repeat(36))
      await testInstance.setLiquidationAndCourtesyInitated(0, notifiedTime)
    })

    afterEach(async () => {
      await deployed.KeepStub.setBondAmount(1000)
      await tbtcSystemStub.setOraclePrice(new BN('1000000000000', 10))
    })

    it('transitions to active, and logs ExitedCourtesyCall', async () => {
      const blockNumber = await web3.eth.getBlock('latest').number

      await testInstance.exitCourtesyCall()

      const depositState = await testInstance.getState.call()
      expect(depositState).to.eq.BN(utils.states.ACTIVE)

      const eventList = await tbtcSystemStub.getPastEvents('ExitedCourtesyCall', { fromBlock: blockNumber, toBlock: 'latest' })
      assert.equal(eventList.length, 1)
    })

    it('reverts if not in courtesy call state', async () => {
      await testInstance.setState(utils.states.START)

      await expectThrow(
        testInstance.exitCourtesyCall(),
        'Not currently in courtesy call'
      )
    })

    it('reverts if the deposit term is expiring anyway', async () => {
      await testInstance.setUTXOInfo('0x' + '00'.repeat(8), 0, '0x' + '00'.repeat(36))

      await expectThrow(
        testInstance.exitCourtesyCall(),
        'Deposit is expiring'
      )
    })

    it('reverts if the deposit is still undercollateralized', async () => {
      await tbtcSystemStub.setOraclePrice(new BN('1000000000000', 10))
      await deployed.KeepStub.setBondAmount(0)

      await expectThrow(
        testInstance.exitCourtesyCall(),
        'Deposit is still undercollateralized'
      )
    })
  })

  describe('notifyUndercollateralizedLiquidation', async () => {
    let oraclePrice
    let lotSize
    let lotValue
    let severelyUndercollateralizedPercent

    before(async () => {
      await tbtcSystemStub.setOraclePrice(new BN('1000000000000', 10))

      oraclePrice = await tbtcSystemStub.fetchOraclePrice.call()
      lotSize = await deployed.TBTCConstants.getLotSize.call()
      lotValue = lotSize.mul(oraclePrice)

      severelyUndercollateralizedPercent = await deployed.TBTCConstants.getSeverelyUndercollateralizedPercent.call()
    })

    beforeEach(async () => {
      await testInstance.setState(utils.states.ACTIVE)
      await deployed.KeepStub.setBondAmount(0)
      await deployed.KeepStub.send(1000000, { from: accounts[0] })
    })

    it('executes', async () => {
      // Bond value is calculated as:
      // `bondValue = collateralization * (lotSize * oraclePrice) / 100`
      // Here we test collateralization less than severely undercollateralized
      // threshold (120%).
      const bondValue = severelyUndercollateralizedPercent.mul(lotValue).div(new BN(100)).sub(new BN(1))
      await deployed.KeepStub.setBondAmount(bondValue)

      await testInstance.notifyUndercollateralizedLiquidation()
      // TODO: Add validations or cover with `reverts if the deposit is not
      // severely undercollateralized` test case.
    })

    it('reverts if not in active or courtesy call', async () => {
      await testInstance.setState(utils.states.START)

      await expectThrow(
        testInstance.notifyUndercollateralizedLiquidation(),
        'Deposit not in active or courtesy call'
      )
    })

    it('reverts if the deposit is not severely undercollateralized', async () => {
      // Bond value is calculated as:
      // `bondValue = collateralization * (lotSize * oraclePrice) / 100`
      // Here we test collateralization equal severely undercollateralized threshold (120%).
      const bondValue = severelyUndercollateralizedPercent.mul(lotValue).div(new BN(100))
      await deployed.KeepStub.setBondAmount(bondValue)

      await expectThrow(
        testInstance.notifyUndercollateralizedLiquidation(),
        'Deposit has sufficient collateral'
      )
    })

    it('assert starts signer abort liquidation', async () => {
      await deployed.KeepStub.send(1000000, { from: accounts[0] })
      await testInstance.notifyUndercollateralizedLiquidation()

      const bond = await web3.eth.getBalance(deployed.KeepStub.address)
      assert.equal(bond, 0, 'Bond not seized as expected')

      const liquidationTime = await testInstance.getLiquidationAndCourtesyInitiated.call()
      expect(liquidationTime[0], 'liquidation timestamp not recorded').not.to.eq.BN(0)
    })
  })

  describe('notifyCourtesyTimeout', async () => {
    let courtesyTime
    let timer
    before(async () => {
      timer = await deployed.TBTCConstants.getCourtesyCallTimeout.call()
    })

    beforeEach(async () => {
      const block = await web3.eth.getBlock('latest')
      const blockTimestamp = block.timestamp
      courtesyTime = blockTimestamp - timer.toNumber() // has not expired
      await testInstance.setState(utils.states.COURTESY_CALL)
      await testInstance.setLiquidationAndCourtesyInitated(0, courtesyTime)
      await deployed.KeepStub.send(1000000, { from: accounts[0] })
    })

    it('executes', async () => {
      await testInstance.notifyCourtesyTimeout()
    })

    it('reverts if not in a courtesy call period', async () => {
      await testInstance.setState(utils.states.START)
      await expectThrow(
        testInstance.notifyCourtesyTimeout(),
        'Not in a courtesy call period'
      )
    })

    it('reverts if the period has not elapsed', async () => {
      await testInstance.setLiquidationAndCourtesyInitated(0, courtesyTime * 5)
      await expectThrow(
        testInstance.notifyCourtesyTimeout(),
        'Courtesy period has not elapsed'
      )
    })

    it('assert starts signer abort liquidation', async () => {
      await deployed.KeepStub.send(1000000, { from: accounts[0] })
      await testInstance.notifyCourtesyTimeout()

      const bond = await web3.eth.getBalance(deployed.KeepStub.address)
      assert.equal(bond, 0, 'Bond not seized as expected')

      const liquidationTime = await testInstance.getLiquidationAndCourtesyInitiated.call()
      expect(liquidationTime[0], 'liquidation timestamp not recorded').not.to.eq.BN(0)
    })
  })

  describe('notifyDepositExpiryCourtesyCall', async () => {
    let timer
    let fundedTime

    before(async () => {
      timer = await deployed.TBTCConstants.getCourtesyCallTimeout.call()
    })

    beforeEach(async () => {
      const block = await web3.eth.getBlock('latest')
      const blockTimestamp = block.timestamp
      fundedTime = blockTimestamp - timer.toNumber() - 1 // has expired
      await testInstance.setState(utils.states.ACTIVE)
      await testInstance.setUTXOInfo('0x' + '00'.repeat(8), 0, '0x' + '00'.repeat(36))
    })

    it('sets courtesy call state, stores the time, and logs CourtesyCalled', async () => {
      const blockNumber = await web3.eth.getBlock('latest').number

      await testInstance.notifyDepositExpiryCourtesyCall()

      const depositState = await testInstance.getState.call()
      expect(depositState).to.eq.BN(utils.states.COURTESY_CALL)

      const liquidationTime = await testInstance.getLiquidationAndCourtesyInitiated.call()
      expect(liquidationTime[1]).not.to.eq.BN(0)

      const eventList = await tbtcSystemStub.getPastEvents('CourtesyCalled', { fromBlock: blockNumber, toBlock: 'latest' })
      assert.equal(eventList.length, 1)
    })

    it('reverts if not in active', async () => {
      await testInstance.setState(utils.states.START)

      await expectThrow(
        testInstance.notifyDepositExpiryCourtesyCall(),
        'Deposit is not active'
      )
    })

    it('reverts if deposit not yet expiring', async () => {
      await testInstance.setUTXOInfo('0x' + '00'.repeat(8), fundedTime * 5, '0x' + '00'.repeat(36))

      await expectThrow(
        testInstance.notifyDepositExpiryCourtesyCall(),
        'Deposit term not elapsed'
      )
    })
  })

  describe('#attemptToLiquidateOnchain', async () => {
    let assertBalance
    let deposit

    beforeEach(async () => {
      deposit = testInstance

      /* eslint-disable no-multi-spaces */
      const ethSupply = web3.utils.toWei('0.2', 'ether')  // 0.2 ETH
      const tbtcSupply = new BN('1000000000')             // 10 TBTC
      /* eslint-enable */
      await uniswapExchange.addLiquidity(
        ethSupply, tbtcSupply, '0',
        { from: accounts[0], value: ethSupply }
      )

      // Helpers
      assertBalance = new AssertBalanceHelpers(tbtcToken)
    })

    it('returns false if address(exchange) = 0x0', async () => {
      await deployed.TBTCSystemStub.reinitialize('0x0000000000000000000000000000000000000000')

      const retval = await deposit.attemptToLiquidateOnchain.call()
      expect(retval).to.be.false
    })

    it('liquidates using Uniswap successfully', async () => {
      const minTbtcAmount = '100100000'
      const expectedPrice = new BN('100000000')

      await assertBalance.eth(deposit.address, '0')
      await assertBalance.tbtc(deposit.address, '0')
      await deposit.send(expectedPrice, { from: accounts[0] })
      await assertBalance.eth(deposit.address, expectedPrice.toString())

      const price = await uniswapExchange.getEthToTokenOutputPrice.call(minTbtcAmount)
      expect(price).to.eq.BN(expectedPrice)

      const retval = await deposit.attemptToLiquidateOnchain.call()
      expect(retval).to.be.true
      await deposit.attemptToLiquidateOnchain()

      await assertBalance.tbtc(deposit.address, minTbtcAmount)
      await assertBalance.eth(deposit.address, '0')
    })

    it('returns false if cannot buy up enough tBTC', async () => {
      const expectedPrice = new BN('100000000')
      const depositEthFunding = expectedPrice.sub(new BN(100))

      await assertBalance.eth(deposit.address, '0')
      await assertBalance.tbtc(deposit.address, '0')
      await deposit.send(depositEthFunding, { from: accounts[0] })
      await assertBalance.eth(deposit.address, depositEthFunding.toString())

      const retval = await deposit.attemptToLiquidateOnchain.call()
      expect(retval).to.be.false
    })
  })

  describe('liquidation flows', async () => {
    let assertBalance
    let deposit
    let keep

    const DIGEST = '0x02d449a31fbb267c8f352e9968a79e3e5fc95c1bbeaa502fd6454ebde5a4bedc'
    const beneficiaryReward = '100000'
    const keepBondAmount = 1000000
    const lotSize = '100000000'

    beforeEach(async () => {
      deposit = testInstance
      keep = deployed.KeepStub

      await keep.send(keepBondAmount, { from: accounts[0] })

      /* eslint-disable no-multi-spaces */
      const ethSupply = web3.utils.toWei('0.2', 'ether')  // 0.2 ETH
      const tbtcSupply = new BN('1000000000')             // 10 TBTC
      /* eslint-enable */
      await uniswapExchange.addLiquidity(
        ethSupply, tbtcSupply, '0',
        { from: accounts[0], value: ethSupply }
      )

      // Helpers
      assertBalance = new AssertBalanceHelpers(tbtcToken)
    })

    describe('startLiquidation', async () => {
      it('redemption', async () => {
        await uniswapExchange.setEthPrice(keepBondAmount)

        // give the keep/deposit eth
        // TODO(liamz): use createNewDeposit when it works
        await assertBalance.eth(keep.address, '1000000') // TODO(liamz): replace w/ keep.checkBondAmount()
        await assertBalance.tbtc(deposit.address, '0')

        const requestor = accounts[2]
        await deposit.setRequestInfo(
          requestor,
          '0x' + '11'.repeat(20),
          0, 0, DIGEST
        )

        await deposit.startLiquidation()

        // assert liquidated
        const depositState = await deposit.getState.call()
        expect(depositState, 'Deposit state should be LIQUIDATED').to.eq.BN(utils.states.LIQUIDATED)

        // deposit should have 0 eth
        await assertBalance.eth(deposit.address, '0')

        // tbtc distributions
        await assertBalance.tbtc(deposit.address, '0')
        await assertBalance.tbtc(requestor, lotSize)
        await assertBalance.tbtc(beneficiary, beneficiaryReward)
      })

      it('non-redemption', async () => {
        await uniswapExchange.setEthPrice(keepBondAmount)

        const NON_REDEMPTION_ADDRESS = '0x' + '00'.repeat(20)
        await deposit.setRequestInfo(
          NON_REDEMPTION_ADDRESS,
          '0x' + '11'.repeat(20),
          0, 0, DIGEST
        )

        const tx = await deposit.startLiquidation()

        // assert liquidated
        const depositState = await deposit.getState.call()
        expect(depositState, 'Deposit state should be LIQUIDATED').to.eq.BN(utils.states.LIQUIDATED)

        // deposit should have 0 eth
        await assertBalance.eth(deposit.address, '0')

        // tbtc distributions
        await assertBalance.tbtc(deposit.address, '0')
        await assertBalance.tbtc(beneficiary, beneficiaryReward)

        // expect TBTC to be burnt from deposit's account
        const evs = await tbtcToken.getPastEvents({ fromBlock: tx.receipt.blockNumber })
        const ev = evs[1]
        expect(ev.event).to.equal('Transfer')
        expect(ev.returnValues.from).to.equal(deposit.address)
        expect(ev.returnValues.to).to.equal('0x0000000000000000000000000000000000000000')
        expect(ev.returnValues.value).to.equal(lotSize.toString())
      })

      it('not liquidated', async () => {
        await uniswapExchange.setEthPrice(keepBondAmount + 1)

        const res = await deposit.startLiquidation()

        // assert not liquidated
        const depositState = await deposit.getState.call()
        expect(depositState, 'Deposit state should not be LIQUIDATED').to.not.eq.BN(utils.states.LIQUIDATED)

        const liquidationTime = await deposit.getLiquidationAndCourtesyInitiated.call()
        const block = await web3.eth.getBlock(res.receipt.blockNumber)
        expect(liquidationTime[0]).to.eq.BN(block.timestamp)
      })
    })

    describe('startSignerFraudLiquidation', async () => {
      const maintainer = accounts[5]

      it('was liquidated', async () => {
        const remainingEthAfterLiquidation = new BN(10)
        const maintainerBalance1 = new BN(await web3.eth.getBalance(maintainer))
        await deployed.KeepStub.send(remainingEthAfterLiquidation, { from: accounts[0] })
        await uniswapExchange.setEthPrice(keepBondAmount)

        const res = await deposit.startSignerFraudLiquidation({ from: maintainer })
        const txCostEth = await getTxCost(res)

        // assert liquidated
        const depositState = await deposit.getState.call()
        expect(depositState, 'Deposit state should be LIQUIDATED').to.eq.BN(utils.states.LIQUIDATED)

        // assert msg.sender.transfer(address(this).balance)
        await assertBalance.eth(deposit.address, '0')
        const maintainerBalanceExpected = maintainerBalance1.sub(txCostEth).add(remainingEthAfterLiquidation)
        const maintainerBalance2 = await web3.eth.getBalance(maintainer)
        expect(maintainerBalance2).to.eq.BN(maintainerBalanceExpected)
      })

      it('was not liquidated', async () => {
        await uniswapExchange.setEthPrice(keepBondAmount + 1)
        await deposit.startSignerFraudLiquidation()

        // assert liquidation in process
        const depositState = await deposit.getState.call()
        expect(depositState, 'Deposit state should be FRAUD_LIQUIDATION_IN_PROGRESS').to.eq.BN(utils.states.FRAUD_LIQUIDATION_IN_PROGRESS)
      })
    })

    describe('startSignerAbortLiquidation', async () => {
      it('was liquidated', async () => {
        await uniswapExchange.setEthPrice(keepBondAmount - 10)

        await deposit.startSignerAbortLiquidation()

        // assert liquidated
        const depositState = await deposit.getState.call()
        expect(depositState, 'Deposit state should be LIQUIDATED').to.eq.BN(utils.states.LIQUIDATED)

        // check distributeEthToKeepGroup
        const keepGroupEth = await keep.keepGroupEth()
        expect(keepGroupEth).to.eq.BN(new BN('10'))
      })

      it('was not liquidated', async () => {
        await uniswapExchange.setEthPrice(keepBondAmount + 1)

        await deposit.startSignerAbortLiquidation()

        // assert liquidation in process
        const depositState = await deposit.getState.call()
        expect(depositState, 'Deposit state should be FRAUD_LIQUIDATION_IN_PROGRESS').to.eq.BN(utils.states.LIQUIDATION_IN_PROGRESS)
      })
    })
  })
})<|MERGE_RESOLUTION|>--- conflicted
+++ resolved
@@ -48,13 +48,8 @@
   { name: 'DepositLiquidation', contract: DepositLiquidation },
   { name: 'TestDeposit', contract: TestDeposit },
   { name: 'TestDepositUtils', contract: TestDepositUtils },
-<<<<<<< HEAD
   { name: 'KeepStub', contract: KeepStub },
-  { name: 'TBTCSystemStub', contract: TBTCSystemStub },
   { name: 'UniswapFactoryStub', contract: UniswapFactoryStub }]
-=======
-  { name: 'KeepStub', contract: KeepStub }]
->>>>>>> 92c25076
 
 // spare signature:
 // signing with privkey '11' * 32
@@ -70,10 +65,11 @@
   let testInstance
   let beneficiary
   let tbtcToken
-<<<<<<< HEAD
   let uniswapExchange
 
   let snapshotId
+
+  let tbtcSystemStub
 
   before(async () => {
     snapshotId = await createSnapshot()
@@ -82,26 +78,19 @@
   after(async () => {
     await restoreSnapshot(snapshotId)
   })
-=======
-  let tbtcSystemStub
->>>>>>> 92c25076
 
   before(async () => {
     tbtcSystemStub = await TBTCSystemStub.new(utils.address0)
     deployed = await utils.deploySystem(TEST_DEPOSIT_DEPLOY)
     tbtcToken = await TestToken.new(tbtcSystemStub.address)
     testInstance = deployed.TestDeposit
-<<<<<<< HEAD
-    testInstance.setExteroriorAddresses(deployed.TBTCSystemStub.address, tbtcToken.address, deployed.KeepStub.address)
-
-    uniswapExchange = await UniswapExchangeStub.new(tbtcToken.address)
-    await deployed.TBTCSystemStub.initialize(uniswapExchange.address)
-
-    deployed.TBTCSystemStub.mint(accounts[4], web3.utils.toBN(deployed.TestDeposit.address))
-=======
+
     testInstance.setExteroriorAddresses(tbtcSystemStub.address, tbtcToken.address, deployed.KeepStub.address)
     tbtcSystemStub.forceMint(accounts[4], web3.utils.toBN(deployed.TestDeposit.address))
->>>>>>> 92c25076
+
+    uniswapExchange = await UniswapExchangeStub.new(tbtcToken.address)
+    await tbtcSystemStub.initialize(uniswapExchange.address)
+
     beneficiary = accounts[4]
   })
 
@@ -558,7 +547,7 @@
     })
 
     it('returns false if address(exchange) = 0x0', async () => {
-      await deployed.TBTCSystemStub.reinitialize('0x0000000000000000000000000000000000000000')
+      await tbtcSystemStub.reinitialize('0x0000000000000000000000000000000000000000')
 
       const retval = await deposit.attemptToLiquidateOnchain.call()
       expect(retval).to.be.false
