pragma solidity ^0.5.10;

import {ValidateSPV} from "@summa-tx/bitcoin-spv-sol/contracts/ValidateSPV.sol";
import {SafeMath} from "@summa-tx/bitcoin-spv-sol/contracts/SafeMath.sol";
import {BTCUtils} from "@summa-tx/bitcoin-spv-sol/contracts/BTCUtils.sol";
import {BytesLib} from "@summa-tx/bitcoin-spv-sol/contracts/BytesLib.sol";
import {DepositStates} from "./DepositStates.sol";
import {TBTCConstants} from "./TBTCConstants.sol";
import {ITBTCSystem} from "../interfaces/ITBTCSystem.sol";
import {IERC721} from "openzeppelin-solidity/contracts/token/ERC721/IERC721.sol";
import {IECDSAKeep} from "@keep-network/keep-ecdsa/contracts/api/IECDSAKeep.sol";
import {IBondedECDSAKeep} from "../external/IBondedECDSAKeep.sol";
import {TBTCToken} from "../system/TBTCToken.sol";
import {FeeRebateToken} from "../system/FeeRebateToken.sol";

library DepositUtils {

    using SafeMath for uint256;
    using BytesLib for bytes;
    using BTCUtils for bytes;
    using BTCUtils for uint256;
    using ValidateSPV for bytes;
    using ValidateSPV for bytes32;
    using DepositStates for DepositUtils.Deposit;

    struct Deposit {

        // SET DURING CONSTRUCTION
        address TBTCSystem;
        address TBTCToken;
        address TBTCDepositToken;
        address FeeRebateToken;
        address VendingMachine;
        uint256 lotSizeSatoshis;
        uint8 currentState;
        uint256 signerFeeDivisor;
        uint128 undercollateralizedThresholdPercent;
        uint128 severelyUndercollateralizedThresholdPercent;

        // SET ON FRAUD
        uint256 liquidationInitiated;  // Timestamp of when liquidation starts
        uint256 courtesyCallInitiated; // When the courtesy call is issued
        address payable liquidationInitiator;

        // written when we request a keep
        address keepAddress;  // The address of our keep contract
        uint256 signingGroupRequestedAt;  // timestamp of signing group request

        // written when we get a keep result
        uint256 fundingProofTimerStart;  // start of the funding proof period. reused for funding fraud proof period
        bytes32 signingGroupPubkeyX;  // The X coordinate of the signing group's pubkey
        bytes32 signingGroupPubkeyY;  // The Y coordinate of the signing group's pubkey

        // INITIALLY WRITTEN BY REDEMPTION FLOW
        address payable redeemerAddress;  // The redeemer's address, used as fallback for fraud in redemption
        bytes20 redeemerPKH;  // The 20-byte redeemer PKH
        uint256 initialRedemptionFee;  // the initial fee as requested
        uint256 withdrawalRequestTime;  // the most recent withdrawal request timestamp
        bytes32 lastRequestedDigest;  // the digest most recently requested for signing

        // written when we get funded
        bytes8 utxoSizeBytes;  // LE uint. the size of the deposit UTXO in satoshis
        uint256 fundedAt; // timestamp when funding proof was received
        bytes utxoOutpoint;  // the 36-byte outpoint of the custodied UTXO

        /// @notice Map of timestamps for transaction digests approved for signing
        /// @dev Holds a timestamp from the moment when the transaction digest
        /// was approved for signing
        mapping (bytes32 => uint256) approvedDigests;
    }

    /// @notice         Gets the current block difficulty
    /// @dev            Calls the light relay and gets the current block difficulty
    /// @return         The difficulty
    function currentBlockDifficulty(Deposit storage _d) public view returns (uint256) {
        ITBTCSystem _sys = ITBTCSystem(_d.TBTCSystem);
        return _sys.fetchRelayCurrentDifficulty();
    }

    /// @notice         Gets the previous block difficulty
    /// @dev            Calls the light relay and gets the previous block difficulty
    /// @return         The difficulty
    function previousBlockDifficulty(Deposit storage _d) public view returns (uint256) {
        ITBTCSystem _sys = ITBTCSystem(_d.TBTCSystem);
        return _sys.fetchRelayPreviousDifficulty();
    }

    /// @notice                     Evaluates the header difficulties in a proof
    /// @dev                        Uses the light oracle to source recent difficulty
    /// @param  _bitcoinHeaders     The header chain to evaluate
    /// @return                     True if acceptable, otherwise revert
    function evaluateProofDifficulty(Deposit storage _d, bytes memory _bitcoinHeaders) public view {
        uint256 _reqDiff;
        uint256 _current = currentBlockDifficulty(_d);
        uint256 _previous = previousBlockDifficulty(_d);
        uint256 _firstHeaderDiff = _bitcoinHeaders.extractTarget().calculateDifficulty();

        if (_firstHeaderDiff == _current) {
            _reqDiff = _current;
        } else if (_firstHeaderDiff == _previous) {
            _reqDiff = _previous;
        } else {
            revert("not at current or previous difficulty");
        }

        uint256 _observedDiff = _bitcoinHeaders.validateHeaderChain();

        require(_observedDiff != ValidateSPV.getErrBadLength(), "Invalid length of the headers chain");
        require(_observedDiff != ValidateSPV.getErrInvalidChain(), "Invalid headers chain");
        require(_observedDiff != ValidateSPV.getErrLowWork(), "Insufficient work in a header");

        /* TODO: make this better than 6 */
        require(
            _observedDiff >= _reqDiff.mul(TBTCConstants.getTxProofDifficultyFactor()),
            "Insufficient accumulated difficulty in header chain"
        );
    }

    /// @notice                 Syntactically check an SPV proof for a bitcoin transaction with its hash (ID)
    /// @dev                    Stateless SPV Proof verification documented elsewhere (see github.com/summa-tx/bitcoin-spv)
    /// @param _d               Deposit storage pointer
    /// @param _txId            The bitcoin txid of the tx that is purportedly included in the header chain
    /// @param _merkleProof     The merkle proof of inclusion of the tx in the bitcoin block
    /// @param _txIndexInBlock  The index of the tx in the Bitcoin block (0-indexed)
    /// @param _bitcoinHeaders  An array of tightly-packed bitcoin headers
    function checkProofFromTxId(
        Deposit storage _d,
        bytes32 _txId,
        bytes memory _merkleProof,
        uint256 _txIndexInBlock,
        bytes memory _bitcoinHeaders
    ) public view{
        require(
            _txId.prove(
                _bitcoinHeaders.extractMerkleRootLE().toBytes32(),
                _merkleProof,
                _txIndexInBlock
            ),
            "Tx merkle proof is not valid for provided header and txId");
        // TODO: Update for variable confirmation requirements via Vending Machine.
        evaluateProofDifficulty(_d, _bitcoinHeaders);
    }

    /// @notice                     Find and validate funding output in transaction output vector using the index
    /// @dev                        Gets `_fundingOutputIndex` output from the output vector and validates if it's
    ///                             Public Key Hash matches a Public Key Hash of the deposit.
    /// @param _d                   Deposit storage pointer
    /// @param _txOutputVector      All transaction outputs prepended by the number of outputs encoded as a VarInt, max 0xFC outputs
    /// @param _fundingOutputIndex  Index of funding output in _txOutputVector
    /// @return                     Funding value
    function findAndParseFundingOutput(
        DepositUtils.Deposit storage _d,
        bytes memory _txOutputVector,
        uint8 _fundingOutputIndex
    ) public view returns (bytes8) {
        bytes8 _valueBytes;
        bytes memory _output;

        // Find the output paying the signer PKH
        _output = _txOutputVector.extractOutputAtIndex(_fundingOutputIndex);

        if (keccak256(_output.extractHash()) == keccak256(abi.encodePacked(signerPKH(_d)))) {
            _valueBytes = bytes8(_output.slice(0, 8).toBytes32());
            return _valueBytes;
        }
        // If we don't return from inside the loop, we failed.
        revert("could not identify output funding the required public key hash");
    }

    /// @notice                     Validates the funding tx and parses information from it
    /// @dev                        Takes a pre-parsed transaction and calculates values needed to verify funding
    /// @param  _d                  Deposit storage pointer
    /// @param _txVersion           Transaction version number (4-byte LE)
    /// @param _txInputVector       All transaction inputs prepended by the number of inputs encoded as a VarInt, max 0xFC(252) inputs
    /// @param _txOutputVector      All transaction outputs prepended by the number of outputs encoded as a VarInt, max 0xFC(252) outputs
    /// @param _txLocktime          Final 4 bytes of the transaction
    /// @param _fundingOutputIndex  Index of funding output in _txOutputVector (0-indexed)
    /// @param _merkleProof         The merkle proof of transaction inclusion in a block
    /// @param _txIndexInBlock      Transaction index in the block (0-indexed)
    /// @param _bitcoinHeaders      Single bytestring of 80-byte bitcoin headers, lowest height first
    /// @return                     The 8-byte LE UTXO size in satoshi, the 36byte outpoint
    function validateAndParseFundingSPVProof(
        DepositUtils.Deposit storage _d,
        bytes4 _txVersion,
        bytes memory _txInputVector,
        bytes memory _txOutputVector,
        bytes4 _txLocktime,
        uint8 _fundingOutputIndex,
        bytes memory _merkleProof,
        uint256 _txIndexInBlock,
        bytes memory _bitcoinHeaders
    ) public view returns (bytes8 _valueBytes, bytes memory _utxoOutpoint){
        require(_txInputVector.validateVin(), "invalid input vector provided");
        require(_txOutputVector.validateVout(), "invalid output vector provided");

        bytes32 txID = abi.encodePacked(_txVersion, _txInputVector, _txOutputVector, _txLocktime).hash256();

        _valueBytes = findAndParseFundingOutput(_d, _txOutputVector, _fundingOutputIndex);

        require(bytes8LEToUint(_valueBytes) >= _d.lotSizeSatoshis, "Deposit too small");

        checkProofFromTxId(_d, txID, _merkleProof, _txIndexInBlock, _bitcoinHeaders);

        // The utxoOutpoint is the LE txID plus the index of the output as a 4-byte LE int
        // _fundingOutputIndex is a uint8, so we know it is only 1 byte
        // Therefore, pad with 3 more bytes
        _utxoOutpoint = abi.encodePacked(txID, _fundingOutputIndex, hex"000000");
    }

    /// @notice Retreive the remaining term of the deposit
    /// @dev    The value is not guaranteed since block.timestmap can be lightly manipulated by miners.
    /// @return The remaining term of the deposit in seconds. 0 if already at term
    function remainingTerm(DepositUtils.Deposit storage _d) public view returns(uint256){
        uint256 endOfTerm = _d.fundedAt + TBTCConstants.getDepositTerm();
        if(block.timestamp < endOfTerm ) {
            return endOfTerm - block.timestamp;
        }
        return 0;
    }

    /// @notice     Calculates the amount of value at auction right now
    /// @dev        We calculate the % of the auction that has elapsed, then scale the value up
    /// @param _d   deposit storage pointer
    /// @return     the value to distribute in the auction at the current time
    function auctionValue(Deposit storage _d) public view returns (uint256) {
        uint256 _elapsed = block.timestamp.sub(_d.liquidationInitiated);
        uint256 _available = address(this).balance;
        if (_elapsed > TBTCConstants.getAuctionDuration()) {
            return _available;
        }

        // This should make a smooth flow from base% to 100%
        uint256 _basePercentage = TBTCConstants.getAuctionBasePercentage();
        uint256 _elapsedPercentage = uint256(100).sub(_basePercentage).mul(_elapsed).div(TBTCConstants.getAuctionDuration());
        uint256 _percentage = _basePercentage + _elapsedPercentage;

        return _available.mul(_percentage).div(100);
    }

    /// @notice         Gets the lot size in erc20 decimal places (max 18) 
    /// @return         uint256 lot size in erc20 
    function lotSizeTbtc(Deposit storage _d) public view returns (uint256){
        return _d.lotSizeSatoshis * TBTCConstants.getSatoshiMultiplier();
    }

    /// @notice         Determines the fees due to the signers for work performed
    /// @dev            Signers are paid based on the TBTC issued
    /// @return         Accumulated fees in smallest TBTC unit (tsat)
    function signerFee(Deposit storage _d) public view returns (uint256) {
        return lotSizeTbtc(_d).div(_d.signerFeeDivisor);
    }

    /// @notice     Determines the amount of TBTC accepted in the auction
    /// @dev        If redeemerAddress is non-0, that means we came from redemption, and no auction should happen
    /// @return     The amount of TBTC that must be paid at auction for the signer's bond
    function auctionTBTCAmount(Deposit storage _d) public view returns (uint256) {
<<<<<<< HEAD
        if (_d.requesterAddress == address(0)) {
            return lotSizeTbtc(_d);
=======
        if (_d.redeemerAddress == address(0)) {
            return TBTCConstants.getLotSizeTbtc();
>>>>>>> 548fb288
        } else {
            return 0;
        }
    }

    /// @notice             Determines the prefix to the compressed public key
    /// @dev                The prefix encodes the parity of the Y coordinate
    /// @param  _pubkeyY    The Y coordinate of the public key
    /// @return             The 1-byte prefix for the compressed key
    function determineCompressionPrefix(bytes32 _pubkeyY) public pure returns (bytes memory) {
        if(uint256(_pubkeyY) & 1 == 1) {
            return hex"03";  // Odd Y
        } else {
            return hex"02";  // Even Y
        }
    }

    /// @notice             Compresses a public key
    /// @dev                Converts the 64-byte key to a 33-byte key, bitcoin-style
    /// @param  _pubkeyX    The X coordinate of the public key
    /// @param  _pubkeyY    The Y coordinate of the public key
    /// @return             The 33-byte compressed pubkey
    function compressPubkey(bytes32 _pubkeyX, bytes32 _pubkeyY) public pure returns (bytes memory) {
        return abi.encodePacked(determineCompressionPrefix(_pubkeyY), _pubkeyX);
    }

    /// @notice         Returns the packed public key (64 bytes) for the signing group
    /// @dev            We store it as 2 bytes32, (2 slots) then repack it on demand
    /// @return         64 byte public key
    function signerPubkey(Deposit storage _d) public view returns (bytes memory) {
        return abi.encodePacked(_d.signingGroupPubkeyX, _d.signingGroupPubkeyY);
    }

    /// @notice         Returns the Bitcoin pubkeyhash (hash160) for the signing group
    /// @dev            This is used in bitcoin output scripts for the signers
    /// @return         20-bytes public key hash
    function signerPKH(Deposit storage _d) public view returns (bytes20) {
        bytes memory _pubkey = compressPubkey(_d.signingGroupPubkeyX, _d.signingGroupPubkeyY);
        bytes memory _digest = _pubkey.hash160();
        return bytes20(_digest.toAddress(0));  // dirty solidity hack
    }

    /// @notice         Returns the size of the deposit UTXO in satoshi
    /// @dev            We store the deposit as bytes8 to make signature checking easier
    /// @return         UTXO value in satoshi
    function utxoSize(Deposit storage _d) public view returns (uint256) {
        return bytes8LEToUint(_d.utxoSizeBytes);
    }

    /// @notice     Gets the current price of Bitcoin in Ether
    /// @dev        Polls the price feed via the system contract
    /// @return     The current price of 1 sat in wei
    function fetchBitcoinPrice(Deposit storage _d) public view returns (uint256) {
        ITBTCSystem _sys = ITBTCSystem(_d.TBTCSystem);
        return _sys.fetchBitcoinPrice();
    }

    /// @notice     Fetches the Keep's bond amount in wei
    /// @dev        Calls the keep contract to do so
    /// @return     The amount of bonded ETH in wei
    function fetchBondAmount(Deposit storage _d) public view returns (uint256) {
        IBondedECDSAKeep _keep = IBondedECDSAKeep(_d.keepAddress);
        return _keep.checkBondAmount(_d.keepAddress);
    }

    /// @notice         Convert a LE bytes8 to a uint256
    /// @dev            Do this by converting to bytes, then reversing endianness, then converting to int
    /// @return         The uint256 represented in LE by the bytes8
    function bytes8LEToUint(bytes8 _b) public pure returns (uint256) {
        return abi.encodePacked(_b).reverseEndianness().bytesToUint();
    }

    /// @notice         Gets timestamp of digest approval for signing
    /// @dev            Identifies entry in the recorded approvals by keep ID and digest pair
    /// @param _digest  Digest to check approval for
    /// @return         Timestamp from the moment of recording the digest for signing.
    ///                 Returns 0 if the digest was not approved for signing
    function wasDigestApprovedForSigning(Deposit storage _d, bytes32 _digest) public view returns (uint256) {
        return _d.approvedDigests[_digest];
    }

    /// @notice         Looks up the Fee Rebate Token holder.
    /// @return         The current token holder if the Token exists.
    ///                 address(0) if the token does not exist.
    function feeRebateTokenHolder(Deposit storage _d) public view returns (address payable) {
        FeeRebateToken _feeRebateToken = FeeRebateToken(_d.FeeRebateToken);
        address tokenHolder;
        if(_feeRebateToken.exists(uint256(address(this)))){
            tokenHolder = address(uint160(_feeRebateToken.ownerOf(uint256(address(this)))));
        }
        return address(uint160(tokenHolder));
    }

    /// @notice         Looks up the deposit beneficiary by calling the tBTC system
    /// @dev            We cast the address to a uint256 to match the 721 standard
    /// @return         The current deposit beneficiary
    function depositOwner(Deposit storage _d) public view returns (address payable) {
        IERC721 _tbtcDepositToken = IERC721(_d.TBTCDepositToken);
        return address(uint160(_tbtcDepositToken.ownerOf(uint256(address(this)))));
    }

    /// @notice     Deletes state after termination of redemption process
    /// @dev        We keep around the redeemer address so we can pay them out
    function redemptionTeardown(Deposit storage _d) public {
        // don't 0 redeemerAddress because we use it to calculate auctionTBTCAmount
        _d.redeemerPKH = bytes20(0);
        _d.initialRedemptionFee = 0;
        _d.withdrawalRequestTime = 0;
        _d.lastRequestedDigest = bytes32(0);
    }

    /// @notice     Seize the signer bond from the keep contract
    /// @dev        we check our balance before and after
    /// @return     the amount of ether seized
    function seizeSignerBonds(Deposit storage _d) internal returns (uint256) {
        uint256 _preCallBalance = address(this).balance;
        IBondedECDSAKeep _keep = IBondedECDSAKeep(_d.keepAddress);
        _keep.seizeSignerBonds(_d.keepAddress);
        uint256 _postCallBalance = address(this).balance;
        require(_postCallBalance > _preCallBalance, "No funds received, unexpected");
        return _postCallBalance.sub(_preCallBalance);
    }

    /// @notice     Distributes the fee rebate to the Fee Rebate Token owner
    ///             whenever this is called we are shutting down.
    function distributeFeeRebate(Deposit storage _d) internal {
        TBTCToken _tbtc = TBTCToken(_d.TBTCToken);

        address rebateTokenHolder = feeRebateTokenHolder(_d);

        // We didn't escrow a rebate if the redeemer is also the Fee Rebate Token holder
        if(_d.redeemerAddress == rebateTokenHolder) return;

        // pay out the rebate if it is available
        if(_tbtc.balanceOf(address(this)) >= signerFee(_d)) {
            _tbtc.transfer(rebateTokenHolder, signerFee(_d));
        }
    }

    /// @notice             pushes ether held by the deposit to the signer group
    /// @dev                useful for returning bonds to the group, or otherwise paying them
    /// @param  _ethValue   the amount of ether to send
    /// @return             true if successful, otherwise revert
    function pushFundsToKeepGroup(Deposit storage _d, uint256 _ethValue) internal returns (bool) {
        require(address(this).balance >= _ethValue, "Not enough funds to send");
        IECDSAKeep _keep = IECDSAKeep(_d.keepAddress);
        _keep.distributeETHToMembers.value(_ethValue)();
        return true;
    }

    /// @notice             Get TBTC amount required for redemption assuming _redeemer
    ///                     is this deposit's TDT owner.
    /// @param _redeemer    The assumed owner of the deposit's TDT 
    /// @return             The amount in TBTC needed to redeem the deposit.
    function getOwnerRedemptionTbtcRequirement(DepositUtils.Deposit storage _d, address _redeemer) internal view returns(uint256) {
        uint256 fee = signerFee(_d);
        bool inCourtesy = _d.inCourtesyCall();
        if(remainingTerm(_d) > 0 && !inCourtesy){
            if(feeRebateTokenHolder(_d) != _redeemer) {
                return fee;
            }
        }
        uint256 contractTbtcBalance = TBTCToken(_d.TBTCToken).balanceOf(address(this));
        if(contractTbtcBalance < fee) {
            return fee.sub(contractTbtcBalance);
        }
        return 0;
    }

    /// @notice             Get TBTC amount required by redemption by a specified _redeemer
    /// @dev                Will revert if redemption is not possible by msg.sender.
    /// @param _redeemer    The deposit redeemer. 
    /// @return             The amount in TBTC needed to redeem the deposit.
    function getRedemptionTbtcRequirement(DepositUtils.Deposit storage _d, address _redeemer) internal view returns(uint256) {
        bool inCourtesy = _d.inCourtesyCall();
        if (depositOwner(_d) == _redeemer && !inCourtesy) {
            return getOwnerRedemptionTbtcRequirement(_d, _redeemer);
        }
        require(remainingTerm(_d) == 0 || inCourtesy, "Only TDT owner can redeem unless deposit is at-term or in COURTESY_CALL");
        return TBTCConstants.getLotSizeTbtc();
    }
}<|MERGE_RESOLUTION|>--- conflicted
+++ resolved
@@ -254,13 +254,8 @@
     /// @dev        If redeemerAddress is non-0, that means we came from redemption, and no auction should happen
     /// @return     The amount of TBTC that must be paid at auction for the signer's bond
     function auctionTBTCAmount(Deposit storage _d) public view returns (uint256) {
-<<<<<<< HEAD
-        if (_d.requesterAddress == address(0)) {
+        if (_d.redeemerAddress == address(0)) {
             return lotSizeTbtc(_d);
-=======
-        if (_d.redeemerAddress == address(0)) {
-            return TBTCConstants.getLotSizeTbtc();
->>>>>>> 548fb288
         } else {
             return 0;
         }
@@ -440,6 +435,6 @@
             return getOwnerRedemptionTbtcRequirement(_d, _redeemer);
         }
         require(remainingTerm(_d) == 0 || inCourtesy, "Only TDT owner can redeem unless deposit is at-term or in COURTESY_CALL");
-        return TBTCConstants.getLotSizeTbtc();
+        return lotSizeTbtc(_d);
     }
 }