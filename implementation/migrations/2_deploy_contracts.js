--- conflicted
+++ resolved
@@ -84,10 +84,6 @@
 
     // system
     await deployer.deploy(TBTCSystem)
-<<<<<<< HEAD
-
-=======
->>>>>>> 89b6811d
     await deployer.deploy(TBTCToken, TBTCSystem.address)
 
     // keep
