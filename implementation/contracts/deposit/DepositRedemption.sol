--- conflicted
+++ resolved
@@ -50,34 +50,6 @@
         _d.approvedDigests[_digest] = block.timestamp;
     }
 
-<<<<<<< HEAD
-    /// @notice Get TBTC amount required by redemption.
-    /// @dev    Will revert if redemption is not possible by msg.sender.
-    /// @return The amount in TBTC needed to redeem the deposit.
-    function getRedemptionTbtcRequirement(DepositUtils.Deposit storage _d, address _requester) public view returns(uint256){
-        if(_d.remainingTerm() > 0){
-            require(
-                _d.depositOwner() == msg.sender,
-                "redemption can only be called by deposit owner until deposit reaches term"
-            );
-            if(_d.feeRebateTokenHolder() != _requester) {
-                return _d.signerFee();
-            }
-            return 0;
-        }
-
-        if(_d.depositOwner() == msg.sender){
-            uint256 signerFee = _d.signerFee();
-            if(TBTCToken(_d.TBTCToken).balanceOf(address(this)) < signerFee) {
-                return signerFee;
-            }
-            return 0;
-        }
-        return TBTCConstants.getLotSizeTbtc();
-    }
-
-=======
->>>>>>> 52db6d40
     /// @notice Handles TBTC requirements for redemption
     /// @dev Burns or transfers depending on term and supply-peg impact
     function performRedemptionTBTCTransfers(DepositUtils.Deposit storage _d) internal {
@@ -131,18 +103,8 @@
         require(_d.inRedeemableState(), "Redemption only available from Active or Courtesy state");
         require(_redeemerPKH != bytes20(0), "cannot send value to zero pkh");
 
-<<<<<<< HEAD
-        if (msg.sender == _d.RedemptionScript) {
-            // We trust the RedemptionScript to proxy the original `msg.sender`
-            // into requesterAddress.
-            _d.requesterAddress = _requesterAddress;
-        } else {
-            _d.requesterAddress = msg.sender;
-        }
-=======
         // set redeemerAddress early to enable direct access by other functions
         _d.redeemerAddress = _redeemer;
->>>>>>> 52db6d40
 
         performRedemptionTBTCTransfers(_d);
 
@@ -169,11 +131,7 @@
 
         _d.setAwaitingWithdrawalSignature();
         _d.logRedemptionRequested(
-<<<<<<< HEAD
-            _requesterAddress,
-=======
             _redeemer,
->>>>>>> 52db6d40
             _sighash,
             _d.utxoSize(),
             _redeemerPKH,
