pragma solidity ^0.5.10;

import {SafeMath} from "@summa-tx/bitcoin-spv-sol/contracts/SafeMath.sol";
import {BTCUtils} from "@summa-tx/bitcoin-spv-sol/contracts/BTCUtils.sol";
import {BytesLib} from "@summa-tx/bitcoin-spv-sol/contracts/BytesLib.sol";
import {DepositStates} from "./DepositStates.sol";
import {DepositUtils} from "./DepositUtils.sol";
import {TBTCConstants} from "./TBTCConstants.sol";
import {IBondedECDSAKeep} from "@keep-network/keep-ecdsa/contracts/api/IBondedECDSAKeep.sol";
import {OutsourceDepositLogging} from "./OutsourceDepositLogging.sol";
import {TBTCToken} from "../system/TBTCToken.sol";
import {ITBTCSystem} from "../interfaces/ITBTCSystem.sol";

library DepositLiquidation {

    using BTCUtils for bytes;
    using BytesLib for bytes;
    using SafeMath for uint256;

    using DepositUtils for DepositUtils.Deposit;
    using DepositStates for DepositUtils.Deposit;
    using OutsourceDepositLogging for DepositUtils.Deposit;

    /// @notice                 Notifies the keep contract of fraud.
    /// @dev                    Calls out to the keep contract. this could get expensive if preimage is large.
    /// @param  _d              Deposit storage pointer.
    /// @param  _v              Signature recovery value.
    /// @param  _r              Signature R value.
    /// @param  _s              Signature S value.
    /// @param _signedDigest    The digest signed by the signature vrs tuple.
    /// @param _preimage        The sha256 preimage of the digest.
    /// @return                 True if fraud, otherwise revert.
    function submitSignatureFraud(
        DepositUtils.Deposit storage _d,
        uint8 _v,
        bytes32 _r,
        bytes32 _s,
        bytes32 _signedDigest,
        bytes memory _preimage
    ) public returns (bool _isFraud) {
        IBondedECDSAKeep _keep = IBondedECDSAKeep(_d.keepAddress);
        return _keep.submitSignatureFraud(_v, _r, _s, _signedDigest, _preimage);
    }

    /// @notice     Determines the collateralization percentage of the signing group.
    /// @dev        Compares the bond value and lot value.
    /// @param _d   Deposit storage pointer.
    /// @return     collateralization percentage as uint.
    function getCollateralizationPercentage(DepositUtils.Deposit storage _d) public view returns (uint256) {

        // Determine value of the lot in wei
        uint256 _price = _d.fetchBitcoinPrice();
        if (_price == 0 || _price > 10 ** 18) {
            /*
              This is if a sat is worth 0 wei, or is worth 1 ether
              TODO: what should this behavior be?
            */
            revert("System returned a bad price");
        }

        uint256 _lotSize = _d.lotSizeSatoshis;
        uint256 _lotValue = _lotSize * _price;

        // Amount of wei the signers have
        uint256 _bondValue = _d.fetchBondAmount();

        // This converts into a percentage
        return (_bondValue.mul(100).div(_lotValue));
    }

    /// @notice         Starts signer liquidation due to fraud.
    /// @dev            We first attempt to liquidate on chain, then by auction.
    /// @param  _d      Deposit storage pointer.
    function startSignerFraudLiquidation(DepositUtils.Deposit storage _d) internal {
        _d.logStartedLiquidation(true);

        // Reclaim used state for gas savings
        _d.redemptionTeardown();
        uint256 _seized = _d.seizeSignerBonds();

        if (_d.auctionTBTCAmount() == 0) {
            // we came from the redemption flow
            _d.setLiquidated();
            _d.redeemerAddress.transfer(_seized);
            _d.logLiquidated();
            return;
        }

        _d.liquidationInitiator = msg.sender;
        _d.liquidationInitiated = block.timestamp;  // Store the timestamp for auction

        _d.setFraudLiquidationInProgress();
    }

    /// @notice         Starts signer liquidation due to abort or undercollateralization.
    /// @dev            We first attempt to liquidate on chain, then by auction.
    /// @param  _d      Deposit storage pointer.
    function startSignerAbortLiquidation(DepositUtils.Deposit storage _d) internal {
        _d.logStartedLiquidation(false);
        // Reclaim used state for gas savings
        _d.redemptionTeardown();
        _d.seizeSignerBonds();

        _d.liquidationInitiated = block.timestamp;  // Store the timestamp for auction
        _d.liquidationInitiator = msg.sender;
        _d.setFraudLiquidationInProgress();
    }

    /// @notice                 Anyone can provide a signature that was not requested to prove fraud.
    /// @dev                    ECDSA is NOT SECURE unless you verify the digest.
    /// @param  _d              Deposit storage pointer.
    /// @param  _v              Signature recovery value.
    /// @param  _r              Signature R value.
    /// @param  _s              Signature S value.
    /// @param _signedDigest    The digest signed by the signature vrs tuple.
    /// @param _preimage        The sha256 preimage of the digest.
    function provideECDSAFraudProof(
        DepositUtils.Deposit storage _d,
        uint8 _v,
        bytes32 _r,
        bytes32 _s,
        bytes32 _signedDigest,
        bytes memory _preimage
    ) public {
        require(
            !_d.inFunding() && !_d.inFundingFailure(),
            "Use provideFundingECDSAFraudProof instead"
        );
        require(
            !_d.inSignerLiquidation(),
            "Signer liquidation already in progress"
        );
        require(!_d.inEndState(), "Contract has halted");
        require(submitSignatureFraud(_d, _v, _r, _s, _signedDigest, _preimage), "Signature is not fraud");
        startSignerFraudLiquidation(_d);
    }

    /// @notice                   Anyone may notify the deposit of fraud via an SPV proof.
    /// @dev                      We strong prefer ECDSA fraud proofs.
    /// @param  _d                Deposit storage pointer.
    /// @param  _txVersion        Transaction version number (4-byte LE).
    /// @param  _txInputVector    All transaction inputs prepended by the number of inputs encoded as a VarInt, max 0xFC(252) inputs.
    /// @param  _txOutputVector   All transaction outputs prepended by the number of outputs encoded as a VarInt, max 0xFC(252) outputs.
    /// @param  _txLocktime       Final 4 bytes of the transaction.
    /// @param  _merkleProof      The merkle proof of inclusion of the tx in the bitcoin block.
    /// @param  _txIndexInBlock   Transaction index in the block (0-indexed).
    /// @param  _targetInputIndex Index of the input that spends the custodied UTXO.
    /// @param  _bitcoinHeaders   An array of tightly-packed bitcoin headers.
    function provideSPVFraudProof(
        DepositUtils.Deposit storage _d,
        bytes4 _txVersion,
        bytes memory _txInputVector,
        bytes memory _txOutputVector,
        bytes4 _txLocktime,
        bytes memory _merkleProof,
        uint256 _txIndexInBlock,
        uint8 _targetInputIndex,
        bytes memory _bitcoinHeaders
    ) public {
        bytes32 _txId;
        require(
            !_d.inFunding() && !_d.inFundingFailure(),
            "SPV Fraud proofs not valid before Active state."
        );
        require(
            !_d.inSignerLiquidation(),
            "Signer liquidation already in progress"
        );
        require(!_d.inEndState(), "Contract has halted");
        require(_txInputVector.validateVin(), "invalid input vector provided");
        require(_txOutputVector.validateVout(), "invalid output vector provided");

        // DRAFT comments:
        // we can assume this TX is witness?

        _txId = abi.encodePacked(_txVersion, _txInputVector, _txOutputVector, _txLocktime).hash256();

        _d.checkProofFromTxId(_txId, _merkleProof, _txIndexInBlock, _bitcoinHeaders);

        bytes memory _targetOutpoint = _txInputVector.extractInputAtIndex(_targetInputIndex).extractOutpoint();
        require(
            keccak256(_targetOutpoint) == keccak256(_d.utxoOutpoint),
            "No input spending custodied UTXO found at given index"
        );

        if (_d.redeemerOutputScript.length > 0) {
            require(
                validateRedeemerNotPaid(_d, _txOutputVector),
                "Found an output paying the redeemer as requested"
            );
        }

        startSignerFraudLiquidation(_d);
    }

    /// @notice                 Search _txOutputVector for output paying the redeemer.
    /// @dev                    Require that outputs checked are witness.
    /// @param  _d              Deposit storage pointer.
    /// @param _txOutputVector  All transaction outputs prepended by the number of outputs encoded as a VarInt, max 0xFC(252) outputs.
    /// @return                 False if output paying redeemer was found, true otherwise.
    function validateRedeemerNotPaid(
        DepositUtils.Deposit storage _d,
        bytes memory _txOutputVector
    ) internal view returns (bool){
        bytes memory _output;
        uint256 _offset = 1;
        uint256 _permittedFeeBumps = TBTCConstants.getPermittedFeeBumps();  /* TODO: can we refactor withdrawal flow to improve this? */
        uint256 _requiredOutputValue = _d.utxoSize().sub((_d.initialRedemptionFee * (1 + _permittedFeeBumps)));

        uint8 _numOuts = uint8(_txOutputVector.slice(0, 1)[0]);
        for (uint8 i = 0; i < _numOuts; i++) {
            _output = _txOutputVector.slice(_offset, _txOutputVector.length - _offset);
            _offset += _output.determineOutputLength();

            if (_output.extractValue() >= _requiredOutputValue &&
                keccak256(_output.slice(8, 3).concat(_output.extractHash())) == keccak256(abi.encodePacked(_d.redeemerOutputScript))) {
                return false;
            }
        }
        return true;
    }

    /// @notice     Closes an auction and purchases the signer bonds. Payout to buyer, funder, then signers if not fraud.
    /// @dev        For interface, reading auctionValue will give a past value. the current is better.
    /// @param  _d  Deposit storage pointer.
    function purchaseSignerBondsAtAuction(DepositUtils.Deposit storage _d) public {
        bool _wasFraud = _d.inFraudLiquidationInProgress();
        require(_d.inSignerLiquidation(), "No active auction");

        _d.setLiquidated();
        _d.logLiquidated();

        // send the TBTC to the TDT holder. If the TDT holder is the Vending Machine, burn it to maintain the peg.
        address tdtHolder = _d.depositOwner();

        TBTCToken _tbtcToken = TBTCToken(_d.TBTCToken);

        uint256 lotSizeTbtc = _d.lotSizeTbtc();
        require(_tbtcToken.balanceOf(msg.sender) >= lotSizeTbtc, "Not enough TBTC to cover outstanding debt");

        if(tdtHolder == _d.VendingMachine){
            _tbtcToken.burnFrom(msg.sender, lotSizeTbtc);  // burn minimal amount to cover size
        }
        else{
            _tbtcToken.transferFrom(msg.sender, tdtHolder, lotSizeTbtc);
        }

        // Distribute funds to auction buyer
        uint256 _valueToDistribute = _d.auctionValue();
        msg.sender.transfer(_valueToDistribute);

        // Send any TBTC left to the Fee Rebate Token holder
        _d.distributeFeeRebate();

        // For fraud, pay remainder to the liquidation initiator.
        // For non-fraud, split 50-50 between initiator and signers. if the transfer amount is 1,
        // division will yield a 0 value which causes a revert; instead,
        // we simply ignore such a tiny amount and leave some wei dust in escrow
        uint256 contractEthBalance = address(this).balance;
        address payable initiator = _d.liquidationInitiator;

        if (initiator == address(0)){
            initiator = address(0xdead);
        }
        if (contractEthBalance > 1) {
            if (_wasFraud) {
                initiator.transfer(contractEthBalance);
            } else {
                // There will always be a liquidation initiator.
                uint256 split = contractEthBalance.div(2);
                _d.pushFundsToKeepGroup(split);
                initiator.transfer(split);
            }
        }
    }

    /// @notice     Notify the contract that the signers are undercollateralized.
    /// @dev        Calls out to the system for oracle info.
    /// @param  _d  Deposit storage pointer.
    function notifyCourtesyCall(DepositUtils.Deposit storage _d) public  {
        require(_d.inActive(), "Can only courtesy call from active state");
        require(getCollateralizationPercentage(_d) < _d.undercollateralizedThresholdPercent, "Signers have sufficient collateral");
        _d.courtesyCallInitiated = block.timestamp;
        _d.setCourtesyCall();
        _d.logCourtesyCalled();
    }

    /// @notice     Goes from courtesy call to active.
    /// @dev        Only callable if collateral is sufficient and the deposit is not expiring.
    /// @param  _d  Deposit storage pointer.
    function exitCourtesyCall(DepositUtils.Deposit storage _d) public {
        require(_d.inCourtesyCall(), "Not currently in courtesy call");
        require(getCollateralizationPercentage(_d) >= _d.undercollateralizedThresholdPercent, "Deposit is still undercollateralized");
        _d.setActive();
        _d.logExitedCourtesyCall();
    }

    /// @notice     Notify the contract that the signers are undercollateralized.
    /// @dev        Calls out to the system for oracle info.
    /// @param  _d  Deposit storage pointer.
    function notifyUndercollateralizedLiquidation(DepositUtils.Deposit storage _d) public {
        require(_d.inRedeemableState(), "Deposit not in active or courtesy call");
        require(getCollateralizationPercentage(_d) < _d.severelyUndercollateralizedThresholdPercent, "Deposit has sufficient collateral");
        startSignerAbortLiquidation(_d);
    }

    /// @notice     Notifies the contract that the courtesy period has elapsed.
    /// @dev        This is treated as an abort, rather than fraud.
    /// @param  _d  Deposit storage pointer.
    function notifyCourtesyTimeout(DepositUtils.Deposit storage _d) public {
        require(_d.inCourtesyCall(), "Not in a courtesy call period");
        require(block.timestamp >= _d.courtesyCallInitiated + TBTCConstants.getCourtesyCallTimeout(), "Courtesy period has not elapsed");
        startSignerAbortLiquidation(_d);
    }
<<<<<<< HEAD

    /// @notice     Notifies the contract that its term limit has been reached.
    /// @dev        This initiates a courtesy call.
    /// @param  _d  Deposit storage pointer.
    function notifyDepositExpiryCourtesyCall(DepositUtils.Deposit storage _d) public {
        require(_d.inActive(), "Deposit is not active");
        require(block.timestamp >= _d.fundedAt + TBTCConstants.getDepositTerm(), "Deposit term not elapsed");
        _d.setCourtesyCall();
        _d.logCourtesyCalled();
        _d.courtesyCallInitiated = block.timestamp;
    }
=======
>>>>>>> 63448923
}<|MERGE_RESOLUTION|>--- conflicted
+++ resolved
@@ -312,18 +312,4 @@
         require(block.timestamp >= _d.courtesyCallInitiated + TBTCConstants.getCourtesyCallTimeout(), "Courtesy period has not elapsed");
         startSignerAbortLiquidation(_d);
     }
-<<<<<<< HEAD
-
-    /// @notice     Notifies the contract that its term limit has been reached.
-    /// @dev        This initiates a courtesy call.
-    /// @param  _d  Deposit storage pointer.
-    function notifyDepositExpiryCourtesyCall(DepositUtils.Deposit storage _d) public {
-        require(_d.inActive(), "Deposit is not active");
-        require(block.timestamp >= _d.fundedAt + TBTCConstants.getDepositTerm(), "Deposit term not elapsed");
-        _d.setCourtesyCall();
-        _d.logCourtesyCalled();
-        _d.courtesyCallInitiated = block.timestamp;
-    }
-=======
->>>>>>> 63448923
 }