pragma solidity 0.4.25;

import {Deposit} from '../../../contracts/deposit/Deposit.sol';

contract TestDeposit is Deposit {

    function setExteroriorAddresses(
        address _sys,
        address _token,
        address _k
    ) public {
        self.TBTCSystem = _sys;
        self.KeepBridge = _k;
        self.TBTCToken = _token;
    }

    function reset() public {
        setState(0);
        setLiquidationAndCourtesyInitated(0, 0);
        setKeepInfo(0, 0, 0, bytes32(0), bytes32(0));
        setRequestInfo(address(0), bytes20(0), 0, 0, bytes32(0));
        setUTXOInfo(bytes8(0), 0, '');
    }

    function setState(uint8 _state) public {
        self.currentState = _state;
    }

    function getState() public view returns (uint8) { return self.currentState; }

    function setLiquidationAndCourtesyInitated(
        uint256 _liquidation,
        uint256 _courtesy
    ) public {
        self.liquidationInitiated = _liquidation;
        self.courtesyCallInitiated = _courtesy;
    }

    function getLiquidationAndCourtesyInitiated() public view returns (uint256, uint256) {
        return (self.liquidationInitiated, self.courtesyCallInitiated);
    }

    function setKeepInfo(
        uint256 _keepID,
        uint256 _signingGroupRequestedAt,
        uint256 _fundingProofTimerStart,
        bytes32 _signingGroupPubkeyX,
        bytes32 _signingGroupPubkeyY
    ) public {
        self.keepID = _keepID;
        self.signingGroupRequestedAt = _signingGroupRequestedAt;
        self.fundingProofTimerStart = _fundingProofTimerStart;
        self.signingGroupPubkeyX = _signingGroupPubkeyX;
        self.signingGroupPubkeyY = _signingGroupPubkeyY;
    }

    function getKeepInfo() public view returns (uint256, uint256, uint256, bytes32, bytes32) {
        return (self.keepID, self.signingGroupRequestedAt, self.fundingProofTimerStart, self.signingGroupPubkeyX, self.signingGroupPubkeyY);
    }

    function setRequestInfo(
        address _requesterAddress,
        bytes20 _requesterPKH,
        uint256 _initialRedemptionFee,
        uint256 _withdrawalRequestTime,
        bytes32 _lastRequestedDigest
    ) public {
        self.requesterAddress = _requesterAddress;
        self.requesterPKH = _requesterPKH;
        self.initialRedemptionFee = _initialRedemptionFee;
        self.withdrawalRequestTime = _withdrawalRequestTime;
        self.lastRequestedDigest = _lastRequestedDigest;
    }

    function getRequestInfo() public view returns (address, bytes20, uint256, uint256, bytes32) {
        return (
            self.requesterAddress,
            self.requesterPKH,
            self.initialRedemptionFee,
            self.withdrawalRequestTime,
            self.lastRequestedDigest);
    }

    function setUTXOInfo(
        bytes8 _utxoSizeBytes,
        uint256 _fundedAt,
        bytes _utxoOutpoint
    ) public {
        self.utxoSizeBytes = _utxoSizeBytes;
        self.fundedAt = _fundedAt;
        self.utxoOutpoint = _utxoOutpoint;
    }

    function getUTXOInfo() public view returns (bytes8, uint256, bytes) {
        return (self.utxoSizeBytes, self.fundedAt, self.utxoOutpoint);
    }

    // passthrough for direct testing
    function redemptionTransactionChecks(bytes _bitcoinTx) public view returns (bytes32, uint256) {
        return self.redemptionTransactionChecks(_bitcoinTx);
    }

    function getWithdrawalRequestTime() public view returns(uint256){
        return self.withdrawalRequestTime;
    }

<<<<<<< HEAD
    function attemptToLiquidateOnchain() public returns (bool) {
        return self.attemptToLiquidateOnchain();
=======
    function pushFundsToKeepGroup(uint256 _ethValue) public returns (bool) {
        return self.pushFundsToKeepGroup(_ethValue);
>>>>>>> f9322396
    }
}<|MERGE_RESOLUTION|>--- conflicted
+++ resolved
@@ -104,12 +104,11 @@
         return self.withdrawalRequestTime;
     }
 
-<<<<<<< HEAD
+    function pushFundsToKeepGroup(uint256 _ethValue) public returns (bool) {
+        return self.pushFundsToKeepGroup(_ethValue);
+    }
+
     function attemptToLiquidateOnchain() public returns (bool) {
         return self.attemptToLiquidateOnchain();
-=======
-    function pushFundsToKeepGroup(uint256 _ethValue) public returns (bool) {
-        return self.pushFundsToKeepGroup(_ethValue);
->>>>>>> f9322396
     }
 }