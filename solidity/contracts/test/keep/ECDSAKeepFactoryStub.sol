--- conflicted
+++ resolved
@@ -33,18 +33,9 @@
         feeEstimate = _fee;
     }
 
-<<<<<<< HEAD
-    function getKeepAddress() external view returns (address){
-        return keepAddress;
-    }
-
-    function setKeepAddress(address _keepAddress) external {
-        keepAddress = _keepAddress;
-=======
     function getSortitionPoolWeight(
         address _application
     ) external view returns (uint256 poolWeight) {
         return 100000;
->>>>>>> 16ddc26b
     }
 }