const ECDSAKeepStub = artifacts.require('ECDSAKeepStub')
const TBTCToken = artifacts.require('TBTCToken')
const DepositOwnerToken = artifacts.require('DepositOwnerToken')
const TBTCSystemStub = artifacts.require('TBTCSystemStub')
const TestTBTCConstants = artifacts.require('TestTBTCConstants')
const DepositStates = artifacts.require('DepositStates')
const DepositFunding = artifacts.require('DepositFunding')
const DepositLiquidation = artifacts.require('DepositLiquidation')
const DepositRedemption = artifacts.require('DepositRedemption')
const DepositUtils = artifacts.require('DepositUtils')
const TestDeposit = artifacts.require('TestDeposit')
const DepositFactory = artifacts.require('DepositFactory')

const BN = require('bn.js')
const utils = require('./utils')
const chai = require('chai')
const expect = chai.expect
const bnChai = require('bn-chai')
chai.use(bnChai(BN))

const TEST_DEPOSIT_DEPLOY = [
  { name: 'DepositFunding', contract: DepositFunding },
  { name: 'DepositLiquidation', contract: DepositLiquidation },
  { name: 'DepositRedemption', contract: DepositRedemption },
  { name: 'DepositUtils', contract: DepositUtils },
  { name: 'DepositStates', contract: DepositStates },
  { name: 'TBTCConstants', contract: TestTBTCConstants }, // note the name
  { name: 'TestDeposit', contract: TestDeposit },
  { name: 'DepositOwnerToken', contract: DepositOwnerToken },
]

contract('DepositFactory', (accounts) => {
  let factory
  let depositContract
  let tbtcToken
  let depositOwnerToken
  const funderBondAmount = new BN('10').pow(new BN('5'))
  let tbtcSystemStub

  before(async () => {
    const deployed = await utils.deploySystem(TEST_DEPOSIT_DEPLOY)

    depositContract = deployed.TestDeposit
    factory = await DepositFactory.new(depositContract.address)

<<<<<<< HEAD
    tbtcSystemStub = await TBTCSystemStub.new()
=======
    tbtcSystemStub = await TBTCSystemStub.new(factory.address, utils.address0)
>>>>>>> 27cac142

    tbtcToken = await TBTCToken.new(tbtcSystemStub.address)
    depositOwnerToken = deployed.DepositOwnerToken
  })

  describe('createDeposit()', async () => {
    it('creates new clone instances', async () => {
      const blockNumber = await web3.eth.getBlockNumber()

      await factory.createDeposit(
        tbtcSystemStub.address,
        tbtcToken.address,
        depositOwnerToken.address,
        utils.address0,
        utils.address0,
        1,
        1,
        { value: funderBondAmount }
      )

      await factory.createDeposit(
        tbtcSystemStub.address,
        tbtcToken.address,
        depositOwnerToken.address,
        utils.address0,
        utils.address0,
        1,
        1,
        { value: funderBondAmount }
      )

      const eventList = await factory.getPastEvents('DepositCloneCreated', { fromBlock: blockNumber, toBlock: 'latest' })

      assert.equal(eventList.length, 2)
      assert(web3.utils.isAddress(eventList[0].returnValues.depositCloneAddress))
      assert(web3.utils.isAddress(eventList[1].returnValues.depositCloneAddress))
      assert.notEqual(eventList[0].returnValues.depositCloneAddress, eventList[1].returnValues.depositCloneAddress, 'clone addresses should not be equal')
    })

    it('correctly forwards value to Deposit', async () => {
      const blockNumber = await web3.eth.getBlockNumber()

      await factory.createDeposit(
        tbtcSystemStub.address,
        tbtcToken.address,
        depositOwnerToken.address,
        utils.address0,
        utils.address0,
        1,
        1,
        { value: funderBondAmount }
      )

      const eventList = await factory.getPastEvents(
        'DepositCloneCreated',
        {
          fromBlock: blockNumber,
          toBlock: 'latest',
        })

      const depositAddress = eventList[eventList.length - 1].returnValues.depositCloneAddress

      const balance = await web3.eth.getBalance(depositAddress)
      assert.equal(balance, funderBondAmount, 'Factory did not correctly forward value on Deposit creation')
    })
  })

  describe('clone state', async () => {
    const publicKey = '0xd4aee75e57179f7cd18adcbaa7e2fca4ff7b1b446df88bf0b4398e4a26965a6ee8bfb23428a4efecb3ebdc636139de9a568ed427fff20d28baa33ed48e9c44e1'

    it('is not affected by state changes to other clone', async () => {
      const keep1 = await ECDSAKeepStub.new()
      const keep2 = await ECDSAKeepStub.new()
      const blockNumber = await web3.eth.getBlockNumber()

      await factory.createDeposit(
        tbtcSystemStub.address,
        tbtcToken.address,
        depositOwnerToken.address,
        utils.address0,
        utils.address0,
        1,
        1,
        { value: funderBondAmount }
      )

      await factory.createDeposit(
        tbtcSystemStub.address,
        tbtcToken.address,
        depositOwnerToken.address,
        utils.address0,
        utils.address0,
        1,
        1,
        { value: funderBondAmount }
      )

      const eventList = await factory.getPastEvents('DepositCloneCreated', { fromBlock: blockNumber, toBlock: 'latest' })

      const clone1 = eventList[0].returnValues.depositCloneAddress
      const clone2 = eventList[1].returnValues.depositCloneAddress
      const deposit1 = await TestDeposit.at(clone1)
      const deposit2 = await TestDeposit.at(clone2)

      await deposit1.setKeepAddress(keep1.address)

      await deposit2.setKeepAddress(keep2.address)

      const currentDifficulty = 6353030562983
      const _version = '0x01000000'
      const _txInputVector = `0x01913e39197867de39bff2c93c75173e086388ee7e8707c90ce4a02dd23f7d2c0d0000000000ffffffff`
      const _txOutputVector = '0x012040351d0000000016001486e7303082a6a21d5837176bc808bf4828371ab6'
      const _fundingOutputIndex = 0
      const _txLocktime = '0x4ec10800'
      const _txIndexInBlock = 129
      const _bitcoinHeaders = '0x00e0ff3fd877ad23af1d0d3e0eb6a700d85b692975dacd36e47b1b00000000000000000095ba61df5961d7fa0a45cd7467e11f20932c7a0b74c59318e86581c6b509554876f6c65c114e2c17e42524d300000020994d3802da5adf80345261bcff2eb87ab7b70db786cb0000000000000000000003169efc259f6e4b5e1bfa469f06792d6f07976a098bff2940c8e7ed3105fdc5eff7c65c114e2c170c4dffc30000c020f898b7ea6a405728055b0627f53f42c57290fe78e0b91900000000000000000075472c91a94fa2aab73369c0686a58796949cf60976e530f6eb295320fa15a1b77f8c65c114e2c17387f1df00000002069137421fc274aa2c907dbf0ec4754285897e8aa36332b0000000000000000004308f2494b702c40e9d61991feb7a15b3be1d73ce988e354e52e7a4e611bd9c2a2f8c65c114e2c1740287df200000020ab63607b09395f856adaa69d553755d9ba5bd8d15da20a000000000000000000090ea7559cda848d97575cb9696c8e33ba7f38d18d5e2f8422837c354aec147839fbc65c114e2c175cf077d6000000200ab3612eac08a31a8fb1d9b5397f897db8d26f6cd83a230000000000000000006f4888720ecbf980ff9c983a8e2e60ad329cc7b130916c2bf2300ea54e412a9ed6fcc65c114e2c17d4fbb88500000020d3e51560f77628a26a8fad01c88f98bd6c9e4bc8703b180000000000000000008e2c6e62a1f4d45dd03be1e6692df89a4e3b1223a4dbdfa94cca94c04c22049992fdc65c114e2c17463edb5e'
      const _merkleProof = '0x886f7da48f4ccfe49283c678dedb376c89853ba46d9a297fe39e8dd557d1f8deb0fb1a28c03f71b267f3a33459b2566975b1653a1238947ed05edca17ef64181b1f09d858a6e25bae4b0e245993d4ea77facba8ed0371bb9b8a6724475bcdc9edf9ead30b61cf6714758b7c93d1b725f86c2a66a07dd291ef566eaa5a59516823d57fd50557f1d938cc2fb61fe0e1acee6f9cb618a9210688a2965c52feabee66d660a5e7f158e363dc464fca2bb1cc856173366d5d20b5cd513a3aab8ebc5be2bd196b783b8773af2472abcea3e32e97938283f7b454769aa1c064c311c3342a755029ee338664999bd8d432080eafae3ca86b52ad2e321e9e634a46c1bd0d174e38bcd4c59a0f0a78c5906c015ef4daf6beb0500a59f4cae00cd46069ce60db2182e74561028e4462f59f639c89b8e254602d6ad9c212b7c2af5db9275e48c467539c6af678d6f09214182df848bd79a06df706f7c3fddfdd95e6f27326c6217ee446543a443f82b711f48c173a769ae8d1e92a986bc76fca732f088bbe049'
      // const _outputValue = 490029088;

      await keep1.setPublicKey(publicKey)
      await keep2.setPublicKey(publicKey)

      await deposit1.retrieveSignerPubkey()
      await deposit2.retrieveSignerPubkey()
      await tbtcSystemStub.setCurrentDiff(currentDifficulty)
      await deposit2.provideBTCFundingProof(_version, _txInputVector, _txOutputVector, _txLocktime, _fundingOutputIndex, _merkleProof, _txIndexInBlock, _bitcoinHeaders)

      // deposit1 should be AWAITING_BTC_FUNDING_PROOF (2)
      // deposit2 should be ACTIVE (5)
      const deposit1state = await deposit1.getCurrentState()
      const deposit2state = await deposit2.getCurrentState()

      expect(deposit1state, 'Deposit 1 should be in AWAITING_BTC_FUNDING_PROOF').to.eq.BN(utils.states.AWAITING_BTC_FUNDING_PROOF)
      expect(deposit2state, 'Deposit 2 should be in ACTIVE').to.eq.BN(utils.states.ACTIVE)
    })

    it('is not affected by state changes to master', async () => {
      const keep = await ECDSAKeepStub.new()

      await depositContract.createNewDeposit(
        tbtcSystemStub.address,
        tbtcToken.address,
        depositOwnerToken.address,
        utils.address0,
        utils.address0,
        1,
        1,
        { value: funderBondAmount }
      )

      await depositContract.setKeepAddress(keep.address)

      await keep.setPublicKey(publicKey)

      await depositContract.retrieveSignerPubkey()

      // master deposit should now be in AWAITING_BTC_FUNDING_PROOF
      const masterState = await depositContract.getCurrentState()

      const blockNumber = await web3.eth.getBlockNumber()

      await factory.createDeposit(
        tbtcSystemStub.address,
        tbtcToken.address,
        depositOwnerToken.address,
        utils.address0,
        utils.address0,
        1,
        1,
        { value: funderBondAmount }
      )

      const eventList = await factory.getPastEvents('DepositCloneCreated', { fromBlock: blockNumber, toBlock: 'latest' })
      const cloneNew = eventList[0].returnValues.depositCloneAddress
      const depositNew = await TestDeposit.at(cloneNew)

      // should be behind Master, at AWAITING_SIGNER_SETUP
      const newCloneState = await depositNew.getCurrentState()

      expect(masterState, 'Master deposit should be in AWAITING_BTC_FUNDING_PROOF').to.eq.BN(utils.states.AWAITING_BTC_FUNDING_PROOF)
      expect(newCloneState, 'New clone should be in AWAITING_SIGNER_SETUP').to.eq.BN(utils.states.AWAITING_SIGNER_SETUP)
    })
  })
})<|MERGE_RESOLUTION|>--- conflicted
+++ resolved
@@ -43,11 +43,7 @@
     depositContract = deployed.TestDeposit
     factory = await DepositFactory.new(depositContract.address)
 
-<<<<<<< HEAD
-    tbtcSystemStub = await TBTCSystemStub.new()
-=======
-    tbtcSystemStub = await TBTCSystemStub.new(factory.address, utils.address0)
->>>>>>> 27cac142
+    tbtcSystemStub = await TBTCSystemStub.new(utils.address0)
 
     tbtcToken = await TBTCToken.new(tbtcSystemStub.address)
     depositOwnerToken = deployed.DepositOwnerToken
