--- conflicted
+++ resolved
@@ -47,13 +47,9 @@
   { name: 'TestDeposit', contract: TestDeposit },
   { name: 'TestDepositUtils', contract: TestDepositUtils },
   { name: 'KeepStub', contract: KeepStub },
-<<<<<<< HEAD
   { name: 'TBTCTokenStub', contract: TBTCTokenStub },
   { name: 'TBTCSystemStub', contract: TBTCSystemStub },
   { name: 'UniswapFactoryStub', contract: UniswapFactoryStub }]
-=======
-  { name: 'TBTCSystemStub', contract: TBTCSystemStub }]
->>>>>>> e0e275bc
 
 // spare signature:
 // signing with privkey '11' * 32
@@ -74,7 +70,6 @@
     deployed = await utils.deploySystem(TEST_DEPOSIT_DEPLOY)
     tbtcToken = await TestToken.new(deployed.TBTCSystemStub.address)
     testInstance = deployed.TestDeposit
-<<<<<<< HEAD
     testInstance.setExteroriorAddresses(deployed.TBTCSystemStub.address, deployed.TBTCTokenStub.address, deployed.KeepStub.address)
 
     const uniswapFactory = deployed.UniswapFactoryStub
@@ -82,9 +77,6 @@
     await uniswapFactory.setExchange(uniswapExchange.address)
     await deployed.TBTCSystemStub.setExternalAddresses(uniswapFactory.address)
 
-=======
-    testInstance.setExteroriorAddresses(deployed.TBTCSystemStub.address, tbtcToken.address, deployed.KeepStub.address)
->>>>>>> e0e275bc
     deployed.TBTCSystemStub.mint(accounts[4], web3.utils.toBN(deployed.TestDeposit.address))
   })
 
