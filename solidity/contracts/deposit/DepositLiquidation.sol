pragma solidity 0.5.17;

import {BTCUtils} from "@summa-tx/bitcoin-spv-sol/contracts/BTCUtils.sol";
import {BytesLib} from "@summa-tx/bitcoin-spv-sol/contracts/BytesLib.sol";
import {IBondedECDSAKeep} from "@keep-network/keep-ecdsa/contracts/api/IBondedECDSAKeep.sol";
import {SafeMath} from "openzeppelin-solidity/contracts/math/SafeMath.sol";
import {DepositStates} from "./DepositStates.sol";
import {DepositUtils} from "./DepositUtils.sol";
import {TBTCConstants} from "../system/TBTCConstants.sol";
import {OutsourceDepositLogging} from "./OutsourceDepositLogging.sol";
import {TBTCToken} from "../system/TBTCToken.sol";
import {ITBTCSystem} from "../interfaces/ITBTCSystem.sol";

library DepositLiquidation {

    using BTCUtils for bytes;
    using BytesLib for bytes;
    using SafeMath for uint256;
    using SafeMath for uint64;

    using DepositUtils for DepositUtils.Deposit;
    using DepositStates for DepositUtils.Deposit;
    using OutsourceDepositLogging for DepositUtils.Deposit;

    /// @notice                 Notifies the keep contract of fraud.
    /// @dev                    Calls out to the keep contract. this could get expensive if preimage is large.
    /// @param  _d              Deposit storage pointer.
    /// @param  _v              Signature recovery value.
    /// @param  _r              Signature R value.
    /// @param  _s              Signature S value.
    /// @param _signedDigest    The digest signed by the signature vrs tuple.
    /// @param _preimage        The sha256 preimage of the digest.
    /// @return                 True if fraud, otherwise revert.
    function submitSignatureFraud(
        DepositUtils.Deposit storage _d,
        uint8 _v,
        bytes32 _r,
        bytes32 _s,
        bytes32 _signedDigest,
        bytes memory _preimage
    ) public returns (bool _isFraud) {
        IBondedECDSAKeep _keep = IBondedECDSAKeep(_d.keepAddress);
        return _keep.submitSignatureFraud(_v, _r, _s, _signedDigest, _preimage);
    }

    /// @notice     Determines the collateralization percentage of the signing group.
    /// @dev        Compares the bond value and lot value.
    /// @param _d   Deposit storage pointer.
    /// @return     Collateralization percentage as uint.
    function getCollateralizationPercentage(DepositUtils.Deposit storage _d) public view returns (uint256) {

        // Determine value of the lot in wei
        uint256 _satoshiPrice = _d.fetchBitcoinPrice();
        uint64 _lotSizeSatoshis = _d.lotSizeSatoshis;
        uint256 _lotValue = _lotSizeSatoshis.mul(_satoshiPrice);

        // Amount of wei the signers have
        uint256 _bondValue = _d.fetchBondAmount();

        // This converts into a percentage
        return (_bondValue.mul(100).div(_lotValue));
    }

    /// @dev              Starts signer liquidation by seizing signer bonds.
    ///                   If the deposit is currently being redeemed, the redeemer
    ///                   receives the full bond value; otherwise, a falling price auction
    ///                   begins to buy 1 TBTC in exchange for a portion of the seized bonds;
    ///                   see purchaseSignerBondsAtAuction().
    /// @param _wasFraud  True if liquidation is being started due to fraud, false if for any other reason.
    /// @param _d         Deposit storage pointer.
    function startLiquidation(DepositUtils.Deposit storage _d, bool _wasFraud) internal {
        _d.logStartedLiquidation(_wasFraud);

        uint256 seized = _d.seizeSignerBonds();
        address redeemerAddress = _d.redeemerAddress;

        // Reclaim used state for gas savings
        _d.redemptionTeardown();

        // if we come from the redemption flow we shouldn't go to auction.
        // Instead give the signer bonds to redeemer
        if (_d.inRedemption()) {
            _d.setLiquidated();
            _d.enableWithdrawal(redeemerAddress, seized);
            _d.logLiquidated();
            return;
        }

        _d.liquidationInitiator = msg.sender;
        _d.liquidationInitiated = block.timestamp;  // Store the timestamp for auction

        if(_wasFraud){
            _d.setFraudLiquidationInProgress();
        }
        else{
            _d.setLiquidationInProgress();
        }
    }

    /// @notice                 Anyone can provide a signature that was not requested to prove fraud.
    /// @dev                    Calls out to the keep to verify if there was fraud.
    /// @param  _d              Deposit storage pointer.
    /// @param  _v              Signature recovery value.
    /// @param  _r              Signature R value.
    /// @param  _s              Signature S value.
    /// @param _signedDigest    The digest signed by the signature vrs tuple.
    /// @param _preimage        The sha256 preimage of the digest.
    function provideECDSAFraudProof(
        DepositUtils.Deposit storage _d,
        uint8 _v,
        bytes32 _r,
        bytes32 _s,
        bytes32 _signedDigest,
        bytes memory _preimage
    ) public {
        require(
            !_d.inFunding(),
            "Use provideFundingECDSAFraudProof instead"
        );
        require(
            !_d.inSignerLiquidation(),
            "Signer liquidation already in progress"
        );
        require(!_d.inEndState(), "Contract has halted");
<<<<<<< HEAD
        submitSignatureFraud(_d, _v, _r, _s, _signedDigest, _preimage);
        startSignerFraudLiquidation(_d);
=======
        require(submitSignatureFraud(_d, _v, _r, _s, _signedDigest, _preimage), "Signature is not fraud");

        startLiquidation(_d, true);
>>>>>>> 93d4daec
    }

    /// @notice                 Search _txOutputVector for output paying the redeemer.
    /// @dev                    Require that outputs checked are witness.
    /// @param  _d              Deposit storage pointer.
    /// @param _txOutputVector  All transaction outputs prepended by the number of outputs encoded as a VarInt, max 0xFC(252) outputs.
    /// @return                 False if output paying redeemer was found, true otherwise.
    function validateRedeemerNotPaid(
        DepositUtils.Deposit storage _d,
        bytes memory _txOutputVector
    ) internal view returns (bool){
        bytes memory _output;
        uint256 _offset = 1;
        uint256 _permittedFeeBumps = TBTCConstants.getPermittedFeeBumps();
        uint256 _requiredOutputValue = _d.utxoSize().sub((_d.initialRedemptionFee.mul((_permittedFeeBumps.add(1)))));

        uint8 _numOuts = uint8(_txOutputVector.slice(0, 1)[0]);
        for (uint8 i = 0; i < _numOuts; i++) {
            _output = _txOutputVector.slice(_offset, _txOutputVector.length.sub(_offset));
            _offset = _offset.add(_output.determineOutputLength());

            if (_output.extractValue() >= _requiredOutputValue &&
                keccak256(_output.slice(8, 3).concat(_output.extractHash())) == keccak256(abi.encodePacked(_d.redeemerOutputScript))) {
                return false;
            }
        }
        return true;
    }

    /// @notice     Closes an auction and purchases the signer bonds. Payout to buyer, funder, then signers if not fraud.
    /// @dev        For interface, reading auctionValue will give a past value. the current is better.
    /// @param  _d  Deposit storage pointer.
    function purchaseSignerBondsAtAuction(DepositUtils.Deposit storage _d) public {
        bool _wasFraud = _d.inFraudLiquidationInProgress();
        require(_d.inSignerLiquidation(), "No active auction");

        _d.setLiquidated();
        _d.logLiquidated();

        // send the TBTC to the TDT holder. If the TDT holder is the Vending Machine, burn it to maintain the peg.
        address tdtHolder = _d.depositOwner();
        uint256 lotSizeTbtc = _d.lotSizeTbtc();

        require(_d.tbtcToken.balanceOf(msg.sender) >= lotSizeTbtc, "Not enough TBTC to cover outstanding debt");

        if(tdtHolder == _d.vendingMachineAddress){
            _d.tbtcToken.burnFrom(msg.sender, lotSizeTbtc);  // burn minimal amount to cover size
        }
        else{
            _d.tbtcToken.transferFrom(msg.sender, tdtHolder, lotSizeTbtc);
        }

        // Distribute funds to auction buyer
        uint256 valueToDistribute = _d.auctionValue();
        _d.enableWithdrawal(msg.sender, valueToDistribute);

        // Send any TBTC left to the Fee Rebate Token holder
        _d.distributeFeeRebate();

        // For fraud, pay remainder to the liquidation initiator.
        // For non-fraud, split 50-50 between initiator and signers. if the transfer amount is 1,
        // division will yield a 0 value which causes a revert; instead,
        // we simply ignore such a tiny amount and leave some wei dust in escrow
        uint256 contractEthBalance = address(this).balance;
        address payable initiator = _d.liquidationInitiator;

        if (initiator == address(0)){
            initiator = address(0xdead);
        }
        if (contractEthBalance > valueToDistribute + 1) {
            uint256 remainingUnallocated = contractEthBalance.sub(valueToDistribute);
            if (_wasFraud) {
                _d.enableWithdrawal(initiator, remainingUnallocated);
            } else {
                // There will always be a liquidation initiator.
                uint256 split = remainingUnallocated.div(2);
                _d.pushFundsToKeepGroup(split);
                _d.enableWithdrawal(initiator, remainingUnallocated.sub(split));
            }
        }
    }

    /// @notice     Notify the contract that the signers are undercollateralized.
    /// @dev        Calls out to the system for oracle info.
    /// @param  _d  Deposit storage pointer.
    function notifyCourtesyCall(DepositUtils.Deposit storage _d) public  {
        require(_d.inActive(), "Can only courtesy call from active state");
        require(getCollateralizationPercentage(_d) < _d.undercollateralizedThresholdPercent, "Signers have sufficient collateral");
        _d.courtesyCallInitiated = block.timestamp;
        _d.setCourtesyCall();
        _d.logCourtesyCalled();
    }

    /// @notice     Goes from courtesy call to active.
    /// @dev        Only callable if collateral is sufficient and the deposit is not expiring.
    /// @param  _d  Deposit storage pointer.
    function exitCourtesyCall(DepositUtils.Deposit storage _d) public {
        require(_d.inCourtesyCall(), "Not currently in courtesy call");
        require(getCollateralizationPercentage(_d) >= _d.undercollateralizedThresholdPercent, "Deposit is still undercollateralized");
        _d.setActive();
        _d.logExitedCourtesyCall();
    }

    /// @notice     Notify the contract that the signers are undercollateralized.
    /// @dev        Calls out to the system for oracle info.
    /// @param  _d  Deposit storage pointer.
    function notifyUndercollateralizedLiquidation(DepositUtils.Deposit storage _d) public {
        require(_d.inRedeemableState(), "Deposit not in active or courtesy call");
        require(getCollateralizationPercentage(_d) < _d.severelyUndercollateralizedThresholdPercent, "Deposit has sufficient collateral");
        startLiquidation(_d, false);
    }

    /// @notice     Notifies the contract that the courtesy period has elapsed.
    /// @dev        This is treated as an abort, rather than fraud.
    /// @param  _d  Deposit storage pointer.
    function notifyCourtesyTimeout(DepositUtils.Deposit storage _d) public {
        require(_d.inCourtesyCall(), "Not in a courtesy call period");
        require(block.timestamp >= _d.courtesyCallInitiated.add(TBTCConstants.getCourtesyCallTimeout()), "Courtesy period has not elapsed");
        startLiquidation(_d, false);
    }
}<|MERGE_RESOLUTION|>--- conflicted
+++ resolved
@@ -122,14 +122,9 @@
             "Signer liquidation already in progress"
         );
         require(!_d.inEndState(), "Contract has halted");
-<<<<<<< HEAD
         submitSignatureFraud(_d, _v, _r, _s, _signedDigest, _preimage);
-        startSignerFraudLiquidation(_d);
-=======
-        require(submitSignatureFraud(_d, _v, _r, _s, _signedDigest, _preimage), "Signature is not fraud");
 
         startLiquidation(_d, true);
->>>>>>> 93d4daec
     }
 
     /// @notice                 Search _txOutputVector for output paying the redeemer.
