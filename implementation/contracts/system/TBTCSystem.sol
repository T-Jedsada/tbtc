--- conflicted
+++ resolved
@@ -1,17 +1,12 @@
 /* solium-disable function-order */
 pragma solidity ^0.5.10;
-
-import "openzeppelin-solidity/contracts/token/ERC721/ERC721.sol";
 
 import {IKeepRegistry} from "keep-tecdsa/solidity/contracts/api/IKeepRegistry.sol";
 import {IECDSAKeepVendor} from "keep-tecdsa/solidity/contracts/api/IECDSAKeepVendor.sol";
 
 import {ITBTCSystem} from "../interfaces/ITBTCSystem.sol";
 import {DepositLog} from "../DepositLog.sol";
-<<<<<<< HEAD
 
-contract TBTCSystem is ITBTCSystem, ERC721, DepositLog {
-=======
 import "openzeppelin-solidity/contracts/token/ERC721/ERC721.sol";
 import "openzeppelin-solidity/contracts/ownership/Ownable.sol";
 
@@ -19,29 +14,27 @@
 
     bool _initialized = false;
 
->>>>>>> 46a5dfe7
     uint256 currentDifficulty = 1;
     uint256 previousDifficulty = 1;
     uint256 oraclePrice = 10 ** 12;
 
-<<<<<<< HEAD
-    address keepRegistry;
-
-    //TODO: add: onlyOwner
-    function initialize(address _keepRegistry) public {
-        keepRegistry = _keepRegistry;
-=======
+    address public keepRegistry;
     address public tbtcUniswapExchange;
 
-    function initialize(address _tbtcUniswapExchange) external onlyOwner {
+    function initialize(
+        address _keepRegistry,
+        address _tbtcUniswapExchange
+    ) external onlyOwner {
         require(!_initialized, "already initialized");
+
+        keepRegistry = _keepRegistry;
         tbtcUniswapExchange = _tbtcUniswapExchange;
+
         _initialized = true;
     }
 
     function getTBTCUniswapExchange() external view returns (address) {
         return tbtcUniswapExchange;
->>>>>>> 46a5dfe7
     }
 
     // Price Oracle
