--- conflicted
+++ resolved
@@ -54,14 +54,8 @@
     function getKeepPubkey(uint256 _keepID) external view returns (bytes){
         // TODO: keepID type should be changed from uint256 to addrress
         address _keepAddress = address(_keepID);
-<<<<<<< HEAD
-        
-=======
-
->>>>>>> e6923774
         return ECDSAKeepContract(_keepAddress).getPublicKey();
     }
-
 
     // returns the amount of the keep's ETH bond in wei
     function checkBondAmount(uint256 _keepID) external view returns (uint256){
@@ -94,10 +88,6 @@
     ) external payable returns (address keep);
 }
 
-<<<<<<< HEAD
-interface ECDSAKeepContract {
-    function getPublicKey() public view returns (bytes memory);
-=======
 /// @notice Interface for communication with `ECDSAKeep` contract
 /// @dev It allows to call a function without the need of low-level call
 interface ECDSAKeepContract {
@@ -105,5 +95,4 @@
     /// @notice Returns the keep signer's public key.
     /// @return Signer's public key.
     function getPublicKey() external view returns (bytes memory);
->>>>>>> e6923774
 }