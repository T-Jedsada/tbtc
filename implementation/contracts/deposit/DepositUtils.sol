--- conflicted
+++ resolved
@@ -306,13 +306,8 @@
     /// @param  _ethValue   the amount of ether to send
     /// @return             true if successful, otherwise revert
     function pushFundsToKeepGroup(Deposit storage _d, uint256 _ethValue) public returns (bool) {
-<<<<<<< HEAD
         require(address(this).balance >= _ethValue, "Not enough funds to send");
-        IKeep _keep = IKeep(_d.KeepSystem);
-=======
-        require(address(this).balance >= _ethValue, 'Not enough funds to send');
         IKeep _keep = IKeep(_d.KeepBridge);
->>>>>>> 8bc3af8b
         return _keep.distributeEthToKeepGroup.value(_ethValue)(_d.keepID);
     }
 }