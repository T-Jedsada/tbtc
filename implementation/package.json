{
  "name": "tbtc-deposit",
  "version": "0.0.0",
  "description": "deposit contract for TBTC",
  "main": "index.js",
  "scripts": {
    "clean": "rm -rf build/",
    "compile": "truffle compile",
    "test": "NODE_ENV=test truffle test",
    "test:debug": "NODE_ENV=test node --inspect node_modules/.bin/truffle test",
    "js:lint": "eslint ${npm_package_config_eslintPaths}",
    "js:lint:fix": "eslint --fix ${npm_package_config_eslintPaths}",
    "sol:lint": "solium -d contracts/",
    "sol:lint:fix": "solium -d contracts/ --fix"
  },
  "config": {
    "eslintPaths": "test/ migrations/"
  },
  "precommit": "npm run lint",
  "author": "James Prestwich",
  "license": "UNLICENSED",
  "dependencies": {
    "@keep-network/keep-ecdsa": "^0.1.2",
<<<<<<< HEAD
    "@summa-tx/bitcoin-spv-sol": "^2.1.0",
    "@summa-tx/relay-sol": "^1.1.0",
=======
    "@summa-tx/bitcoin-spv-sol": "^2.2.0",
>>>>>>> 1b1b587f
    "@truffle/hdwallet-provider": "^1.0.26",
    "bn-chai": "^1.0.1",
    "bn.js": "^4.11.8",
    "chai": "^4.2.0",
    "create-hash": "^1.2.0",
    "openzeppelin-solidity": "2.3.0",
    "solc": "^0.5.10"
  },
  "devDependencies": {
    "babel-polyfill": "^6.26.0",
    "babel-preset-es2015": "^6.18.0",
    "babel-preset-stage-2": "^6.18.0",
    "babel-preset-stage-3": "^6.17.0",
    "babel-register": "^6.26.0",
    "eslint": "^5.16.0",
    "eslint-config-keep": "git+https://github.com/keep-network/eslint-config-keep.git#0.2.0",
    "eth-gas-reporter": "^0.1.12",
    "ethlint": "^1.2.4",
    "ganache-cli": "^6.4.3",
    "solium-config-keep": "git+https://github.com/keep-network/solium-config-keep.git#0.1.1",
    "truffle": "^5.1.0"
  }
}<|MERGE_RESOLUTION|>--- conflicted
+++ resolved
@@ -21,12 +21,8 @@
   "license": "UNLICENSED",
   "dependencies": {
     "@keep-network/keep-ecdsa": "^0.1.2",
-<<<<<<< HEAD
-    "@summa-tx/bitcoin-spv-sol": "^2.1.0",
+    "@summa-tx/bitcoin-spv-sol": "^2.2.0",
     "@summa-tx/relay-sol": "^1.1.0",
-=======
-    "@summa-tx/bitcoin-spv-sol": "^2.2.0",
->>>>>>> 1b1b587f
     "@truffle/hdwallet-provider": "^1.0.26",
     "bn-chai": "^1.0.1",
     "bn.js": "^4.11.8",
