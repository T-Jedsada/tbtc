--- conflicted
+++ resolved
@@ -19,17 +19,11 @@
   "dependencies": {
     "bn-chai": "^1.0.1",
     "bn.js": "^4.11.8",
+    "bitcoin-spv": "git+https://github.com/summa-tx/bitcoin-spv.git#v1.1.0",
     "chai": "^4.2.0",
     "create-hash": "^1.2.0",
-<<<<<<< HEAD
     "openzeppelin-solidity": "2.3.0",
-    "bitcoin-spv": "git+https://github.com/summa-tx/bitcoin-spv.git#v1.1.0",
     "solc": "^0.5.10"
-=======
-    "openzeppelin-solidity": "2.0.1",
-    "bitcoin-spv": "git+https://github.com/summa-tx/bitcoin-spv.git#v1.0.0",
-    "solc": "^0.4.25"
->>>>>>> cad360d3
   },
   "devDependencies": {
     "babel-polyfill": "^6.26.0",
