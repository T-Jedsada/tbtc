--- conflicted
+++ resolved
@@ -50,82 +50,22 @@
         _d.approvedDigests[_digest] = block.timestamp;
     }
 
-<<<<<<< HEAD
-    /// @notice             Get TBTC amount required for redemption assuming _redeemer
-    ///                     is this deposit's TDT owner.
-    /// @param _redeemer    The assumed owner of the deposit's TDT 
-    /// @return             The amount in TBTC needed to redeem the deposit.
-    function getOwnerRedemptionTbtcRequirement(DepositUtils.Deposit storage _d, address _redeemer) internal view returns(uint256) {
-        uint256 signerFee = _d.signerFee();
-        if(_d.remainingTerm() > 0){
-            if(_d.feeRebateTokenHolder() != _redeemer) {
-=======
-    /// @notice Get TBTC amount required by redemption.
-    /// @dev    Will revert if redemption is not possible by msg.sender.
-    /// @return The amount in TBTC needed to redeem the deposit.
-    function getRedemptionTbtcRequirement(DepositUtils.Deposit storage _d, address _requester) public view returns(uint256){
-        bool inCourtesy = _d.inCourtesyCall();
-        if(_d.remainingTerm() > 0 && !inCourtesy){
-            if(msg.sender == _d.VendingMachine){
-                if(_requester != _d.feeRebateTokenHolder()){
-                    return _d.signerFee();
-                }
-                return 0;
-            }
-            require(
-                _d.depositOwner() == msg.sender,
-                "redemption can only be called by deposit owner until deposit reaches term"
-            );
-            if(_d.feeRebateTokenHolder() != msg.sender) {
->>>>>>> 50067164
-                return _d.signerFee();
-            }
-        }
-        uint256 contractTbtcBalance = TBTCToken(_d.TBTCToken).balanceOf(address(this));
-        if(contractTbtcBalance < signerFee) {
-            return signerFee.sub(contractTbtcBalance);
-        }
-        return 0;
-    }
-
-<<<<<<< HEAD
-    /// @notice             Get TBTC amount required by redemption by a specified _redeemer
-    /// @dev                Will revert if redemption is not possible by msg.sender.
-    /// @param _redeemer    The deposit redeemer. 
-    /// @return             The amount in TBTC needed to redeem the deposit.
-    function getRedemptionTbtcRequirement(DepositUtils.Deposit storage _d, address _redeemer) internal view returns(uint256) {
-        if (_d.depositOwner() == _redeemer) {
-            return getOwnerRedemptionTbtcRequirement(_d, _redeemer);
-=======
-        if(_d.depositOwner() == msg.sender && !inCourtesy){
-            uint256 signerFee = _d.signerFee();
-            if(TBTCToken(_d.TBTCToken).balanceOf(address(this)) < signerFee) {
-                return signerFee;
-            }
-            return 0;
->>>>>>> 50067164
-        }
-        require(_d.remainingTerm() == 0, "redemption can only be called by deposit owner until deposit reaches term");
-        return TBTCConstants.getLotSizeTbtc();
-    }
-
     /// @notice Handles TBTC requirements for redemption
     /// @dev Burns or transfers depending on term and supply-peg impact
     function performRedemptionTBTCTransfers(DepositUtils.Deposit storage _d) internal {
         TBTCToken _tbtc = TBTCToken(_d.TBTCToken);
-        address feeRebateTokenHolder = _d.feeRebateTokenHolder();
         address tdtHolder = _d.depositOwner();
         address vendingMachine = _d.VendingMachine;
 
         uint256 tbtcLot = TBTCConstants.getLotSizeTbtc();
         uint256 signerFee = _d.signerFee();
-        uint256 tbtcOwed = getRedemptionTbtcRequirement(_d, _d.redeemerAddress);
+        uint256 tbtcOwed = _d.getRedemptionTbtcRequirement(_d.redeemerAddress);
 
         // if we owe 0 TBTC, msg.sender is TDT owner and FRT holder.
         if(tbtcOwed == 0){
             return;
         }
-        // if we owe signerfee, msg.sender is TDT owner but not FRT holder.
+        // if we owe > 0 & < signerfee, msg.sender is TDT owner but not FRT holder.
         if(tbtcOwed <= signerFee){
             _tbtc.transferFrom(msg.sender, address(this), tbtcOwed);
             return;
