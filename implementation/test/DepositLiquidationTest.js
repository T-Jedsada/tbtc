--- conflicted
+++ resolved
@@ -41,12 +41,7 @@
   { name: 'DepositLiquidation', contract: DepositLiquidation },
   { name: 'TestDeposit', contract: TestDeposit },
   { name: 'TestDepositUtils', contract: TestDepositUtils },
-<<<<<<< HEAD
-  { name: 'ECDSAKeepStub', contract: ECDSAKeepStub },
-  { name: 'TBTCSystemStub', contract: TBTCSystemStub }]
-=======
-  { name: 'KeepStub', contract: KeepStub }]
->>>>>>> 1f49d0a1
+  { name: 'ECDSAKeepStub', contract: ECDSAKeepStub }]
 
 // spare signature:
 // signing with privkey '11' * 32
@@ -66,19 +61,18 @@
 
   before(async () => {
     beneficiary = accounts[4]
+
+    deployed = await utils.deploySystem(TEST_DEPOSIT_DEPLOY)
+
     tbtcSystemStub = await TBTCSystemStub.new(utils.address0)
-    deployed = await utils.deploySystem(TEST_DEPOSIT_DEPLOY)
+
     tbtcToken = await TestToken.new(tbtcSystemStub.address)
+
     testInstance = deployed.TestDeposit
-<<<<<<< HEAD
-    testInstance.setExteriorAddresses(deployed.TBTCSystemStub.address, tbtcToken.address)
-
-    deployed.TBTCSystemStub.mint(accounts[4], web3.utils.toBN(deployed.TestDeposit.address))
-    beneficiary = accounts[4]
-=======
-    testInstance.setExteroriorAddresses(tbtcSystemStub.address, tbtcToken.address, deployed.KeepStub.address)
+
+    testInstance.setExteriorAddresses(tbtcSystemStub.address, tbtcToken.address)
+
     tbtcSystemStub.forceMint(beneficiary, web3.utils.toBN(deployed.TestDeposit.address))
->>>>>>> 1f49d0a1
   })
 
   beforeEach(async () => {
@@ -98,7 +92,7 @@
     beforeEach(async () => {
       await testInstance.setState(utils.states.LIQUIDATION_IN_PROGRESS)
       for (let i = 0; i < 2; i++) {
-        await tbtcToken.resetBalance(lotSize, { from: accounts[i] } )
+        await tbtcToken.resetBalance(lotSize, { from: accounts[i] })
         await tbtcToken.resetAllowance(testInstance.address, lotSize, { from: accounts[i] })
       }
     })
@@ -176,19 +170,8 @@
     })
 
     it('returns keep funds if not fraud', async () => {
-      const value = 1000000000000
-      const block = await web3.eth.getBlock('latest')
-      const notifiedTime = block.timestamp
-<<<<<<< HEAD
-      const caller = accounts[2]
       const initialBalance = await web3.eth.getBalance(deployed.ECDSAKeepStub.address)
-=======
-      const initialBalance = await web3.eth.getBalance(deployed.KeepStub.address)
->>>>>>> 1f49d0a1
-
-      await testInstance.send(value, { from: accounts[0] })
-
-      await testInstance.setLiquidationAndCourtesyInitated(notifiedTime, 0)
+
       await testInstance.purchaseSignerBondsAtAuction({ from: buyer })
 
       const finalBalance = await web3.eth.getBalance(deployed.ECDSAKeepStub.address)
@@ -200,12 +183,8 @@
       const value = 1000000000000
       const block = await web3.eth.getBlock('latest')
       const notifiedTime = block.timestamp
-<<<<<<< HEAD
-      const caller = accounts[2]
+
       const initialBalance = await web3.eth.getBalance(deployed.ECDSAKeepStub.address)
-=======
-      const initialBalance = await web3.eth.getBalance(deployed.KeepStub.address)
->>>>>>> 1f49d0a1
 
       await testInstance.send(value, { from: accounts[0] })
 
@@ -291,26 +270,16 @@
       const blockTimestamp = block.timestamp
       const notifiedTime = blockTimestamp // not expired
       const fundedTime = blockTimestamp // not expired
-<<<<<<< HEAD
       await deployed.ECDSAKeepStub.setBondAmount(new BN('1000000000000000000000000', 10))
-      await deployed.TBTCSystemStub.setOraclePrice(new BN('1', 10))
-=======
-      await deployed.KeepStub.setBondAmount(new BN('1000000000000000000000000', 10))
       await tbtcSystemStub.setOraclePrice(new BN('1', 10))
->>>>>>> 1f49d0a1
       await testInstance.setState(utils.states.COURTESY_CALL)
       await testInstance.setUTXOInfo('0x' + '00'.repeat(8), fundedTime, '0x' + '00'.repeat(36))
       await testInstance.setLiquidationAndCourtesyInitated(0, notifiedTime)
     })
 
     afterEach(async () => {
-<<<<<<< HEAD
       await deployed.ECDSAKeepStub.setBondAmount(1000)
-      await deployed.TBTCSystemStub.setOraclePrice(new BN('1000000000000', 10))
-=======
-      await deployed.KeepStub.setBondAmount(1000)
       await tbtcSystemStub.setOraclePrice(new BN('1000000000000', 10))
->>>>>>> 1f49d0a1
     })
 
     it('transitions to active, and logs ExitedCourtesyCall', async () => {
@@ -344,13 +313,8 @@
     })
 
     it('reverts if the deposit is still undercollateralized', async () => {
-<<<<<<< HEAD
-      await deployed.TBTCSystemStub.setOraclePrice(new BN('1000000000000', 10))
+      await tbtcSystemStub.setOraclePrice(new BN('1000000000000', 10))
       await deployed.ECDSAKeepStub.setBondAmount(0)
-=======
-      await tbtcSystemStub.setOraclePrice(new BN('1000000000000', 10))
-      await deployed.KeepStub.setBondAmount(0)
->>>>>>> 1f49d0a1
 
       await expectThrow(
         testInstance.exitCourtesyCall(),
