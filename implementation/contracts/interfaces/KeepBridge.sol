--- conflicted
+++ resolved
@@ -12,15 +12,18 @@
     mapping (bytes => uint256) approvedDigests;
 
     function requestNewKeep(uint256 _m, uint256 _n) external payable returns (address _keepAddress){
-        //TODO: Implement
-        _keepAddress = KeepRegistryContract(keepRegistry).createECDSAKeep(_n,_m);
+        address keepVendorAddress = KeepRegistry(keepRegistry)
+            .getVendor("ECDSAKeep");
+
+        _keepAddress = ECDSAKeepVendor(keepVendorAddress)
+            .openKeep(_n,_m, msg.sender);
     }
 
     // get the result of a keep formation
     // should return a 64 byte packed pubkey (x and y)
     // error if not ready yet
     function getKeepPubkey(address _keepAddress) external view returns (bytes memory){
-        return ECDSAKeepContract(_keepAddress).getPublicKey();
+        return ECDSAKeep(_keepAddress).getPublicKey();
     }
 
     /// @notice Approves digest for signing.
@@ -30,7 +33,7 @@
     /// @param _digest Digest to sign
     /// @return True if successful.
     function approveDigest(address _keepAddress, bytes32 _digest) external returns (bool _success){
-        ECDSAKeepContract(_keepAddress).sign(_digest);
+        ECDSAKeep(_keepAddress).sign(_digest);
 
         approvedDigests[abi.encodePacked(_keepAddress, _digest)] = block.timestamp;
 
@@ -69,25 +72,6 @@
         return false;
     }
 
-<<<<<<< HEAD
-=======
-    function requestNewKeep(uint256 _m, uint256 _n) external payable returns (address _keepAddress){
-        address keepVendorAddress = KeepRegistry(keepRegistry)
-            .getVendor("ECDSAKeep");
-
-        _keepAddress = ECDSAKeepVendor(keepVendorAddress)
-            .openKeep(_n,_m, msg.sender);
-    }
-
-    // get the result of a keep formation
-    // should return a 64 byte packed pubkey (x and y)
-    // error if not ready yet
-    function getKeepPubkey(address _keepAddress) external view returns (bytes memory){
-        return ECDSAKeep(_keepAddress).getPublicKey();
-    }
-
-
->>>>>>> 6c939c51
     // returns the amount of the keep's ETH bond in wei
     function checkBondAmount(address _keepAddress) external view returns (uint256){
         //TODO: Implement
