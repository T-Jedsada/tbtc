const BytesLib = artifacts.require('BytesLib')
const BTCUtils = artifacts.require('BTCUtils')
const ValidateSPV = artifacts.require('ValidateSPV')
const TBTCConstants = artifacts.require('TBTCConstants')
const CheckBitcoinSigs = artifacts.require('CheckBitcoinSigs')

const OutsourceDepositLogging = artifacts.require('OutsourceDepositLogging')
const DepositLog = artifacts.require('DepositLog')
const DepositStates = artifacts.require('DepositStates')
const DepositUtils = artifacts.require('DepositUtils')
const DepositFunding = artifacts.require('DepositFunding')
const DepositRedemption = artifacts.require('DepositRedemption')
const DepositLiquidation = artifacts.require('DepositLiquidation')

const Deposit = artifacts.require('Deposit')

<<<<<<< HEAD
const PriceOracle = artifacts.require("PriceOracleV1")

const all = [BytesLib, BTCUtils, ValidateSPV, TBTCConstants, CheckBitcoinSigs,
             OutsourceDepositLogging, DepositLog, DepositStates, DepositUtils,
             DepositFunding, DepositRedemption, DepositLiquidation, Deposit,
             PriceOracle,]
=======
const TBTCSystemStub = artifacts.require('TBTCSystemStub')
const KeepBridge = artifacts.require('KeepBridge')

const all = [BytesLib, BTCUtils, ValidateSPV, TBTCConstants, CheckBitcoinSigs,
  OutsourceDepositLogging, DepositLog, DepositStates, DepositUtils,
  DepositFunding, DepositRedemption, DepositLiquidation, Deposit, TBTCSystemStub,
  KeepBridge]
>>>>>>> acc36881

module.exports = (deployer) => {
  deployer.then(async () => {
    await deployer.deploy(BytesLib)

    await deployer.link(BytesLib, all)
    await deployer.deploy(BTCUtils)

    await deployer.link(BTCUtils, all)
    await deployer.deploy(ValidateSPV)
    await deployer.deploy(CheckBitcoinSigs)
    await deployer.deploy(TBTCConstants)
    await deployer.link(TBTCConstants, all)

    await deployer.link(CheckBitcoinSigs, all)
    await deployer.link(ValidateSPV, all)
    await deployer.deploy(DepositStates)
    await deployer.deploy(OutsourceDepositLogging)

    await deployer.link(OutsourceDepositLogging, all)
    await deployer.link(DepositStates, all)
    await deployer.deploy(DepositUtils)

    await deployer.link(DepositUtils, all)
    await deployer.deploy(DepositLiquidation)

    await deployer.link(DepositLiquidation, all)
    await deployer.deploy(DepositRedemption)
    await deployer.deploy(DepositFunding)

    await deployer.link(DepositFunding, all)
    await deployer.link(DepositRedemption, all)

    await deployer.deploy(Deposit)

<<<<<<< HEAD
    await deployer.deploy(PriceOracle, '3232000000000')
=======
    await deployer.deploy(TBTCSystemStub)

    await deployer.deploy(KeepBridge)
>>>>>>> acc36881
  })
}<|MERGE_RESOLUTION|>--- conflicted
+++ resolved
@@ -14,22 +14,15 @@
 
 const Deposit = artifacts.require('Deposit')
 
-<<<<<<< HEAD
 const PriceOracle = artifacts.require("PriceOracleV1")
 
-const all = [BytesLib, BTCUtils, ValidateSPV, TBTCConstants, CheckBitcoinSigs,
-             OutsourceDepositLogging, DepositLog, DepositStates, DepositUtils,
-             DepositFunding, DepositRedemption, DepositLiquidation, Deposit,
-             PriceOracle,]
-=======
 const TBTCSystemStub = artifacts.require('TBTCSystemStub')
 const KeepBridge = artifacts.require('KeepBridge')
 
 const all = [BytesLib, BTCUtils, ValidateSPV, TBTCConstants, CheckBitcoinSigs,
   OutsourceDepositLogging, DepositLog, DepositStates, DepositUtils,
   DepositFunding, DepositRedemption, DepositLiquidation, Deposit, TBTCSystemStub,
-  KeepBridge]
->>>>>>> acc36881
+  KeepBridge, PriceOracle]
 
 module.exports = (deployer) => {
   deployer.then(async () => {
@@ -65,12 +58,9 @@
 
     await deployer.deploy(Deposit)
 
-<<<<<<< HEAD
     await deployer.deploy(PriceOracle, '3232000000000')
-=======
     await deployer.deploy(TBTCSystemStub)
 
     await deployer.deploy(KeepBridge)
->>>>>>> acc36881
   })
 }