import expectThrow from './helpers/expectThrow'
import increaseTime from './helpers/increaseTime'
import { createSnapshot, restoreSnapshot } from './helpers/snapshot'
import deployTestDeposit from './helpers/deployTestDeposit'

const BN = require('bn.js')
const utils = require('./utils')
const chai = require('chai')
const expect = chai.expect
const bnChai = require('bn-chai')
chai.use(bnChai(BN))

<<<<<<< HEAD
const TEST_DEPOSIT_DEPLOY = [
  { name: 'BytesLib', contract: BytesLib },
  { name: 'BTCUtils', contract: BTCUtils },
  { name: 'ValidateSPV', contract: ValidateSPV },
  { name: 'CheckBitcoinSigs', contract: CheckBitcoinSigs },
  { name: 'TBTCConstants', contract: TestTBTCConstants }, // note the name
  { name: 'OutsourceDepositLogging', contract: OutsourceDepositLogging },
  { name: 'DepositStates', contract: DepositStates },
  { name: 'DepositUtils', contract: DepositUtils },
  { name: 'DepositFunding', contract: DepositFunding },
  { name: 'DepositRedemption', contract: DepositRedemption },
  { name: 'DepositLiquidation', contract: DepositLiquidation },
  { name: 'TestDeposit', contract: TestDeposit, constructorParam: utils.address0 },
  { name: 'TestDepositUtils', contract: TestDepositUtils, constructorParam: utils.address0 },
  { name: 'ECDSAKeepStub', contract: ECDSAKeepStub }]
=======
const TestVendingMachine = artifacts.require('TestVendingMachine')
>>>>>>> 2f4fc8ad

// spare signature:
// signing with privkey '11' * 32
// const preimage = '0x' + '33'.repeat(32)
// const digest = '0xdeb0e38ced1e41de6f92e70e80c418d2d356afaaa99e26f5939dbc7d3ef4772a'
// const pubkey = '0x4f355bdcb7cc0af728ef3cceb9615d90684bb5b2ca5f859ab0f0b704075871aa385b6b1b8ead809ca67454d9683fcf2ba03456d6fe2c4abe2b07f0fbdbb2f1c1'
// const v = 28
// const r = '0x9a40a074721355f427762f5e6d5cb16a0a9ada06011984e49fc81b3ce89cab6d'
// const s = '0x234e909713e74a9a49bf9484a69968dabcb1953bf091fa3e31d48531695cf293'

contract('DepositRedemption', (accounts) => {
  let tbtcConstants
  let tbtcSystemStub
  let tbtcToken
  let tbtcDepositToken
  let feeRebateToken
  let testDeposit
  let ecdsaKeepStub

  let withdrawalRequestTime

  let depositValue
  let signerFee
  let depositTerm
  let tdtId
  // TODO tdtHolder, frtHolder
  let testVendingMachine

  const tdtHolder = accounts[0]
  const frtHolder = accounts[4]

  before(async () => {
<<<<<<< HEAD
    deployed = await utils.deploySystem(TEST_DEPOSIT_DEPLOY)

    tbtcSystemStub = await TBTCSystemStub.new(utils.address0)
    tbtcToken = await TestToken.new(utils.address0)
    testInstance = deployed.TestDeposit
    tbtcDepositToken = await TBTCDepositToken.new(utils.address0)
    feeRebateToken = await FeeRebateToken.new(utils.address0)
    vendingMachine = '0x' + '11'.repeat(20),

    await testInstance.setExteriorAddresses(
      tbtcSystemStub.address,
      tbtcToken.address,
      tbtcDepositToken.address,
      feeRebateToken.address,
      vendingMachine
    )
    await testInstance.setSignerFeeDivisor(new BN('200'))
    await testInstance.setLotSize(new BN('100000000'))

    await feeRebateToken.forceMint(accounts[4], web3.utils.toBN(deployed.TestDeposit.address))

    tdtId = await web3.utils.toBN(testInstance.address)
    await tbtcDepositToken.forceMint(accounts[0], tdtId)

    depositValue = await testInstance.lotSizeTbtc.call()
    signerFee = await testInstance.signerFee.call()
    depositTerm = await deployed.TBTCConstants.getDepositTerm.call()
=======
    let deployed
    ({
      tbtcConstants,
      tbtcSystemStub,
      tbtcToken,
      tbtcDepositToken,
      feeRebateToken,
      testDeposit,
      ecdsaKeepStub,
      deployed,
    } = await deployTestDeposit([{ name: 'VendingMachine', contract: TestVendingMachine }]))
    testVendingMachine = deployed.VendingMachine

    await testDeposit.setSignerFeeDivisor(new BN('200'))

    await feeRebateToken.forceMint(frtHolder, web3.utils.toBN(testDeposit.address))

    tdtId = await web3.utils.toBN(testDeposit.address)
    await tbtcDepositToken.forceMint(tdtHolder, tdtId)

    depositValue = await testDeposit.lotSizeTbtc.call()
    signerFee = await testDeposit.signerFee.call()
    depositTerm = await tbtcConstants.getDepositTerm.call()
>>>>>>> 2f4fc8ad
  })

  beforeEach(async () => {
    await testDeposit.reset()
    await testDeposit.setKeepAddress(ecdsaKeepStub.address)
  })

  describe('getOwnerRedemptionTbtcRequirement', async () => {
    let outpoint
    let valueBytes
    let block
    before(async () => {
      outpoint = '0x' + '33'.repeat(36)
      valueBytes = '0x1111111111111111'
    })

    beforeEach(async () => {
      await createSnapshot()
      block = await web3.eth.getBlock('latest')
      await testDeposit.setUTXOInfo(valueBytes, block.timestamp, outpoint)
    })

    afterEach(async () => {
      await restoreSnapshot()
    })

    it('returns signerFee if we are pre-term and owner is not FRT holder', async () => {
      const tbtcOwed = await testDeposit.getOwnerRedemptionTbtcRequirement.call(accounts[0])
      expect(tbtcOwed).to.eq.BN(signerFee)
    })

    it('returns zero if deposit is pre-term, owner is FRT holder and signer fee is escrowed', async () => {
      await feeRebateToken.transferFrom(accounts[4], accounts[0], tdtId, { from: accounts[4] })
      await tbtcToken.forceMint(testDeposit.address, signerFee)

      const tbtcOwed = await testDeposit.getOwnerRedemptionTbtcRequirement.call(accounts[0])
      expect(tbtcOwed).to.eq.BN(new BN(0))
    })

    it('returns signer fee if deposit is pre-term, owner is FRT holder and signer fee is not escrowed', async () => {
      await feeRebateToken.transferFrom(accounts[4], accounts[0], tdtId, { from: accounts[4] })

      const tbtcOwed = await testDeposit.getOwnerRedemptionTbtcRequirement.call(accounts[0])
      expect(tbtcOwed).to.eq.BN(signerFee)
    })

    it('returns correct fee if deposit is pre-term, owner is FRT holder and signer fee is partially escrowed', async () => {
      const expectedFee = new BN(100)
      await feeRebateToken.transferFrom(accounts[4], accounts[0], tdtId, { from: accounts[4] })
      await tbtcToken.forceMint(testDeposit.address, signerFee.sub(expectedFee))

      const tbtcOwed = await testDeposit.getOwnerRedemptionTbtcRequirement.call(accounts[0])
      expect(tbtcOwed).to.eq.BN(expectedFee)
    })
  })

  describe('getRedemptionTbtcRequirement', async () => {
    let outpoint
    let valueBytes
    let block
    before(async () => {
      outpoint = '0x' + '33'.repeat(36)
      valueBytes = '0x1111111111111111'
    })

    beforeEach(async () => {
      await createSnapshot()
      block = await web3.eth.getBlock('latest')
      await testDeposit.setUTXOInfo(valueBytes, block.timestamp, outpoint)
    })

    afterEach(async () => {
      await restoreSnapshot()
    })

    it('returns signerFee if we are pre term and redeemer is not FRT holder', async () => {
      const tbtcOwed = await testDeposit.getRedemptionTbtcRequirement.call(tdtHolder)
      expect(tbtcOwed).to.eq.BN(signerFee)
    })

    it('returns zero if deposit is pre-term, redeemer is FRT holder and signer fee is escrowed', async () => {
      await feeRebateToken.transferFrom(frtHolder, tdtHolder, tdtId, { from: frtHolder })
      await tbtcToken.forceMint(testDeposit.address, signerFee)

      const tbtcOwed = await testDeposit.getRedemptionTbtcRequirement.call(tdtHolder)
      expect(tbtcOwed).to.eq.BN(new BN(0))
    })

    it('returns full TBTC if we are pre term and we are at COURTESY_CALL', async () => {
      await testDeposit.setState(utils.states.COURTESY_CALL)

      const tbtcOwed = await testDeposit.getRedemptionTbtcRequirement.call(accounts[0])
      expect(tbtcOwed).to.eq.BN(depositValue)
    })

    it('returns signer fee if deposit is pre-term, redeemer is FRT holder and signer fee is not escrowed', async () => {
      await feeRebateToken.transferFrom(frtHolder, tdtHolder, tdtId, { from: frtHolder })

      const tbtcOwed = await testDeposit.getRedemptionTbtcRequirement.call(tdtHolder)
      expect(tbtcOwed).to.eq.BN(signerFee)
    })

    it('returns correct fee if deposit is pre-term, owner is FRT holder and signer fee is partially escrowed', async () => {
      const expectedFee = new BN(100)
      await feeRebateToken.transferFrom(frtHolder, tdtHolder, tdtId, { from: frtHolder })
      await tbtcToken.forceMint(testDeposit.address, signerFee.sub(expectedFee))

      const tbtcOwed = await testDeposit.getOwnerRedemptionTbtcRequirement.call(tdtHolder)
      expect(tbtcOwed).to.eq.BN(expectedFee)
    })

    it('reverts if deposit is pre-term and redeemer is not Deposit owner', async () => {
      await expectThrow(
        testDeposit.getRedemptionTbtcRequirement.call(accounts[1]),
        'Only TDT owner can redeem unless deposit is at-term or in COURTESY_CALL'
      )
    })

    it('returns full TBTC if we are at-term and caller is not TDT owner', async () => {
      await increaseTime(depositTerm.toNumber())
      await tbtcDepositToken.transferFrom(tdtHolder, accounts[1], tdtId)

      const tbtcOwed = await testDeposit.getRedemptionTbtcRequirement.call(tdtHolder)
      expect(tbtcOwed).to.eq.BN(depositValue)
    })

    it('returns SignerFee if we are at-term, caller is TDT owner, and fee is not escrowed', async () => {
      await increaseTime(depositTerm.toNumber())

      const tbtcOwed = await testDeposit.getRedemptionTbtcRequirement.call(tdtHolder)
      expect(tbtcOwed).to.eq.BN(signerFee)
    })

    it('returns zero if we are at-term, caller is TDT owner and signer fee is escrowed', async () => {
      await tbtcToken.forceMint(testDeposit.address, signerFee)
      await increaseTime(depositTerm.toNumber())

      const tbtcOwed = await testDeposit.getRedemptionTbtcRequirement.call(tdtHolder)
      expect(tbtcOwed).to.eq.BN(new BN(0))
    })
  })

  describe('performRedemptionTBTCTransfers', async () => {
    let outpoint
    let valueBytes
    let block
    before(async () => {
      outpoint = '0x' + '33'.repeat(36)
      valueBytes = '0x1111111111111111'
    })

    beforeEach(async () => {
      await createSnapshot()
      block = await web3.eth.getBlock('latest')
      await testDeposit.setRedeemerAddress(accounts[0])
      await testDeposit.setUTXOInfo(valueBytes, block.timestamp, outpoint)
      await tbtcToken.resetBalance(depositValue)
      await tbtcToken.resetAllowance(testDeposit.address, depositValue)
    })

    afterEach(async () => {
      await restoreSnapshot()
    })

    it('does nothing if deposit is pre-term, redeemer is FRT holder and signerFee is escrowed', async () => {
      await tbtcToken.forceMint(testDeposit.address, signerFee)
      await feeRebateToken.transferFrom(frtHolder, tdtHolder, tdtId, { from: frtHolder })

      block = await web3.eth.getBlock('latest')
      await testDeposit.performRedemptionTBTCTransfers()

      const events = await tbtcToken.getPastEvents('Transfer', { fromBlock: block.number, toBlock: 'latest' })
      assert.equal(events.length, 0)
    })

    it('escrows signerFee if deposit is pre-term, redeemer is FRT holder and signerFee is not escrowed', async () => {
      await feeRebateToken.transferFrom(accounts[4], accounts[0], tdtId, { from: accounts[4] })
      await tbtcToken.resetBalance(signerFee)
      await tbtcToken.resetAllowance(testDeposit.address, signerFee)
      block = await web3.eth.getBlock('latest')

      await testDeposit.performRedemptionTBTCTransfers()
      const events = await tbtcToken.getPastEvents('Transfer', { fromBlock: block.number, toBlock: 'latest' })

      expect(events[0].returnValues.from).to.equal(accounts[0])
      expect(events[0].returnValues.to).to.equal(testDeposit.address)
      expect(events[0].returnValues.value).to.eq.BN(signerFee)
    })

    it('burns 1 TBTC if deposit is in COURTESY_CALL and TDT owner is the Vending Machine', async () => {
      await tbtcDepositToken.transferFrom(accounts[0], testVendingMachine.address, tdtId)
      block = await web3.eth.getBlock('latest')
      await testDeposit.setState(utils.states.COURTESY_CALL)

      await testDeposit.performRedemptionTBTCTransfers()

      const events = await tbtcToken.getPastEvents('Transfer', { fromBlock: block.number, toBlock: 'latest' })

      expect(events[0].returnValues.from).to.equal(accounts[0])
      expect(events[0].returnValues.to).to.equal(utils.address0)
      expect(events[0].returnValues.value).to.eq.BN(depositValue)
    })

    it('escrows correct fee if deposit is pre-term, owner is TDT holder and signer fee is partially escrowed', async () => {
      const expectedFee = new BN(100)
      await tbtcToken.forceMint(testDeposit.address, signerFee.sub(expectedFee))
      await feeRebateToken.transferFrom(accounts[4], accounts[0], tdtId, { from: accounts[4] })
      await tbtcToken.resetBalance(expectedFee)
      await tbtcToken.resetAllowance(testDeposit.address, expectedFee)
      block = await web3.eth.getBlock('latest')

      await testDeposit.performRedemptionTBTCTransfers()

      const events = await tbtcToken.getPastEvents('Transfer', { fromBlock: block.number, toBlock: 'latest' })
      expect(events[0].returnValues.from).to.equal(accounts[0])
      expect(events[0].returnValues.to).to.equal(testDeposit.address)
      expect(events[0].returnValues.value).to.eq.BN(expectedFee)
    })

    it('escrows fee and sends correct TBTC if Deposit is in COURTESY_CALL and fee is not escrowed', async () => {
      block = await web3.eth.getBlock('latest')
      await testDeposit.setState(utils.states.COURTESY_CALL)

      await testDeposit.performRedemptionTBTCTransfers()

      const events = await tbtcToken.getPastEvents('Transfer', { fromBlock: block.number, toBlock: 'latest' })

      expect(events[0].returnValues.from).to.equal(accounts[0])
      expect(events[0].returnValues.to).to.equal(testDeposit.address)
      expect(events[0].returnValues.value).to.eq.BN(signerFee)
      expect(events[1].returnValues.from).to.equal(accounts[0])
      expect(events[1].returnValues.to).to.equal(accounts[0])
      expect(events[1].returnValues.value).to.eq.BN(depositValue.sub(signerFee))
    })

    it('transfers 1 TBTC to TDT owner if deposit is in COURTESY_CALL and fee is escrowed', async () => {
      await tbtcToken.forceMint(testDeposit.address, signerFee)
      await testDeposit.setState(utils.states.COURTESY_CALL)
      block = await web3.eth.getBlock('latest')

      await testDeposit.performRedemptionTBTCTransfers()

      const events = await tbtcToken.getPastEvents('Transfer', { fromBlock: block.number, toBlock: 'latest' })
      expect(events[0].returnValues.from).to.equal(accounts[0])
      expect(events[0].returnValues.to).to.equal(accounts[0])
      expect(events[0].returnValues.value).to.eq.BN(depositValue)
    })

    it('transfers signerFee if deposit is pre-term and redeemer is not FRT holder', async () => {
      await tbtcToken.resetBalance(signerFee)
      await tbtcToken.resetAllowance(testDeposit.address, signerFee)
      block = await web3.eth.getBlock('latest')

      await testDeposit.performRedemptionTBTCTransfers()

      const events = await tbtcToken.getPastEvents('Transfer', { fromBlock: block.number, toBlock: 'latest' })
      expect(events[0].returnValues.from).to.equal(tdtHolder)
      expect(events[0].returnValues.to).to.equal(testDeposit.address)
      expect(events[0].returnValues.value).to.eq.BN(signerFee)
    })

    it('burns 1 TBTC if deposit is at-term and Deposit Token owner is Vending Machine', async () => {
      await increaseTime(depositTerm.toNumber())
      await tbtcDepositToken.transferFrom(tdtHolder, testVendingMachine.address, tdtId)
      await tbtcToken.resetBalance(depositValue)
      await tbtcToken.resetAllowance(testDeposit.address, depositValue)
      block = await web3.eth.getBlock('latest')

      await testDeposit.performRedemptionTBTCTransfers()

      const events = await tbtcToken.getPastEvents('Transfer', { fromBlock: block.number, toBlock: 'latest' })
      assert.equal(events.length, 1)
      expect(events[0].returnValues.from).to.equal(tdtHolder)
      expect(events[0].returnValues.to).to.equal(utils.address0)
      expect(events[0].returnValues.value).to.eq.BN(depositValue)
    })

    it('sends 1 TBTC to Deposit Token owner if deposit is at-term and fee is escrowed', async () => {
      await increaseTime(depositTerm.toNumber())
      await tbtcDepositToken.transferFrom(tdtHolder, accounts[1], tdtId)
      await tbtcToken.forceMint(testDeposit.address, signerFee)
      await increaseTime(depositTerm.toNumber())
      block = await web3.eth.getBlock('latest')

      await testDeposit.performRedemptionTBTCTransfers()

      const events = await tbtcToken.getPastEvents('Transfer', { fromBlock: block.number, toBlock: 'latest' })
      assert.equal(events.length, 1)
      expect(events[0].returnValues.from).to.equal(tdtHolder)
      expect(events[0].returnValues.to).to.equal(accounts[1])
      expect(events[0].returnValues.value).to.eq.BN(depositValue)
    })

    it('escrows fee and sends correct TBTC if Deposit is at-term and fee is not escrowed', async () => {
      await increaseTime(depositTerm.toNumber())
      await tbtcDepositToken.transferFrom(tdtHolder, accounts[1], tdtId)
      await tbtcToken.resetBalance(depositValue)
      await tbtcToken.resetAllowance(testDeposit.address, depositValue)
      block = await web3.eth.getBlock('latest')

      await testDeposit.performRedemptionTBTCTransfers()

      const events = await tbtcToken.getPastEvents('Transfer', { fromBlock: block.number, toBlock: 'latest' })
      assert.equal(events.length, 2)
      expect(events[0].returnValues.from).to.equal(tdtHolder)
      expect(events[0].returnValues.to).to.equal(testDeposit.address)
      expect(events[0].returnValues.value).to.eq.BN(signerFee)
      expect(events[1].returnValues.from).to.equal(tdtHolder)
      expect(events[1].returnValues.to).to.equal(accounts[1])
      expect(events[1].returnValues.value).to.eq.BN(depositValue.sub(signerFee))
    })
  })

  describe('requestRedemption', async () => {
    // the TX produced will be:
    // 01000000000101333333333333333333333333333333333333333333333333333333333333333333333333000000000001111111110000000016001433333333333333333333333333333333333333330000000000
    // the signer pkh will be:
    // 5eb9b5e445db673f0ed8935d18cd205b214e5187
    // == hash160(023333333333333333333333333333333333333333333333333333333333333333)
    // the sighash preimage will be:
    // 010000003fc8fd9fada5a3573744477d5e35b0d4d0645e42285e3dec25aac02078db0f838cb9012517c817fead650287d61bdd9c68803b6bf9c64133dcab3e65b5a50cb93333333333333333333333333333333333333333333333333333333333333333333333331976a9145eb9b5e445db673f0ed8935d18cd205b214e518788ac111111111111111100000000e4ca7a168bd64e3123edd7f39e1ab7d670b32311cac2dda8e083822139c7936c0000000001000000
    const sighash = '0xb68a6378ddb770a82ae4779a915f0a447da7d753630f8dd3b00be8638677dd90'
    const outpoint = '0x' + '33'.repeat(36)
    const valueBytes = '0x1111111111111111'
    const keepPubkeyX = '0x' + '33'.repeat(32)
    const keepPubkeyY = '0x' + '44'.repeat(32)
    const redeemerPKH = '0x' + '33'.repeat(20)
    let requiredBalance

    before(async () => {
      requiredBalance = depositValue
    })

    beforeEach(async () => {
      await createSnapshot()
      await testDeposit.setState(utils.states.ACTIVE)
      await testDeposit.setUTXOInfo(valueBytes, 0, outpoint)

      // make sure there is sufficient balance to request redemption. Then approve deposit
      await tbtcToken.resetBalance(requiredBalance)
      await tbtcToken.resetAllowance(testDeposit.address, requiredBalance)
      await ecdsaKeepStub.setSuccess(true)
    })

    afterEach(async () => {
      await restoreSnapshot()
    })

    it('updates state successfully and fires a RedemptionRequested event', async () => {
      const blockNumber = await web3.eth.getBlock('latest').number

      await testDeposit.setSigningGroupPublicKey(keepPubkeyX, keepPubkeyY)

      // the fee is ~12,297,829,380 BTC
      await testDeposit.requestRedemption('0x1111111100000000', redeemerPKH)

      const requestInfo = await testDeposit.getRequestInfo()
      assert.equal(requestInfo[1], redeemerPKH)
      assert(!requestInfo[3].eqn(0)) // withdrawalRequestTime is set
      assert.equal(requestInfo[4], sighash)

      // fired an event
      const eventList = await tbtcSystemStub.getPastEvents('RedemptionRequested', { fromBlock: blockNumber, toBlock: 'latest' })
      assert.equal(eventList[0].returnValues._digest, sighash)
    })

    it('updates state successfully and fires a RedemptionRequested event from COURTESY_CALL state', async () => {
      const blockNumber = await web3.eth.getBlock('latest').number

      await testDeposit.setSigningGroupPublicKey(keepPubkeyX, keepPubkeyY)
      await testDeposit.setState(utils.states.COURTESY_CALL)

      // the fee is ~12,297,829,380 BTC
      await testDeposit.requestRedemption('0x1111111100000000', redeemerPKH)

      const requestInfo = await testDeposit.getRequestInfo()
      assert.equal(requestInfo[1], redeemerPKH)
      assert(!requestInfo[3].eqn(0)) // withdrawalRequestTime is set
      assert.equal(requestInfo[4], sighash)

      // fired an event
      const eventList = await tbtcSystemStub.getPastEvents('RedemptionRequested', { fromBlock: blockNumber, toBlock: 'latest' })
      assert.equal(eventList[0].returnValues._digest, sighash)
    })

    it('escrows the fee rebate reward for the fee rebate token holder', async () => {
      const block = await web3.eth.getBlock('latest')

      await testDeposit.setSigningGroupPublicKey(keepPubkeyX, keepPubkeyY)
      await testDeposit.setUTXOInfo(valueBytes, block.timestamp, outpoint)

      // the fee is ~12,297,829,380 BTC
      await testDeposit.requestRedemption('0x1111111100000000', redeemerPKH)

      const events = await tbtcToken.getPastEvents('Transfer', { fromBlock: block.number, toBlock: 'latest' })
      const event = events[0]
      expect(event.returnValues.from).to.equal(tdtHolder)
      expect(event.returnValues.to).to.equal(testDeposit.address)
      expect(event.returnValues.value).to.eq.BN(signerFee)
    })

    it('reverts if not in Active or Courtesy', async () => {
      await testDeposit.setState(utils.states.LIQUIDATED)

      await expectThrow(
        testDeposit.requestRedemption('0x1111111100000000', '0x' + '33'.repeat(20)),
        'Redemption only available from Active or Courtesy state'
      )
    })

    it('reverts if the fee is low', async () => {
      await expectThrow(
        testDeposit.requestRedemption('0x0011111111111111', '0x' + '33'.repeat(20)),
        'Fee is too low'
      )
    })

    it('reverts if the caller is not the deposit owner', async () => {
      const block = await web3.eth.getBlock('latest')
      await testDeposit.setUTXOInfo(valueBytes, block.timestamp, outpoint)

      await tbtcDepositToken.transferFrom(tdtHolder, frtHolder, tdtId)

      await expectThrow(
        testDeposit.requestRedemption('0x1111111100000000', '0x' + '33'.repeat(20)),
        'Only TDT owner can redeem unless deposit is at-term or in COURTESY_CALL'
      )
    })
  })

  describe('approveDigest', async () => {
    beforeEach(async () => {
      await testDeposit.setSigningGroupPublicKey('0x00', '0x00')
    })

    it('calls keep for signing', async () => {
      const digest = '0x' + '08'.repeat(32)

      await testDeposit.approveDigest(digest)
        .catch((err) => {
          assert.fail(`cannot approve digest: ${err}`)
        })

      const blockNumber = await web3.eth.getBlock('latest').number

      // Check if ECDSAKeep has been called and event emitted.
      const eventList = await ecdsaKeepStub.getPastEvents(
        'SignatureRequested',
        { fromBlock: blockNumber, toBlock: 'latest' },
      )

      assert.equal(
        eventList[0].returnValues.digest,
        digest,
        'incorrect digest in emitted event',
      )
    })

    it('registers timestamp for digest approval', async () => {
      const digest = '0x' + '02'.repeat(32)

      const approvalTx = await testDeposit.approveDigest(digest)
        .catch((err) => {
          assert.fail(`cannot approve digest: ${err}`)
        })

      const block = await web3.eth.getBlock(approvalTx.receipt.blockNumber)
      const expectedTimestamp = block.timestamp

      const timestamp = await testDeposit.wasDigestApprovedForSigning(digest)
        .catch((err) => {
          assert.fail(`cannot check digest approval: ${err}`)
        })

      assert.equal(
        timestamp,
        expectedTimestamp,
        'incorrect registered timestamp',
      )
    })
  })

  describe('provideRedemptionSignature', async () => {
    // signing the sha 256 of '11' * 32
    // signing with privkey '11' * 32
    // using RFC 6979 nonce (libsecp256k1)
    const pubkeyX = '0x4f355bdcb7cc0af728ef3cceb9615d90684bb5b2ca5f859ab0f0b704075871aa'
    const pubkeyY = '0x385b6b1b8ead809ca67454d9683fcf2ba03456d6fe2c4abe2b07f0fbdbb2f1c1'
    const digest = '0x02d449a31fbb267c8f352e9968a79e3e5fc95c1bbeaa502fd6454ebde5a4bedc'
    const v = 27
    const r = '0xd7e83e8687ba8b555f553f22965c74e81fd08b619a7337c5c16e4b02873b537e'
    const s = '0x633bf745cdf7ae303ca8a6f41d71b2c3a21fcbd1aed9e7ffffa295c08918c1b3'

    beforeEach(async () => {
      await testDeposit.setState(utils.states.AWAITING_WITHDRAWAL_SIGNATURE)
    })

    it('updates the state and logs GotRedemptionSignature', async () => {
      const blockNumber = await web3.eth.getBlock('latest').number

      await testDeposit.setSigningGroupPublicKey(pubkeyX, pubkeyY)
      await testDeposit.setRequestInfo('0x' + '11'.repeat(20), '0x' + '11'.repeat(20), 0, 0, digest)

      await testDeposit.provideRedemptionSignature(v, r, s)

      const state = await testDeposit.getState.call()
      expect(state).to.eq.BN(utils.states.AWAITING_WITHDRAWAL_PROOF)

      // fired an event
      const eventList = await tbtcSystemStub.getPastEvents('GotRedemptionSignature', { fromBlock: blockNumber, toBlock: 'latest' })
      assert.equal(eventList[0].returnValues._r, r)
      assert.equal(eventList[0].returnValues._s, s)
    })

    it('errors if not awaiting withdrawal signature', async () => {
      await testDeposit.setState(utils.states.START)

      await expectThrow(
        testDeposit.provideRedemptionSignature(v, r, s),
        'Not currently awaiting a signature'
      )
    })

    it('errors on invaid sig', async () => {
      await expectThrow(
        testDeposit.provideRedemptionSignature(28, r, s),
        'Invalid signature'
      )
    })
  })

  describe('increaseRedemptionFee', async () => {
    // the signer pkh will be:
    // 5eb9b5e445db673f0ed8935d18cd205b214e5187
    // == hash160(023333333333333333333333333333333333333333333333333333333333333333)
    // prevSighash preimage is:
    // 010000003fc8fd9fada5a3573744477d5e35b0d4d0645e42285e3dec25aac02078db0f838cb9012517c817fead650287d61bdd9c68803b6bf9c64133dcab3e65b5a50cb93333333333333333333333333333333333333333333333333333333333333333333333331976a9145eb9b5e445db673f0ed8935d18cd205b214e518788acffffffffffffffff0000000077feba7d287431f43e61c3e716e92d266658eb223ebad0e64d83b747652e2b9b0000000001000000
    // nextSighash preimage is:
    // 010000003fc8fd9fada5a3573744477d5e35b0d4d0645e42285e3dec25aac02078db0f838cb9012517c817fead650287d61bdd9c68803b6bf9c64133dcab3e65b5a50cb93333333333333333333333333333333333333333333333333333333333333333333333331976a9145eb9b5e445db673f0ed8935d18cd205b214e518788acffffffffffffffff0000000044bf045101f1d83d0f2e017a73bb85857f25137c31cc7382ef363c909659f55a0000000001000000

    const prevSighash = '0xd94b6f3bf19147cc3305ef202d6bd64f9b9a12d4d19cc2d8c7f93ef58fc8fffe'
    const nextSighash = '0xbb56d80cfd71e90215c6b5200c0605b7b80689d3479187bc2c232e756033a560'
    const keepPubkeyX = '0x' + '33'.repeat(32)
    const keepPubkeyY = '0x' + '44'.repeat(32)
    const prevoutValueBytes = '0xffffffffffffffff'
    const previousOutputBytes = '0x0000ffffffffffff'
    const newOutputBytes = '0x0100feffffffffff'
    const initialFee = 0xffff
    const outpoint = '0x' + '33'.repeat(36)
    const redeemerPKH = '0x' + '33'.repeat(20)
    let feeIncreaseTimer

    before(async () => {
      feeIncreaseTimer = await tbtcConstants.getIncreaseFeeTimer.call()
    })

    beforeEach(async () => {
      const block = await web3.eth.getBlock('latest')
      const blockTimestamp = block.timestamp
      withdrawalRequestTime = blockTimestamp - feeIncreaseTimer.toNumber()
      await testDeposit.setDigestApprovedAtTime(prevSighash, withdrawalRequestTime)
      await testDeposit.setState(utils.states.AWAITING_WITHDRAWAL_PROOF)
      await testDeposit.setSigningGroupPublicKey(keepPubkeyX, keepPubkeyY)
      await testDeposit.setUTXOInfo(prevoutValueBytes, 0, outpoint)
      await testDeposit.setRequestInfo(utils.address0, redeemerPKH, initialFee, withdrawalRequestTime, prevSighash)
      await ecdsaKeepStub.setSuccess(true)
    })

    it('approves a new digest for signing, updates the state, and logs RedemptionRequested', async () => {
      const blockNumber = await web3.eth.getBlock('latest').number
      await testDeposit.increaseRedemptionFee(previousOutputBytes, newOutputBytes)

      const requestInfo = await testDeposit.getRequestInfo.call()
      assert.equal(requestInfo[4], nextSighash)

      // fired an event
      const eventList = await tbtcSystemStub.getPastEvents('RedemptionRequested', { fromBlock: blockNumber, toBlock: 'latest' })
      assert.equal(eventList[0].returnValues._digest, nextSighash)
    })

    it('reverts if not awaiting withdrawal proof', async () => {
      await testDeposit.setState(utils.states.START)

      await expectThrow(
        testDeposit.increaseRedemptionFee(previousOutputBytes, newOutputBytes),
        'Fee increase only available after signature provided'
      )
    })

    it('reverts if the increase fee timer has not elapsed', async () => {
      const block = await web3.eth.getBlock('latest')
      await testDeposit.setRequestInfo(utils.address0, redeemerPKH, initialFee, block.timestamp, prevSighash)

      await expectThrow(
        testDeposit.increaseRedemptionFee(previousOutputBytes, newOutputBytes),
        'Fee increase not yet permitted'
      )
    })

    it('reverts if the fee step is not linear', async () => {
      await expectThrow(
        testDeposit.increaseRedemptionFee(previousOutputBytes, '0x1101010101102201'),
        'Not an allowed fee step'
      )
    })

    it('reverts if the previous sighash was not the latest approved', async () => {
      await testDeposit.setRequestInfo(utils.address0, redeemerPKH, initialFee, withdrawalRequestTime, keepPubkeyX)

      // Previous sigHash is not approved for signing.
      await testDeposit.setDigestApprovedAtTime(prevSighash, 0)

      await expectThrow(
        testDeposit.increaseRedemptionFee(previousOutputBytes, newOutputBytes),
        'Provided previous value does not yield previous sighash'
      )
    })
  })

  describe('provideRedemptionProof', async () => {
    // real tx from mainnet bitcoin
    const currentDiff = 6353030562983
    // const txid = '0x7c48181cb5c030655eea651c5e9aa808983f646465cbe9d01c227d99cfbc405f'
    const txidLE = '0x5f40bccf997d221cd0e9cb6564643f9808a89a5e1c65ea5e6530c0b51c18487c'
    const _version = '0x01000000'
    const _txInputVector = `0x01913e39197867de39bff2c93c75173e086388ee7e8707c90ce4a02dd23f7d2c0d0000000000ffffffff`
    const _txOutputVector = '0x012040351d0000000016001486e7303082a6a21d5837176bc808bf4828371ab6'
    const _txLocktime = '0x4ec10800'
    const proof = '0x886f7da48f4ccfe49283c678dedb376c89853ba46d9a297fe39e8dd557d1f8deb0fb1a28c03f71b267f3a33459b2566975b1653a1238947ed05edca17ef64181b1f09d858a6e25bae4b0e245993d4ea77facba8ed0371bb9b8a6724475bcdc9edf9ead30b61cf6714758b7c93d1b725f86c2a66a07dd291ef566eaa5a59516823d57fd50557f1d938cc2fb61fe0e1acee6f9cb618a9210688a2965c52feabee66d660a5e7f158e363dc464fca2bb1cc856173366d5d20b5cd513a3aab8ebc5be2bd196b783b8773af2472abcea3e32e97938283f7b454769aa1c064c311c3342a755029ee338664999bd8d432080eafae3ca86b52ad2e321e9e634a46c1bd0d174e38bcd4c59a0f0a78c5906c015ef4daf6beb0500a59f4cae00cd46069ce60db2182e74561028e4462f59f639c89b8e254602d6ad9c212b7c2af5db9275e48c467539c6af678d6f09214182df848bd79a06df706f7c3fddfdd95e6f27326c6217ee446543a443f82b711f48c173a769ae8d1e92a986bc76fca732f088bbe049'
    const index = 129
    const headerChain = '0x00e0ff3fd877ad23af1d0d3e0eb6a700d85b692975dacd36e47b1b00000000000000000095ba61df5961d7fa0a45cd7467e11f20932c7a0b74c59318e86581c6b509554876f6c65c114e2c17e42524d300000020994d3802da5adf80345261bcff2eb87ab7b70db786cb0000000000000000000003169efc259f6e4b5e1bfa469f06792d6f07976a098bff2940c8e7ed3105fdc5eff7c65c114e2c170c4dffc30000c020f898b7ea6a405728055b0627f53f42c57290fe78e0b91900000000000000000075472c91a94fa2aab73369c0686a58796949cf60976e530f6eb295320fa15a1b77f8c65c114e2c17387f1df00000002069137421fc274aa2c907dbf0ec4754285897e8aa36332b0000000000000000004308f2494b702c40e9d61991feb7a15b3be1d73ce988e354e52e7a4e611bd9c2a2f8c65c114e2c1740287df200000020ab63607b09395f856adaa69d553755d9ba5bd8d15da20a000000000000000000090ea7559cda848d97575cb9696c8e33ba7f38d18d5e2f8422837c354aec147839fbc65c114e2c175cf077d6000000200ab3612eac08a31a8fb1d9b5397f897db8d26f6cd83a230000000000000000006f4888720ecbf980ff9c983a8e2e60ad329cc7b130916c2bf2300ea54e412a9ed6fcc65c114e2c17d4fbb88500000020d3e51560f77628a26a8fad01c88f98bd6c9e4bc8703b180000000000000000008e2c6e62a1f4d45dd03be1e6692df89a4e3b1223a4dbdfa94cca94c04c22049992fdc65c114e2c17463edb5e'
    const outpoint = '0x913e39197867de39bff2c93c75173e086388ee7e8707c90ce4a02dd23f7d2c0d00000000'
    const prevoutValueBytes = '0xf078351d00000000'
    const redeemerPKH = '0x86e7303082a6a21d5837176bc808bf4828371ab6'

    beforeEach(async () => {
      await tbtcSystemStub.setCurrentDiff(currentDiff)
      await testDeposit.setUTXOInfo(prevoutValueBytes, 0, outpoint)
      await testDeposit.setState(utils.states.AWAITING_WITHDRAWAL_PROOF)
      await testDeposit.setRequestInfo('0x' + '11'.repeat(20), redeemerPKH, 14544, 0, '0x' + '11' * 32)
    })

    it('updates the state, deconstes struct info, calls TBTC and Keep, and emits a Redeemed event', async () => {
      const blockNumber = await web3.eth.getBlock('latest').number

      await testDeposit.provideRedemptionProof(_version, _txInputVector, _txOutputVector, _txLocktime, proof, index, headerChain)

      const depositState = await testDeposit.getState.call()
      assert(depositState.eq(utils.states.REDEEMED))

      const requestInfo = await testDeposit.getRequestInfo.call()
      assert.equal(requestInfo[0], '0x' + '11'.repeat(20)) // address is intentionally not cleared
      assert.equal(requestInfo[1], utils.address0)
      assert.equal(requestInfo[4], utils.bytes32zero)

      const eventList = await tbtcSystemStub.getPastEvents('Redeemed', { fromBlock: blockNumber, toBlock: 'latest' })
      assert.equal(eventList[0].returnValues._txid, txidLE)
    })

    it('reverts if not in the redemption flow', async () => {
      await testDeposit.setState(utils.states.START)

      await expectThrow(
        testDeposit.provideRedemptionProof(_version, _txInputVector, _txOutputVector, _txLocktime, proof, index, headerChain),
        'Redemption proof only allowed from redemption flow'
      )
    })

    it('reverts if the merkle proof is not validated successfully', async () => {
      await expectThrow(
        testDeposit.provideRedemptionProof(_version, _txInputVector, _txOutputVector, _txLocktime, proof, 0, headerChain),
        'Tx merkle proof is not valid for provided header'
      )
    })
  })

  describe('redemptionTransactionChecks', async () => {
    const _txInputVector = `0x01913e39197867de39bff2c93c75173e086388ee7e8707c90ce4a02dd23f7d2c0d0000000000ffffffff`
    const _txOutputVector = '0x012040351d0000000016001486e7303082a6a21d5837176bc808bf4828371ab6'
    const outputValue = 490029088
    const outpoint = '0x913e39197867de39bff2c93c75173e086388ee7e8707c90ce4a02dd23f7d2c0d00000000'
    const prevoutValueBytes = '0xf078351d00000000'
    const redeemerPKH = '0x86e7303082a6a21d5837176bc808bf4828371ab6'

    beforeEach(async () => {
      await testDeposit.setUTXOInfo(prevoutValueBytes, 0, outpoint)
      await testDeposit.setRequestInfo('0x' + '11'.repeat(20), redeemerPKH, 14544, 0, '0x' + '11' * 32)
    })

    it('returns the output value', async () => {
      const redemptionChecks = await testDeposit.redemptionTransactionChecks.call(_txInputVector, _txOutputVector)
      assert.equal(redemptionChecks, outputValue)
    })

    it('reverts if bad input vector is provided', async () => {
      await expectThrow(
        testDeposit.redemptionTransactionChecks('0x00', _txOutputVector),
        'invalid input vector provided'
      )
    })

    it('reverts if bad output vector is provided', async () => {
      await expectThrow(
        testDeposit.redemptionTransactionChecks(_txInputVector, '0x00'),
        'invalid output vector provided'
      )
    })

    it('reverts if the tx spends the wrong utxo', async () => {
      await testDeposit.setUTXOInfo(prevoutValueBytes, 0, '0x' + '33'.repeat(36))

      await expectThrow(
        testDeposit.redemptionTransactionChecks.call(_txInputVector, _txOutputVector),
        'Tx spends the wrong UTXO'
      )
    })

    it('reverts if the tx sends value to the wrong pkh', async () => {
      await testDeposit.setRequestInfo('0x' + '11'.repeat(20), '0x' + '11'.repeat(20), 14544, 0, '0x' + '11' * 32)

      await expectThrow(
        testDeposit.redemptionTransactionChecks.call(_txInputVector, _txOutputVector),
        'Tx sends value to wrong pubkeyhash'
      )
    })
  })

  describe('notifySignatureTimeout', async () => {
    let timer

    before(async () => {
      timer = await tbtcConstants.getSignatureTimeout.call()
    })

    beforeEach(async () => {
      const block = await web3.eth.getBlock('latest')
      const blockTimestamp = block.timestamp
      withdrawalRequestTime = blockTimestamp - timer.toNumber() - 1
      await ecdsaKeepStub.burnContractBalance()
      await testDeposit.setState(utils.states.AWAITING_WITHDRAWAL_SIGNATURE)
      await testDeposit.setRequestInfo(utils.address0, utils.address0, 0, withdrawalRequestTime, utils.bytes32zero)
    })

    it('reverts if not awaiting redemption signature', async () => {
      testDeposit.setState(utils.states.START)

      await expectThrow(
        testDeposit.notifySignatureTimeout(),
        'Not currently awaiting a signature'
      )
    })

    it('reverts if the signature timeout has not elapsed', async () => {
      await testDeposit.setRequestInfo(utils.address0, utils.address0, 0, withdrawalRequestTime + timer + 1, utils.bytes32zero)
      await expectThrow(
        testDeposit.notifySignatureTimeout(),
        'Signature timer has not elapsed'
      )
    })

    it('reverts if no funds received as signer bond', async () => {
      const bond = await web3.eth.getBalance(ecdsaKeepStub.address)
      assert.equal(0, bond, 'no bond should be sent')

      await expectThrow(
        testDeposit.notifySignatureTimeout(),
        'No funds received, unexpected'
      )
    })

    it('starts abort liquidation', async () => {
      await ecdsaKeepStub.send(1000000, { from: tdtHolder })
      await testDeposit.notifySignatureTimeout()

      const bond = await web3.eth.getBalance(ecdsaKeepStub.address)
      assert.equal(bond, 0, 'Bond not seized as expected')

      const liquidationTime = await testDeposit.getLiquidationAndCourtesyInitiated.call()
      expect(liquidationTime[0], 'liquidation timestamp not recorded').not.to.eq.BN(0)
    })
  })

  describe('notifyRedemptionProofTimeout', async () => {
    let timer

    before(async () => {
      timer = await tbtcConstants.getRedemptionProofTimeout.call()
    })

    beforeEach(async () => {
      const block = await web3.eth.getBlock('latest')
      const blockTimestamp = block.timestamp
      withdrawalRequestTime = blockTimestamp - timer.toNumber() - 1
      await ecdsaKeepStub.burnContractBalance()
      await testDeposit.setState(utils.states.AWAITING_WITHDRAWAL_PROOF)
      await testDeposit.setRequestInfo(utils.address0, utils.address0, 0, withdrawalRequestTime, utils.bytes32zero)
    })

    it('reverts if not awaiting redemption proof', async () => {
      await testDeposit.setState(utils.states.START)

      await expectThrow(
        testDeposit.notifyRedemptionProofTimeout(),
        'Not currently awaiting a redemption proof'
      )
    })

    it('reverts if the proof timeout has not elapsed', async () => {
      await testDeposit.setRequestInfo(utils.address0, utils.address0, 0, withdrawalRequestTime * 5, utils.bytes32zero)

      await expectThrow(
        testDeposit.notifyRedemptionProofTimeout(),
        'Proof timer has not elapsed'
      )
    })

    it('reverts if no funds recieved as signer bond', async () => {
      await testDeposit.setRequestInfo(utils.address0, utils.address0, 0, withdrawalRequestTime, utils.bytes32zero)
      const bond = await web3.eth.getBalance(ecdsaKeepStub.address)
      assert.equal(0, bond, 'no bond should be sent')

      await expectThrow(
        testDeposit.notifyRedemptionProofTimeout(),
        'No funds received, unexpected'
      )
    })

    it('starts abort liquidation', async () => {
      await ecdsaKeepStub.send(1000000, { from: accounts[0] })
      await testDeposit.notifyRedemptionProofTimeout()

      const bond = await web3.eth.getBalance(ecdsaKeepStub.address)
      assert.equal(bond, 0, 'Bond not seized as expected')

      const liquidationTime = await testDeposit.getLiquidationAndCourtesyInitiated.call()
      expect(liquidationTime[0], 'liquidation timestamp not recorded').not.to.eq.BN(0)
    })
  })
})<|MERGE_RESOLUTION|>--- conflicted
+++ resolved
@@ -10,25 +10,7 @@
 const bnChai = require('bn-chai')
 chai.use(bnChai(BN))
 
-<<<<<<< HEAD
-const TEST_DEPOSIT_DEPLOY = [
-  { name: 'BytesLib', contract: BytesLib },
-  { name: 'BTCUtils', contract: BTCUtils },
-  { name: 'ValidateSPV', contract: ValidateSPV },
-  { name: 'CheckBitcoinSigs', contract: CheckBitcoinSigs },
-  { name: 'TBTCConstants', contract: TestTBTCConstants }, // note the name
-  { name: 'OutsourceDepositLogging', contract: OutsourceDepositLogging },
-  { name: 'DepositStates', contract: DepositStates },
-  { name: 'DepositUtils', contract: DepositUtils },
-  { name: 'DepositFunding', contract: DepositFunding },
-  { name: 'DepositRedemption', contract: DepositRedemption },
-  { name: 'DepositLiquidation', contract: DepositLiquidation },
-  { name: 'TestDeposit', contract: TestDeposit, constructorParam: utils.address0 },
-  { name: 'TestDepositUtils', contract: TestDepositUtils, constructorParam: utils.address0 },
-  { name: 'ECDSAKeepStub', contract: ECDSAKeepStub }]
-=======
 const TestVendingMachine = artifacts.require('TestVendingMachine')
->>>>>>> 2f4fc8ad
 
 // spare signature:
 // signing with privkey '11' * 32
@@ -61,35 +43,6 @@
   const frtHolder = accounts[4]
 
   before(async () => {
-<<<<<<< HEAD
-    deployed = await utils.deploySystem(TEST_DEPOSIT_DEPLOY)
-
-    tbtcSystemStub = await TBTCSystemStub.new(utils.address0)
-    tbtcToken = await TestToken.new(utils.address0)
-    testInstance = deployed.TestDeposit
-    tbtcDepositToken = await TBTCDepositToken.new(utils.address0)
-    feeRebateToken = await FeeRebateToken.new(utils.address0)
-    vendingMachine = '0x' + '11'.repeat(20),
-
-    await testInstance.setExteriorAddresses(
-      tbtcSystemStub.address,
-      tbtcToken.address,
-      tbtcDepositToken.address,
-      feeRebateToken.address,
-      vendingMachine
-    )
-    await testInstance.setSignerFeeDivisor(new BN('200'))
-    await testInstance.setLotSize(new BN('100000000'))
-
-    await feeRebateToken.forceMint(accounts[4], web3.utils.toBN(deployed.TestDeposit.address))
-
-    tdtId = await web3.utils.toBN(testInstance.address)
-    await tbtcDepositToken.forceMint(accounts[0], tdtId)
-
-    depositValue = await testInstance.lotSizeTbtc.call()
-    signerFee = await testInstance.signerFee.call()
-    depositTerm = await deployed.TBTCConstants.getDepositTerm.call()
-=======
     let deployed
     ({
       tbtcConstants,
@@ -113,7 +66,6 @@
     depositValue = await testDeposit.lotSizeTbtc.call()
     signerFee = await testDeposit.signerFee.call()
     depositTerm = await tbtcConstants.getDepositTerm.call()
->>>>>>> 2f4fc8ad
   })
 
   beforeEach(async () => {
