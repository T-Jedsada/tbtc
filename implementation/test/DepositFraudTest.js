--- conflicted
+++ resolved
@@ -599,175 +599,4 @@
       expect(success).to.be.true
     })
   })
-<<<<<<< HEAD
-=======
-
-  describe("provideSPVFraudProof", async () => {
-    const _targetInputIndex = 0
-    const outpoint =
-      "0x913e39197867de39bff2c93c75173e086388ee7e8707c90ce4a02dd23f7d2c0d00000000"
-    const prevoutValueBytes = "0xf078351d00000000" // 490043632
-    const redeemerOutputScript =
-      "0x16001486e7303082a6a21d5837176bc808bf4828371ab6"
-
-    beforeEach(async () => {
-      await testDeposit.setState(states.ACTIVE)
-      await mockRelay.setCurrentEpochDifficulty(currentDifficulty)
-      await testDeposit.setUTXOInfo(prevoutValueBytes, 0, outpoint)
-      await ecdsaKeepStub.send(1000000, {from: owner})
-    })
-
-    it("executes and moves state to FRAUD_LIQUIDATION_IN_PROGRESS", async () => {
-      await testDeposit.provideSPVFraudProof(
-        _version,
-        _txInputVector,
-        _txOutputVector,
-        _txLocktime,
-        _merkleProof,
-        _txIndexInBlock,
-        _targetInputIndex,
-        _bitcoinHeaders,
-      )
-      const depositState = await testDeposit.getState.call()
-      expect(depositState).to.eq.BN(states.FRAUD_LIQUIDATION_IN_PROGRESS)
-    })
-
-    it("reverts if in the funding flow", async () => {
-      await testDeposit.setState(states.AWAITING_BTC_FUNDING_PROOF)
-
-      await expectRevert(
-        testDeposit.provideSPVFraudProof(
-          "0x00",
-          "0x00",
-          "0x00",
-          "0x00",
-          "0x00",
-          0,
-          0,
-          "0x00",
-        ),
-        "SPV Fraud proofs not valid before Active state",
-      )
-    })
-
-    it("reverts if already in signer liquidation", async () => {
-      await testDeposit.setState(states.LIQUIDATION_IN_PROGRESS)
-
-      await expectRevert(
-        testDeposit.provideSPVFraudProof(
-          "0x00",
-          "0x00",
-          "0x00",
-          "0x00",
-          "0x00",
-          0,
-          0,
-          "0x00",
-        ),
-        "Signer liquidation already in progress",
-      )
-    })
-
-    it("reverts if the contract has halted", async () => {
-      await testDeposit.setState(states.REDEEMED)
-
-      await expectRevert(
-        testDeposit.provideSPVFraudProof(
-          "0x00",
-          "0x00",
-          "0x00",
-          "0x00",
-          "0x00",
-          0,
-          0,
-          "0x00",
-        ),
-        "Contract has halted",
-      )
-    })
-
-    it("reverts with bad input vector", async () => {
-      await expectRevert(
-        testDeposit.provideSPVFraudProof(
-          _version,
-          "0x00",
-          _txOutputVector,
-          _txLocktime,
-          _merkleProof,
-          _txIndexInBlock,
-          _targetInputIndex,
-          _bitcoinHeaders,
-        ),
-        "invalid input vector provided",
-      )
-    })
-
-    it("reverts with bad output vector", async () => {
-      await expectRevert(
-        testDeposit.provideSPVFraudProof(
-          _version,
-          _txInputVector,
-          "0x00",
-          _txLocktime,
-          _merkleProof,
-          _txIndexInBlock,
-          _targetInputIndex,
-          _bitcoinHeaders,
-        ),
-        "invalid output vector provided",
-      )
-    })
-
-    it("reverts if it can't verify the Deposit UTXO was consumed", async () => {
-      await testDeposit.setUTXOInfo(
-        prevoutValueBytes,
-        0,
-        "0x" + "00".repeat(36),
-      )
-
-      await expectRevert(
-        testDeposit.provideSPVFraudProof(
-          _version,
-          _txInputVector,
-          _txOutputVector,
-          _txLocktime,
-          _merkleProof,
-          _txIndexInBlock,
-          _targetInputIndex,
-          _bitcoinHeaders,
-        ),
-        "No input spending custodied UTXO found at given index",
-      )
-    })
-
-    it("reverts if it finds an output paying the redeemer", async () => {
-      // Set initialRedemptionFee to `2424` so the calculated requiredOutputSize
-      // is `490043632 - (2424 * 6) = 490029088`.
-      await testDeposit.setRequestInfo(
-        ZERO_ADDRESS,
-        redeemerOutputScript,
-        2424,
-        0,
-        bytes32zero,
-      )
-
-      // Provide proof of a transaction where output is sent to a requester, with
-      // value `490029088`.
-      // Expect revert of the transaction.
-      await expectRevert(
-        testDeposit.provideSPVFraudProof(
-          _version,
-          _txInputVector,
-          _txOutputVector,
-          _txLocktime,
-          _merkleProof,
-          _txIndexInBlock,
-          _targetInputIndex,
-          _bitcoinHeaders,
-        ),
-        "Found an output paying the redeemer as requested",
-      )
-    })
-  })
->>>>>>> a74fa0de
 })