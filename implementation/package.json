--- conflicted
+++ resolved
@@ -22,13 +22,9 @@
   "license": "UNLICENSED",
   "dependencies": {
     "@keep-network/keep-ecdsa": "^0.1.1",
-    "bitcoin-spv": "git+https://github.com/summa-tx/bitcoin-spv.git#v1.1.0-high-err",
     "bn-chai": "^1.0.1",
     "bn.js": "^4.11.8",
-<<<<<<< HEAD
     "@summa-tx/bitcoin-spv-sol": "^2.1.0",
-=======
->>>>>>> eacd1af5
     "chai": "^4.2.0",
     "create-hash": "^1.2.0",
     "openzeppelin-solidity": "2.3.0",
