--- conflicted
+++ resolved
@@ -82,18 +82,9 @@
     await deployer.deploy(PriceOracleV1, PRICE_ORACLE_OPERATOR, PRICE_ORACLE_DEFAULT_PRICE)
 
     // system
-<<<<<<< HEAD
-    await deployer.deploy(TBTCSystem).then((instance) => {
-      instance.initialize(KeepRegistryAddress)
-    })
-=======
     await deployer.deploy(TBTCSystem)
-    await deployer.deploy(TBTCToken, TBTCSystem.address)
 
-    // keep
-    await deployer.deploy(KeepBridge)
->>>>>>> 46a5dfe7
-
+    // token
     await deployer.deploy(TBTCToken, TBTCSystem.address)
 
     // deposit factory
