--- conflicted
+++ resolved
@@ -33,14 +33,7 @@
     uint256 pausedTimestamp;
     uint256 pausedDuration = 10 days;
 
-<<<<<<< HEAD
-    uint256 currentDifficulty = 1;
-    uint256 previousDifficulty = 1;
-
     address public keepVendor;
-=======
-    address public keepRegistry;
->>>>>>> 56acf58a
     address public priceFeed;
     address public relay;
 
