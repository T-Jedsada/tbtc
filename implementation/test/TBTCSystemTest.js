import expectThrow from './helpers/expectThrow'

const BN = require('bn.js')
const utils = require('./utils')
const chai = require('chai')
const expect = chai.expect
const bnChai = require('bn-chai')
chai.use(bnChai(BN))

const TBTCSystem = artifacts.require('TBTCSystem')

const KeepRegistryStub = artifacts.require('KeepRegistryStub')
const ECDSAKeepVendorStub = artifacts.require('ECDSAKeepVendorStub')

const DepositFunding = artifacts.require('DepositFunding')
const DepositLiquidation = artifacts.require('DepositLiquidation')
const DepositRedemption = artifacts.require('DepositRedemption')
const DepositUtils = artifacts.require('DepositUtils')
const DepositStates = artifacts.require('DepositStates')
const TBTCConstants = artifacts.require('TBTCConstants')
const TestDeposit = artifacts.require('TestDeposit')
const DepositFactory = artifacts.require('DepositFactory')

const TEST_DEPOSIT_DEPLOY = [
  { name: 'DepositFunding', contract: DepositFunding },
  { name: 'DepositLiquidation', contract: DepositLiquidation },
  { name: 'DepositRedemption', contract: DepositRedemption },
  { name: 'DepositUtils', contract: DepositUtils },
  { name: 'DepositStates', contract: DepositStates },
  { name: 'TBTCConstants', contract: TBTCConstants },
  { name: 'TestDeposit', contract: TestDeposit },
]

contract('TBTCSystem', (accounts) => {
  let tbtcSystem
  let ecdsaKeepVendor

  describe('requestNewKeep()', async () => {
    before(async () => {
      const deployed = await utils.deploySystem(TEST_DEPOSIT_DEPLOY)

      ecdsaKeepVendor = await ECDSAKeepVendorStub.new()

      const keepRegistry = await KeepRegistryStub.new()
      await keepRegistry.setVendor(ecdsaKeepVendor.address)

      const depositFactory = await DepositFactory.new(deployed.TestDeposit.address)
      tbtcSystem = await TBTCSystem.new(depositFactory.address)

      await tbtcSystem.initialize(
        keepRegistry.address
      )
    })

    it('sends caller as owner to open new keep', async () => {
      const expectedKeepOwner = accounts[2]

      await tbtcSystem.requestNewKeep(5, 10, { from: expectedKeepOwner })
      const keepOwner = await ecdsaKeepVendor.keepOwner.call()

      assert.equal(expectedKeepOwner, keepOwner, 'incorrect keep owner address')
    })

    it('returns keep address', async () => {
      const expectedKeepAddress = await ecdsaKeepVendor.keepAddress.call()

      const result = await tbtcSystem.requestNewKeep.call(5, 10)

      assert.equal(expectedKeepAddress, result, 'incorrect keep address')
    })
  })

  describe('mint()', async () => {
    before(async () => {
      // Create new TBTCSystem instance where only accounts[0] can mint ERC721 tokens
      // accounts[0] is taking the place of deposit factory address
      tbtcSystem = await TBTCSystem.new(accounts[0])
    })

    it('correctly mints 721 token with approved caller', async () => {
      const tokenId = 11111
      const mintTo = accounts[1]

      tbtcSystem.mint(mintTo, tokenId)

      const tokenOwner = await tbtcSystem.ownerOf(tokenId).catch((err) => {
        assert.fail(`Token not minted properly: ${err}`)
      })

      assert.equal(mintTo, tokenOwner, 'Token not minted to correct address')
    })

    it('fails to mint 721 token with bad caller', async () => {
      const tokenId = 22222
      const mintTo = accounts[1]

      await expectThrow(
        tbtcSystem.mint(mintTo, tokenId, { from: accounts[1] }),
        'Caller must be depositFactory contract'
      )
    })
  })

<<<<<<< HEAD
  describe('setAllowNewDeposits', async () => {
    it('sets allowNewDeposits', async () => {
      await tbtcSystem.setAllowNewDeposits(false)

      const allowNewDeposits = await tbtcSystem.getAllowNewDeposits()
      expect(allowNewDeposits).to.equal(false)
=======
  describe('setSignerFeeDivisor', async () => {
    it('sets the signer fee', async () => {
      await tbtcSystem.setSignerFeeDivisor(new BN('201'))

      const signerFeeDivisor = await tbtcSystem.getSignerFeeDivisor()
      expect(signerFeeDivisor).to.eq.BN(new BN('201'))
>>>>>>> e61a7860
    })

    it('reverts if msg.sender != owner', async () => {
      await expectThrow(
<<<<<<< HEAD
        tbtcSystem.setAllowNewDeposits(false, { from: accounts[1] }),
=======
        tbtcSystem.setSignerFeeDivisor(new BN('201'), { from: accounts[1] }),
>>>>>>> e61a7860
        ''
      )
    })
  })
})<|MERGE_RESOLUTION|>--- conflicted
+++ resolved
@@ -101,30 +101,33 @@
     })
   })
 
-<<<<<<< HEAD
+  describe('setSignerFeeDivisor', async () => {
+    it('sets the signer fee', async () => {
+      await tbtcSystem.setSignerFeeDivisor(new BN('201'))
+
+      const signerFeeDivisor = await tbtcSystem.getSignerFeeDivisor()
+      expect(signerFeeDivisor).to.eq.BN(new BN('201'))
+    })
+
+    it('reverts if msg.sender != owner', async () => {
+      await expectThrow(
+        tbtcSystem.setSignerFeeDivisor(new BN('201'), { from: accounts[1] }),
+        ''
+      )
+    })
+  })
+
   describe('setAllowNewDeposits', async () => {
     it('sets allowNewDeposits', async () => {
       await tbtcSystem.setAllowNewDeposits(false)
 
       const allowNewDeposits = await tbtcSystem.getAllowNewDeposits()
       expect(allowNewDeposits).to.equal(false)
-=======
-  describe('setSignerFeeDivisor', async () => {
-    it('sets the signer fee', async () => {
-      await tbtcSystem.setSignerFeeDivisor(new BN('201'))
-
-      const signerFeeDivisor = await tbtcSystem.getSignerFeeDivisor()
-      expect(signerFeeDivisor).to.eq.BN(new BN('201'))
->>>>>>> e61a7860
     })
 
     it('reverts if msg.sender != owner', async () => {
       await expectThrow(
-<<<<<<< HEAD
         tbtcSystem.setAllowNewDeposits(false, { from: accounts[1] }),
-=======
-        tbtcSystem.setSignerFeeDivisor(new BN('201'), { from: accounts[1] }),
->>>>>>> e61a7860
         ''
       )
     })
