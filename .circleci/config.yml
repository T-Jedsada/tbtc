--- conflicted
+++ resolved
@@ -55,18 +55,6 @@
   unit_test_contracts:
     executor: docker-node
     steps:
-<<<<<<< HEAD
-        - checkout
-        - run: sudo npm install -g ganache-cli@6.4.5
-        - run:
-            name: Running testrpc
-            command: ganache-cli
-            background: true
-        - run:
-            name: Run NPM tests
-            working_directory: ~/project/implementation/contracts
-            command: npm install && npm run test
-=======
       - checkout
       - attach_workspace:
           at: implementation
@@ -80,7 +68,6 @@
           name: Run NPM tests
           working_directory: ~/project/implementation
           command: npm install && npm run test
->>>>>>> eacd1af5
   integration_test_contracts:
     executor: docker-node
     steps:
