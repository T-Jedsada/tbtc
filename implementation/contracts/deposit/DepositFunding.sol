--- conflicted
+++ resolved
@@ -61,10 +61,6 @@
         // of it should be transferred to keep: https://github.com/keep-network/tbtc/issues/297
         _d.keepAddress = TBTCSystem(_d.TBTCSystem).requestNewKeep(_m, _n);
 
-<<<<<<< HEAD
-        _d.keepAddress = _keep.requestNewKeep(_m, _n);
-=======
->>>>>>> eacd1af5
         _d.signingGroupRequestedAt = block.timestamp;
 
         _d.setAwaitingSignerSetup();
