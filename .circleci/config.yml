version: 2.1

orbs:
  gcp-cli: circleci/gcp-cli@1.8.2

executors:
  docker-node:
    docker:
      - image: circleci/node:11
jobs:
  lint_js:
    executor: docker-node
    steps:
        - checkout
        - run:
            name: Lint JS
            command: |
              cd implementation/
              npm install
              npm run js:lint
  lint_solidity:
    executor: docker-node
    steps:
        - checkout
        - run:
            name: Lint Solidity
            working_directory: ~/project/implementation
            command: |
              set -ex
              npm install
              npm run sol:lint
  test_solidity:
    executor: docker-node
    steps:
        - checkout
        - run: sudo npm install -g ganache-cli@6.4.2
        - run:
            name: Running testrpc
            command: ganache-cli
            background: true
        - run:
            name: Run NPM tests
            working_directory: ~/project/implementation/contracts
<<<<<<< HEAD
            command: npm install && npm run setup && npm run test
  coverage_solidity:
    executor: docker-node
    steps:
        - checkout
        - run: sudo npm install -g ganache-cli@6.4.2
        - run:
            name: Running testrpc
            command: ganache-cli
            background: true
        - run:
            name: Generate Sol coverage report
            working_directory: ~/project/implementation
            command: |
              set -ex
              npm install
              npm run coverage
        - store_artifacts:
            path: ~/project/implementation/coverage
=======
            command: npm install && npm run test
>>>>>>> 82c92dd8
  generate_pngs:
    docker:
      - image: keepnetwork/texlive:15
    steps:
      - checkout
      - run:
          name: Generate TeX-based PNGs
          working_directory: ~/project/docs
          command: |
            mkdir -p /tmp/docs/img
            make pngs
            cp -r img/generated /tmp/docs/img/generated
      - persist_to_workspace:
          root: /tmp/docs
          paths:
            - ./img/generated/*.png
  generate_docs_tex:
    docker:
      - image: keepnetwork/texlive:15
    steps:
      - checkout
      - run:
          name: Generate TeX Document Files
          working_directory: ~/project/docs
          command: |
            mkdir -p /tmp/docs
            make build.pdf
            cp *.pdf /tmp/docs
      - persist_to_workspace:
          root: /tmp/docs
          paths:
            - ./*.pdf
  generate_docs_asciidoctor:
    docker:
      - image: asciidoctor/docker-asciidoctor
    steps:
      - checkout
      - attach_workspace:
          at: ./docs
      - run:
          name: Generate Asciidoctor PDF/HTML Files
          working_directory: ~/project/docs
          command: |
            set -ex
            shopt -s extglob globstar nullglob
            asciidoctor -a revdate=`date +%Y-%m-%d` --failure-level=ERROR *.adoc **/*.adoc
            for a in $(ls *.html **/*.html); do set +x; mkdir -p /tmp/docs/$(dirname $a); cp $a /tmp/docs/$(dirname $a)/; done
            set -x
            asciidoctor-pdf -a revdate=`date +%Y-%m-%d` *.adoc **/*.adoc
            for a in $(ls *.pdf **/*.pdf); do set +x; mkdir -p /tmp/docs/$(dirname $a); cp $a /tmp/docs/$(dirname $a)/; done
      - persist_to_workspace:
          root: /tmp/docs
          paths:
            - ./
  upload_docs:
    docker:
      - image: google/cloud-sdk:slim
    steps:
      - attach_workspace:
          at: /tmp/docs
      - gcp-cli/initialize:
          google-project-id: GOOGLE_PROJECT_ID
          google-compute-zone: GOOGLE_COMPUTE_ZONE_A
          # This param doesn't actually set anything, leaving here as a reminder to check when they fix it.
          gcloud-service-key: GCLOUD_SERVICE_KEY_DOC_UPLOAD
      - run:
          name: Upload Document Files to docs.keep.network
          command: |
            cd /tmp/docs
            export DIR=$(test $CIRCLE_BRANCH != master && echo $CIRCLE_BRANCH/)
            gsutil -m cp -r * gs://docs.keep.network/tbtc/$DIR

workflows:
  version: 2
  lint:
    jobs:
      - lint_js
      - lint_solidity
  solidity:
    jobs:
      - test_solidity
      - coverage_solidity
  docs:
    jobs:
      - generate_pngs
      - generate_docs_tex
      - generate_docs_asciidoctor:
          requires:
            - generate_pngs
      - upload_docs:
          context: keep-docs
          requires:
            - generate_docs_tex
            - generate_docs_asciidoctor<|MERGE_RESOLUTION|>--- conflicted
+++ resolved
@@ -41,8 +41,7 @@
         - run:
             name: Run NPM tests
             working_directory: ~/project/implementation/contracts
-<<<<<<< HEAD
-            command: npm install && npm run setup && npm run test
+            command: npm install && npm run test
   coverage_solidity:
     executor: docker-node
     steps:
@@ -61,9 +60,6 @@
               npm run coverage
         - store_artifacts:
             path: ~/project/implementation/coverage
-=======
-            command: npm install && npm run test
->>>>>>> 82c92dd8
   generate_pngs:
     docker:
       - image: keepnetwork/texlive:15
