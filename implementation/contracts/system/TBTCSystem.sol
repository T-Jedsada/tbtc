--- conflicted
+++ resolved
@@ -18,26 +18,21 @@
     uint256 currentDifficulty = 1;
     uint256 previousDifficulty = 1;
     uint256 oraclePrice = 10 ** 12;
-<<<<<<< HEAD
 
     address public keepRegistry;
     address public tbtcUniswapExchange;
+
+    constructor(address _depositFactory)
+        ERC721MinterAuthority(_depositFactory)
+        public 
+    {
+            // solium-disable-previous-line no-empty-blocks
+    }
 
     function initialize(
         address _keepRegistry,
         address _tbtcUniswapExchange
     ) external onlyOwner {
-=======
-    address public tbtcUniswapExchange;
-
-    constructor(address _depositFactory)
-        ERC721MinterAuthority(_depositFactory)
-        public {
-            // solium-disable-previous-line no-empty-blocks
-    }
-
-    function initialize(address _tbtcUniswapExchange) external onlyOwner {
->>>>>>> 1f49d0a1
         require(!_initialized, "already initialized");
 
         keepRegistry = _keepRegistry;
@@ -70,7 +65,6 @@
         }
     }
 
-<<<<<<< HEAD
     /// @notice Request a new keep opening.
     /// @param _m Minimum number of honest keep members required to sign.
     /// @param _n Number of members in the keep.
@@ -83,15 +77,9 @@
             .openKeep(_n,_m, msg.sender);
     }
 
-    // ERC721
-
-    /// @dev             Function to mint a new token.
-    ///                  Reverts if the given token ID already exists.
-=======
     /// @notice          Function to mint a new token.
     /// @dev             Reverts if the given token ID already exists.
     ///                  This function can only be called by depositFactory
->>>>>>> 1f49d0a1
     /// @param _to       The address that will own the minted token
     /// @param _tokenId  uint256 ID of the token to be minted
     function mint(address _to, uint256 _tokenId) public onlyFactory {
