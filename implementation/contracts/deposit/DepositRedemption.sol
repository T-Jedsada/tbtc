--- conflicted
+++ resolved
@@ -50,40 +50,6 @@
         _d.approvedDigests[_digest] = block.timestamp;
     }
 
-<<<<<<< HEAD
-    /// @notice Get TBTC amount required by redemption.
-    /// @dev    Will revert if redemption is not possible by msg.sender.
-    /// @return The amount in TBTC needed to redeem the deposit.
-    function getRedemptionTbtcRequirement(DepositUtils.Deposit storage _d, address _requester) public view returns(uint256){
-        if(_d.remainingTerm() > 0){
-            if(msg.sender == _d.VendingMachine){
-                if(_requester != _d.feeRebateTokenHolder()){
-                    return _d.signerFee();
-                }
-                return 0;
-            }
-            require(
-                _d.depositOwner() == msg.sender,
-                "redemption can only be called by deposit owner until deposit reaches term"
-            );
-            if(_d.feeRebateTokenHolder() != msg.sender) {
-                return _d.signerFee();
-            }
-            return 0;
-        }
-
-        if(_d.depositOwner() == msg.sender){
-            uint256 signerFee = _d.signerFee();
-            if(TBTCToken(_d.TBTCToken).balanceOf(address(this)) < signerFee) {
-                return signerFee;
-            }
-            return 0;
-        }
-        return _d.lotSizeTbtc();
-    }
-
-=======
->>>>>>> 548fb288
     /// @notice Handles TBTC requirements for redemption
     /// @dev Burns or transfers depending on term and supply-peg impact
     function performRedemptionTBTCTransfers(DepositUtils.Deposit storage _d) internal {
