pragma solidity ^0.5.10;

library TBTCConstants {

    // This is intended to make it easy to update system params
    // During testing swap this out with another constats contract

    // System Parameters
<<<<<<< HEAD
    uint256 public constant LOT_SIZE = 1000; // satoshi TODO: decreased for testing, set it back original value `10 ** 8`
=======
    uint256 public constant LOT_SIZE = 100; // satoshi TODO: decreased for testing, set it back original value `10 ** 8`
    uint256 public constant SATOSHI_MULTIPLIER = 10 ** 10; // multiplier to convert satoshi to TBTC token units
>>>>>>> e20e8475
    uint256 public constant SIGNER_FEE_DIVISOR = 200; // 1/200 == 50bps == 0.5% == 0.005
    uint256 public constant BENEFICIARY_FEE_DIVISOR = 1000;  // 1/1000 = 10 bps = 0.1% = 0.001
    uint256 public constant FUNDING_FRAUD_PARTIAL_SLASH_DIVISOR = 2;  // 1/2 = 5000bps = 50% = 0.5
    uint256 public constant DEPOSIT_TERM_LENGTH = 180 * 24 * 60 * 60; // 180 days in seconds
    uint256 public constant UNDERCOLLATERALIZED_THRESHOLD_PERCENT = 140;  // percent
    uint256 public constant SEVERELY_UNDERCOLLATERALIZED_THRESHOLD_PERCENT = 120; // percent
    uint256 public constant TX_PROOF_DIFFICULTY_FACTOR = 1; // TODO: decreased for testing, original value: `6`

    // Redemption Flow
    uint256 public constant REDEMPTION_SIGNATURE_TIMEOUT = 2 * 60 * 60;  // seconds
    uint256 public constant INCREASE_FEE_TIMER = 4 * 60 * 60;  // seconds
    uint256 public constant REDEMPTION_PROOF_TIMEOUT = 6 * 60 * 60;  // seconds
    uint256 public constant MINIMUM_REDEMPTION_FEE = 2000; // satoshi

    // Funding Flow
    uint256 public constant FUNDING_PROOF_TIMEOUT = 3 * 60 * 60; // seconds
    uint256 public constant FORMATION_TIMEOUT = 3 * 60 * 60; // seconds
    uint256 public constant FRAUD_FUNDING_PROOF_TIMEOUT = 3 * 60 * 60; // seconds
    uint256 public constant FUNDER_BOND_AMOUNT_WEI = 10 ** 22; // wei

    // Liquidation Flow
    uint256 public constant COURTESY_CALL_DURATION = 6 * 60 * 60; // seconds
    uint256 public constant AUCTION_DURATION = 24 * 60 * 60; // seconds
    uint256 public constant AUCTION_BASE_PERCENTAGE = 90; // percents


    // Getters for easy access
    function getLotSize() public pure returns (uint256) { return LOT_SIZE; }
    function getSatoshiMultiplier() public pure returns (uint256) { return SATOSHI_MULTIPLIER; }
    function getSignerFeeDivisor() public pure returns (uint256) { return SIGNER_FEE_DIVISOR; }
    function getBeneficiaryRewardDivisor() public pure returns (uint256) { return BENEFICIARY_FEE_DIVISOR; }
    function getFundingFraudPartialSlashDivisor() public pure returns (uint256) { return FUNDING_FRAUD_PARTIAL_SLASH_DIVISOR; }
    function getDepositTerm() public pure returns (uint256) { return DEPOSIT_TERM_LENGTH; }
    function getUndercollateralizedPercent() public pure returns (uint256) { return UNDERCOLLATERALIZED_THRESHOLD_PERCENT; }
    function getSeverelyUndercollateralizedPercent() public pure returns (uint256) { return SEVERELY_UNDERCOLLATERALIZED_THRESHOLD_PERCENT; }
    function getTxProofDifficultyFactor() public pure returns (uint256) { return TX_PROOF_DIFFICULTY_FACTOR; }

    function getSignatureTimeout() public pure returns (uint256) { return REDEMPTION_SIGNATURE_TIMEOUT; }
    function getIncreaseFeeTimer() public pure returns (uint256) { return INCREASE_FEE_TIMER; }
    function getRedepmtionProofTimeout() public pure returns (uint256) { return REDEMPTION_PROOF_TIMEOUT; }
    function getMinimumRedemptionFee() public pure returns (uint256) { return MINIMUM_REDEMPTION_FEE; }

    function getFundingTimeout() public pure returns (uint256) { return FUNDING_PROOF_TIMEOUT; }
    function getSigningGroupFormationTimeout() public pure returns (uint256) { return FORMATION_TIMEOUT; }
    function getFraudFundingTimeout() public pure returns (uint256) { return FRAUD_FUNDING_PROOF_TIMEOUT; }
    function getFunderBondAmount() public pure returns (uint256) { return FUNDER_BOND_AMOUNT_WEI; }

    function getCourtesyCallTimeout() public pure returns (uint256) { return COURTESY_CALL_DURATION; }
    function getAuctionDuration() public pure returns (uint256) { return AUCTION_DURATION; }
    function getAuctionBasePercentage() public pure returns (uint256) { return AUCTION_BASE_PERCENTAGE; }
}<|MERGE_RESOLUTION|>--- conflicted
+++ resolved
@@ -6,12 +6,8 @@
     // During testing swap this out with another constats contract
 
     // System Parameters
-<<<<<<< HEAD
     uint256 public constant LOT_SIZE = 1000; // satoshi TODO: decreased for testing, set it back original value `10 ** 8`
-=======
-    uint256 public constant LOT_SIZE = 100; // satoshi TODO: decreased for testing, set it back original value `10 ** 8`
     uint256 public constant SATOSHI_MULTIPLIER = 10 ** 10; // multiplier to convert satoshi to TBTC token units
->>>>>>> e20e8475
     uint256 public constant SIGNER_FEE_DIVISOR = 200; // 1/200 == 50bps == 0.5% == 0.005
     uint256 public constant BENEFICIARY_FEE_DIVISOR = 1000;  // 1/1000 = 10 bps = 0.1% = 0.001
     uint256 public constant FUNDING_FRAUD_PARTIAL_SLASH_DIVISOR = 2;  // 1/2 = 5000bps = 50% = 0.5
