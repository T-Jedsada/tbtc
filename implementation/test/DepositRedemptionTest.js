--- conflicted
+++ resolved
@@ -72,18 +72,12 @@
     testInstance = deployed.TestDeposit
     depositOwnerToken = await TestDepositOwnerToken.new()
 
-<<<<<<< HEAD
-    testInstance.setExteriorAddresses(tbtcSystemStub.address, tbtcToken.address, depositOwnerToken.address)
+    await testInstance.setExteriorAddresses(tbtcSystemStub.address, tbtcToken.address, depositOwnerToken.address)
 
     await tbtcSystemStub.forceMint(accounts[4], web3.utils.toBN(deployed.TestDeposit.address))
 
     dotId = await web3.utils.toBN(testInstance.address)
     await depositOwnerToken.forceMint(accounts[0], dotId)
-=======
-    await testInstance.setExteriorAddresses(tbtcSystemStub.address, tbtcToken.address)
-
-    await tbtcSystemStub.forceMint(accounts[4], web3.utils.toBN(deployed.TestDeposit.address))
->>>>>>> 0901ffb3
   })
 
   beforeEach(async () => {
