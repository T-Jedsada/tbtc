pragma solidity ^0.5.10;

import {SafeMath} from "@summa-tx/bitcoin-spv-sol/contracts/SafeMath.sol";
import {BTCUtils} from "@summa-tx/bitcoin-spv-sol/contracts/BTCUtils.sol";
import {BytesLib} from "@summa-tx/bitcoin-spv-sol/contracts/BytesLib.sol";
import {ValidateSPV} from "@summa-tx/bitcoin-spv-sol/contracts/ValidateSPV.sol";
import {CheckBitcoinSigs} from "@summa-tx/bitcoin-spv-sol/contracts/CheckBitcoinSigs.sol";
import {DepositUtils} from "./DepositUtils.sol";
import {IECDSAKeep} from "@keep-network/keep-ecdsa/contracts/api/IECDSAKeep.sol";
import {DepositStates} from "./DepositStates.sol";
import {OutsourceDepositLogging} from "./OutsourceDepositLogging.sol";
import {TBTCConstants} from "./TBTCConstants.sol";
import {TBTCToken} from "../system/TBTCToken.sol";
import {DepositLiquidation} from "./DepositLiquidation.sol";
import {IERC721} from "openzeppelin-solidity/contracts/token/ERC721/IERC721.sol";

library DepositRedemption {

    using SafeMath for uint256;
    using CheckBitcoinSigs for bytes;
    using BytesLib for bytes;
    using BTCUtils for bytes;
    using ValidateSPV for bytes;
    using ValidateSPV for bytes32;

    using DepositUtils for DepositUtils.Deposit;
    using DepositStates for DepositUtils.Deposit;
    using DepositLiquidation for DepositUtils.Deposit;
    using OutsourceDepositLogging for DepositUtils.Deposit;

    /// @notice     Pushes signer fee to the Keep group by transferring it to the Keep address
    /// @dev        Approves the keep contract, then expects it to call transferFrom
    function distributeSignerFee(DepositUtils.Deposit storage _d) public {
        address _tbtcTokenAddress = _d.TBTCToken;
        TBTCToken _tbtcToken = TBTCToken(_tbtcTokenAddress);

        IECDSAKeep _keep = IECDSAKeep(_d.keepAddress);

        _tbtcToken.approve(_d.keepAddress, _d.signerFee());
        _keep.distributeERC20ToMembers(_tbtcTokenAddress, _d.signerFee());
    }

    /// @notice Approves digest for signing by a keep
    /// @dev Calls given keep to sign the digest. Records a current timestamp
    /// for given digest
    /// @param _digest Digest to approve
    function approveDigest(DepositUtils.Deposit storage _d, bytes32 _digest) internal {
        IECDSAKeep(_d.keepAddress).sign(_digest);

        _d.approvedDigests[_digest] = block.timestamp;
    }

    /// @notice Get TBTC amount required by redemption.
    /// @dev    Will revert if redemption is not possible by msg.sender.
    /// @return The amount in TBTC needed to redeem the deposit.
    function getRedemptionTbtcRequirement(DepositUtils.Deposit storage _d) public view returns(uint256){       
        if(_d.remainingTerm() > 0){
            require(
                _d.depositOwner() == msg.sender,
                "redemption can only be called by deposit owner until deposit reaches term"
            );
            if(_d.feeRebateTokenHolder() != msg.sender) {
                return _d.signerFee();
            }
            return 0;
        }
        return TBTCConstants.getLotSizeTbtc();
    }

    /// @notice Handles TBTC requirements for redemption
    /// @dev Burns or transfers depending on term and supply-peg impact
    function performRedemptionTBTCTransfers(DepositUtils.Deposit storage _d) internal {
        TBTCToken _tbtc = TBTCToken(_d.TBTCToken);
        address feeRebateTokenHolder = _d.feeRebateTokenHolder();
        address depositOwnerTokenHolder = _d.depositOwner();
        address vendingMachine = _d.VendingMachine;

<<<<<<< HEAD
        uint256 fullTbtc = TBTCConstants.getLotSizeTbtc();
=======
        uint256 tbtcLot = TBTCConstants.getLotSize().mul(TBTCConstants.getSatoshiMultiplier());
>>>>>>> a57d2f9c
        uint256 signerFee = _d.signerFee();

        uint256 tbtcOwed = getRedemptionTbtcRequirement(_d);

        // if we owe 0 TBTC, Deposit is pre-term, msg.sender is DOT owner and FRT holder.
        if(tbtcOwed == 0){
            return;
        }
        // if we owe signerfee, Deposit is pre-term, msg.sender is DOT owner but not FRT holder.
        if(tbtcOwed == signerFee){
            _tbtc.transferFrom(msg.sender, address(this), signerFee);
            return;
        }
        // Redemmer always owes a full TBTC for at-term redemption.
        if(tbtcOwed == tbtcLot){
            // the TDT holder has exclusive redemption rights to a UXTO up until the deposit’s term.
            // At that point, we open it up so anyone may redeem it. 
            // As compensation, the DOT owner is reimbursed in TBTC
            // Vending Machine-owned DOTs have been used to mint TBTC, 
            // and we should always burn a full TBTC to redeem the deposit.
            if(depositOwnerTokenHolder == vendingMachine){
                _tbtc.burnFrom(msg.sender, tbtcLot);
            }
            // if signer fee is not escrowed, escrow and it here and send the rest to DOT owner
            else if(_tbtc.balanceOf(address(this)) < signerFee){
                _tbtc.transferFrom(msg.sender, address(this), signerFee);
                _tbtc.transferFrom(msg.sender, depositOwnerTokenHolder, tbtcLot.sub(signerFee));
            }
            // tansfer a full TBTC to DOT owner if signerFee is escrowed
            else{
                _tbtc.transferFrom(msg.sender, depositOwnerTokenHolder, tbtcLot);
            }
            return;
        }
        revert("tbtcOwed value must be 0, SignerFee, or a full TBTC");
    }

    /// @notice                     Anyone can request redemption
    /// @dev                        The redeemer specifies details about the Bitcoin redemption tx
    /// @param  _d                  deposit storage pointer
    /// @param  _outputValueBytes   The 8-byte LE output size
    /// @param  _requesterPKH       The 20-byte Bitcoin pubkeyhash to which to send funds
    function requestRedemption(
        DepositUtils.Deposit storage _d,
        bytes8 _outputValueBytes,
        bytes20 _requesterPKH
    ) public {
        require(_d.inRedeemableState(), "Redemption only available from Active or Courtesy state");
        require(_requesterPKH != bytes20(0), "cannot send value to zero pkh");

        performRedemptionTBTCTransfers(_d);

        // Convert the 8-byte LE ints to uint256
        uint256 _outputValue = abi.encodePacked(_outputValueBytes).reverseEndianness().bytesToUint();
        uint256 _requestedFee = _d.utxoSize().sub(_outputValue);
        require(_requestedFee >= TBTCConstants.getMinimumRedemptionFee(), "Fee is too low");

        // Calculate the sighash
        bytes32 _sighash = CheckBitcoinSigs.oneInputOneOutputSighash(
            _d.utxoOutpoint,
            _d.signerPKH(),
            _d.utxoSizeBytes,
            _outputValueBytes,
            _requesterPKH);

        // write all request details
        _d.requesterAddress = msg.sender;
        _d.requesterPKH = _requesterPKH;
        _d.initialRedemptionFee = _requestedFee;
        _d.withdrawalRequestTime = block.timestamp;
        _d.lastRequestedDigest = _sighash;

        approveDigest(_d, _sighash);

        _d.setAwaitingWithdrawalSignature();
        _d.logRedemptionRequested(
            msg.sender,
            _sighash,
            _d.utxoSize(),
            _requesterPKH,
            _requestedFee,
            _d.utxoOutpoint);
    }

    /// @notice     Anyone may provide a withdrawal signature if it was requested
    /// @dev        The signers will be penalized if this (or provideRedemptionProof) is not called
    /// @param  _d  deposit storage pointer
    /// @param  _v  Signature recovery value
    /// @param  _r  Signature R value
    /// @param  _s  Signature S value
    function provideRedemptionSignature(
        DepositUtils.Deposit storage _d,
        uint8 _v,
        bytes32 _r,
        bytes32 _s
    ) public {
        require(_d.inAwaitingWithdrawalSignature(), "Not currently awaiting a signature");

        // If we're outside of the signature window, we COULD punish signers here
        // Instead, we consider this a no-harm-no-foul situation.
        // The signers have not stolen funds. Most likely they've just inconvenienced someone

        // The signature must be valid on the pubkey
        require(
            _d.signerPubkey().checkSig(
                _d.lastRequestedDigest,
                _v, _r, _s
            ),
            "Invalid signature"
        );

        // A signature has been provided, now we wait for fee bump or redemption
        _d.setAwaitingWithdrawalProof();
        _d.logGotRedemptionSignature(
            _d.lastRequestedDigest,
            _r,
            _s);

    }

    /// @notice                             Anyone may notify the contract that a fee bump is needed
    /// @dev                                This sends us back to AWAITING_WITHDRAWAL_SIGNATURE
    /// @param  _d                          deposit storage pointer
    /// @param  _previousOutputValueBytes   The previous output's value
    /// @param  _newOutputValueBytes        The new output's value
    /// @return                             True if successful, False if prevented by timeout, otherwise revert
    function increaseRedemptionFee(
        DepositUtils.Deposit storage _d,
        bytes8 _previousOutputValueBytes,
        bytes8 _newOutputValueBytes
    ) public returns (bool) {
        require(_d.inAwaitingWithdrawalProof(), "Fee increase only available after signature provided");
        require(block.timestamp >= _d.withdrawalRequestTime + TBTCConstants.getIncreaseFeeTimer(), "Fee increase not yet permitted");

        uint256 _newOutputValue = checkRelationshipToPrevious(_d, _previousOutputValueBytes, _newOutputValueBytes);

        // Calculate the next sighash
        bytes32 _sighash = CheckBitcoinSigs.oneInputOneOutputSighash(
            _d.utxoOutpoint,
            _d.signerPKH(),
            _d.utxoSizeBytes,
            _newOutputValueBytes,
            _d.requesterPKH);

        // Ratchet the signature and redemption proof timeouts
        _d.withdrawalRequestTime = block.timestamp;
        _d.lastRequestedDigest = _sighash;

        approveDigest(_d, _sighash);

        // Go back to waiting for a signature
        _d.setAwaitingWithdrawalSignature();
        _d.logRedemptionRequested(
            msg.sender,
            _sighash,
            _d.utxoSize(),
            _d.requesterPKH,
            _d.utxoSize().sub(_newOutputValue),
            _d.utxoOutpoint);
    }

    function checkRelationshipToPrevious(
        DepositUtils.Deposit storage _d,
        bytes8 _previousOutputValueBytes,
        bytes8 _newOutputValueBytes
    ) public view returns (uint256 _newOutputValue){

        // Check that we're incrementing the fee by exactly the requester's initial fee
        uint256 _previousOutputValue = DepositUtils.bytes8LEToUint(_previousOutputValueBytes);
        _newOutputValue = DepositUtils.bytes8LEToUint(_newOutputValueBytes);
        require(_previousOutputValue.sub(_newOutputValue) == _d.initialRedemptionFee, "Not an allowed fee step");

        // Calculate the previous one so we can check that it really is the previous one
        bytes32 _previousSighash = CheckBitcoinSigs.oneInputOneOutputSighash(
            _d.utxoOutpoint,
            _d.signerPKH(),
            _d.utxoSizeBytes,
            _previousOutputValueBytes,
            _d.requesterPKH);
        require(
            _d.wasDigestApprovedForSigning(_previousSighash) == _d.withdrawalRequestTime,
            "Provided previous value does not yield previous sighash"
        );
    }

    /// @notice                 Anyone may provide a withdrawal proof to prove redemption
    /// @dev                    The signers will be penalized if this is not called
    /// @param  _d              deposit storage pointer
    /// @param  _txVersion      Transaction version number (4-byte LE)
    /// @param  _txInputVector  All transaction inputs prepended by the number of inputs encoded as a VarInt, max 0xFC(252) inputs
    /// @param  _txOutputVector All transaction outputs prepended by the number of outputs encoded as a VarInt, max 0xFC(252) outputs
    /// @param  _txLocktime     Final 4 bytes of the transaction
    /// @param  _merkleProof    The merkle proof of inclusion of the tx in the bitcoin block
    /// @param  _txIndexInBlock The index of the tx in the Bitcoin block (0-indexed)
    /// @param  _bitcoinHeaders An array of tightly-packed bitcoin headers
    function provideRedemptionProof(
        DepositUtils.Deposit storage _d,
        bytes4 _txVersion,
        bytes memory _txInputVector,
        bytes memory _txOutputVector,
        bytes4 _txLocktime,
        bytes memory _merkleProof,
        uint256 _txIndexInBlock,
        bytes memory _bitcoinHeaders
    ) public {
        bytes32 _txid;
        uint256 _fundingOutputValue;

        require(_d.inRedemption(), "Redemption proof only allowed from redemption flow");

        _fundingOutputValue = redemptionTransactionChecks(_d, _txInputVector, _txOutputVector);

        _txid = abi.encodePacked(_txVersion, _txInputVector, _txOutputVector, _txLocktime).hash256();
        _d.checkProofFromTxId(_txid, _merkleProof, _txIndexInBlock, _bitcoinHeaders);

        require((_d.utxoSize().sub(_fundingOutputValue)) <= _d.initialRedemptionFee * 5, "Fee unexpectedly very high");

        // Transfer TBTC to signers
        distributeSignerFee(_d);

        _d.distributeFeeRebate();

        // We're done yey!
        _d.setRedeemed();
        _d.redemptionTeardown();
        _d.logRedeemed(_txid);
    }

    /// @notice                 Check the redemption transaction input and output vector to ensure the transaction spends
    ///                         the correct UTXO and sends value to the appropreate public key hash
    /// @dev                    We only look at the first input and first output. Revert if we find the wrong UTXO or value recipient.
    ///                         It's safe to look at only the first input/output as anything that breaks this can be considered fraud
    ///                         and can be caught by ECDSAFraudProof
    /// @param  _d              deposit storage pointer
    /// @param _txInputVector   All transaction inputs prepended by the number of inputs encoded as a VarInt, max 0xFC(252) inputs
    /// @param _txOutputVector  All transaction outputs prepended by the number of outputs encoded as a VarInt, max 0xFC(252) outputs
    /// @return                 The value sent to the requester's public key hash
    function redemptionTransactionChecks(
        DepositUtils.Deposit storage _d,
        bytes memory _txInputVector,
        bytes memory _txOutputVector
    ) public view returns (uint256) {
        require(_txInputVector.validateVin(), "invalid input vector provided");
        require(_txOutputVector.validateVout(), "invalid output vector provided");

        bytes memory _input = _txInputVector.slice(1, _txInputVector.length-1);
        bytes memory _output = _txOutputVector.slice(1, _txOutputVector.length-1);

        require(
            keccak256(_input.extractOutpoint()) == keccak256(_d.utxoOutpoint),
            "Tx spends the wrong UTXO"
        );
        require(
            keccak256(_output.extractHash()) == keccak256(abi.encodePacked(_d.requesterPKH)),
            "Tx sends value to wrong pubkeyhash"
        );
        return (uint256(_output.extractValue()));
    }

    /// @notice     Anyone may notify the contract that the signers have failed to produce a signature
    /// @dev        This is considered fraud, and is punished
    /// @param  _d  deposit storage pointer
    function notifySignatureTimeout(DepositUtils.Deposit storage _d) public {
        require(_d.inAwaitingWithdrawalSignature(), "Not currently awaiting a signature");
        require(block.timestamp > _d.withdrawalRequestTime + TBTCConstants.getSignatureTimeout(), "Signature timer has not elapsed");
        _d.startSignerAbortLiquidation();  // not fraud, just failure
    }

    /// @notice     Anyone may notify the contract that the signers have failed to produce a redemption proof
    /// @dev        This is considered fraud, and is punished
    /// @param  _d  deposit storage pointer
    function notifyRedemptionProofTimeout(DepositUtils.Deposit storage _d) public {
        require(_d.inAwaitingWithdrawalProof(), "Not currently awaiting a redemption proof");
        require(block.timestamp > _d.withdrawalRequestTime + TBTCConstants.getRedepmtionProofTimeout(), "Proof timer has not elapsed");
        _d.startSignerAbortLiquidation();  // not fraud, just failure
    }
}<|MERGE_RESOLUTION|>--- conflicted
+++ resolved
@@ -75,11 +75,7 @@
         address depositOwnerTokenHolder = _d.depositOwner();
         address vendingMachine = _d.VendingMachine;
 
-<<<<<<< HEAD
-        uint256 fullTbtc = TBTCConstants.getLotSizeTbtc();
-=======
-        uint256 tbtcLot = TBTCConstants.getLotSize().mul(TBTCConstants.getSatoshiMultiplier());
->>>>>>> a57d2f9c
+        uint256 tbtcLot = TBTCConstants.getLotSizeTbtc();
         uint256 signerFee = _d.signerFee();
 
         uint256 tbtcOwed = getRedemptionTbtcRequirement(_d);
