{
  "name": "@keep-network/tbtc",
  "version": "0.13.0-pre",
  "description": "The tBTC smart contracts implementing the TBTC trustlessly Bitcoin-backed ERC-20 token.",
  "repository": {
    "type": "git",
    "url": "ssh://git@github.com/keep-network/tbtc.git"
  },
  "files": [
    "contracts/**/*.sol",
    "artifacts/"
  ],
  "scripts": {
    "clean": "rm -rf build/",
    "compile": "truffle compile",
    "test": "truffle compile && mocha --exit --recursive test --timeout 10000",
    "test:quick": "mocha --exit --recursive test --timeout 10000",
    "test:debug": "NODE_ENV=test node --inspect node_modules/.bin/truffle test",
    "lint": "npm run lint:js && npm run lint:sol",
    "lint:fix": "npm run lint:fix:js && npm run lint:fix:sol",
    "lint:js": "eslint ${npm_package_config_eslintPaths} && prettier --list-different **/*.js",
    "lint:fix:js": "eslint --fix ${npm_package_config_eslintPaths} && prettier --write **/*.js",
    "lint:sol": "solium -d contracts/ && prettier --list-different **/*.sol",
    "lint:fix:sol": "solium -d contracts/ --fix && prettier --write **/*.sol"
  },
  "config": {
    "eslintPaths": "test/ migrations/"
  },
  "precommit": "npm run lint",
  "author": "Satoshi Nakamoto 🤪",
  "license": "MIT",
  "bugs": {
    "url": "https://github.com/keep-network/tbtc/issues"
  },
  "homepage": "https://tbtc.network/",
  "dependencies": {
<<<<<<< HEAD
    "@keep-network/keep-ecdsa": "0.10.0-rc",
    "@summa-tx/bitcoin-spv-sol": "^3.0.0",
=======
    "@keep-network/keep-ecdsa": ">0.13.0-pre <0.13.0-rc",
    "@summa-tx/bitcoin-spv-sol": "^2.2.0",
>>>>>>> dc9f84c8
    "@summa-tx/relay-sol": "^1.1.0",
    "@truffle/hdwallet-provider": "^1.0.26",
    "bn-chai": "^1.0.1",
    "bn.js": "^4.11.8",
    "create-hash": "^1.2.0",
    "openzeppelin-solidity": "2.3.0",
    "solc": "^0.5.10"
  },
  "devDependencies": {
    "@openzeppelin/test-environment": "^0.1.2",
    "@openzeppelin/test-helpers": "^0.5.4",
    "@truffle/hdwallet-provider": "^1.0.25",
    "babel-polyfill": "^6.26.0",
    "babel-preset-es2015": "^6.18.0",
    "babel-preset-stage-2": "^6.18.0",
    "babel-preset-stage-3": "^6.17.0",
    "babel-register": "^6.26.0",
    "chai": "^4.2.0",
    "eslint": "^5.16.0",
    "eslint-config-keep": "git+https://github.com/keep-network/eslint-config-keep.git#0.2.0",
    "eslint-config-prettier": "^6.10.0",
    "eth-gas-reporter": "^0.1.12",
    "ethlint": "^1.2.4",
    "ganache-cli": "^6.4.3",
    "mocha": "^7.0.1",
    "prettier": "^1.19.1",
    "prettier-plugin-solidity": "^1.0.0-alpha.40",
    "solium-config-keep": "git+https://github.com/keep-network/solium-config-keep.git#0.1.1",
    "truffle": "^5.1.13"
  }
}<|MERGE_RESOLUTION|>--- conflicted
+++ resolved
@@ -34,13 +34,8 @@
   },
   "homepage": "https://tbtc.network/",
   "dependencies": {
-<<<<<<< HEAD
-    "@keep-network/keep-ecdsa": "0.10.0-rc",
+    "@keep-network/keep-ecdsa": ">0.13.0-pre <0.13.0-rc",
     "@summa-tx/bitcoin-spv-sol": "^3.0.0",
-=======
-    "@keep-network/keep-ecdsa": ">0.13.0-pre <0.13.0-rc",
-    "@summa-tx/bitcoin-spv-sol": "^2.2.0",
->>>>>>> dc9f84c8
     "@summa-tx/relay-sol": "^1.1.0",
     "@truffle/hdwallet-provider": "^1.0.26",
     "bn-chai": "^1.0.1",
