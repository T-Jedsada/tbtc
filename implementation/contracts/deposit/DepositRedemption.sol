--- conflicted
+++ resolved
@@ -70,9 +70,7 @@
             }
             return 0;
         }
-<<<<<<< HEAD
-        return TBTCConstants.getLotSizeTbtc();
-=======
+
         if(_d.depositOwner() == msg.sender){
             uint256 signerFee = _d.signerFee();
             if(TBTCToken(_d.TBTCToken).balanceOf(address(this)) < signerFee) {
@@ -80,8 +78,7 @@
             }
             return 0;
         }
-        return TBTCConstants.getLotSize().mul(TBTCConstants.getSatoshiMultiplier());
->>>>>>> e6e9b5cc
+        return TBTCConstants.getLotSizeTbtc();
     }
 
     /// @notice Handles TBTC requirements for redemption
