
import expectThrow from './helpers/expectThrow'
import { AssertBalance } from './helpers/assertBalance'
import { createSnapshot, restoreSnapshot } from './helpers/snapshot'

const DepositUtils = artifacts.require('DepositUtils')
const TestTBTCConstants = artifacts.require('TestTBTCConstants')
const BytesLib = artifacts.require('BytesLib')
const BTCUtils = artifacts.require('BTCUtils')
const ValidateSPV = artifacts.require('ValidateSPV')
const CheckBitcoinSigs = artifacts.require('CheckBitcoinSigs')
const DepositFunding = artifacts.require('DepositFunding')
const DepositRedemption = artifacts.require('DepositRedemption')
const DepositLiquidation = artifacts.require('DepositLiquidation')
const TBTCSystemStub = artifacts.require('TBTCSystemStub')
const TestDeposit = artifacts.require('TestDeposit')
const TestDepositUtils = artifacts.require('TestDepositUtils')

const ECDSAKeepStub = artifacts.require('ECDSAKeepStub')

const OutsourceDepositLogging = artifacts.require('OutsourceDepositLogging')
const DepositStates = artifacts.require('DepositStates')

const TestVendingMachine = artifacts.require('TestVendingMachine')
const TestToken = artifacts.require('TestToken')
const DepositOwnerToken = artifacts.require('TestDepositOwnerToken')
const FeeRebateToken = artifacts.require('TestFeeRebateToken')

const BN = require('bn.js')
const utils = require('./utils')
const chai = require('chai')
const expect = chai.expect
const bnChai = require('bn-chai')
chai.use(bnChai(BN))

const TEST_DEPOSIT_DEPLOY = [
  { name: 'BytesLib', contract: BytesLib },
  { name: 'BTCUtils', contract: BTCUtils },
  { name: 'ValidateSPV', contract: ValidateSPV },
  { name: 'CheckBitcoinSigs', contract: CheckBitcoinSigs },
  { name: 'TBTCConstants', contract: TestTBTCConstants }, // note the name
  { name: 'OutsourceDepositLogging', contract: OutsourceDepositLogging },
  { name: 'DepositStates', contract: DepositStates },
  { name: 'DepositUtils', contract: DepositUtils },
  { name: 'TestVendingMachine', contract: TestVendingMachine },
  { name: 'DepositFunding', contract: DepositFunding },
  { name: 'DepositRedemption', contract: DepositRedemption },
  { name: 'DepositLiquidation', contract: DepositLiquidation },
  { name: 'TestDeposit', contract: TestDeposit },
  { name: 'TestDepositUtils', contract: TestDepositUtils },
  { name: 'DepositOwnerToken', contract: DepositOwnerToken },
  { name: 'FeeRebateToken', contract: FeeRebateToken },
  { name: 'ECDSAKeepStub', contract: ECDSAKeepStub }]

const currentDifficulty = 6353030562983
const _version = '0x01000000'
const _txInputVector = `0x01913e39197867de39bff2c93c75173e086388ee7e8707c90ce4a02dd23f7d2c0d0000000000ffffffff`
const _txOutputVector = '0x012040351d0000000016001486e7303082a6a21d5837176bc808bf4828371ab6'
const _fundingOutputIndex = 0
const _txLocktime = '0x4ec10800'
const _txIndexInBlock = 129
const _bitcoinHeaders = '0x00e0ff3fd877ad23af1d0d3e0eb6a700d85b692975dacd36e47b1b00000000000000000095ba61df5961d7fa0a45cd7467e11f20932c7a0b74c59318e86581c6b509554876f6c65c114e2c17e42524d300000020994d3802da5adf80345261bcff2eb87ab7b70db786cb0000000000000000000003169efc259f6e4b5e1bfa469f06792d6f07976a098bff2940c8e7ed3105fdc5eff7c65c114e2c170c4dffc30000c020f898b7ea6a405728055b0627f53f42c57290fe78e0b91900000000000000000075472c91a94fa2aab73369c0686a58796949cf60976e530f6eb295320fa15a1b77f8c65c114e2c17387f1df00000002069137421fc274aa2c907dbf0ec4754285897e8aa36332b0000000000000000004308f2494b702c40e9d61991feb7a15b3be1d73ce988e354e52e7a4e611bd9c2a2f8c65c114e2c1740287df200000020ab63607b09395f856adaa69d553755d9ba5bd8d15da20a000000000000000000090ea7559cda848d97575cb9696c8e33ba7f38d18d5e2f8422837c354aec147839fbc65c114e2c175cf077d6000000200ab3612eac08a31a8fb1d9b5397f897db8d26f6cd83a230000000000000000006f4888720ecbf980ff9c983a8e2e60ad329cc7b130916c2bf2300ea54e412a9ed6fcc65c114e2c17d4fbb88500000020d3e51560f77628a26a8fad01c88f98bd6c9e4bc8703b180000000000000000008e2c6e62a1f4d45dd03be1e6692df89a4e3b1223a4dbdfa94cca94c04c22049992fdc65c114e2c17463edb5e'
const _signerPubkeyX = '0xd4aee75e57179f7cd18adcbaa7e2fca4ff7b1b446df88bf0b4398e4a26965a6e'
const _signerPubkeyY = '0xe8bfb23428a4efecb3ebdc636139de9a568ed427fff20d28baa33ed48e9c44e1'
const _merkleProof = '0x886f7da48f4ccfe49283c678dedb376c89853ba46d9a297fe39e8dd557d1f8deb0fb1a28c03f71b267f3a33459b2566975b1653a1238947ed05edca17ef64181b1f09d858a6e25bae4b0e245993d4ea77facba8ed0371bb9b8a6724475bcdc9edf9ead30b61cf6714758b7c93d1b725f86c2a66a07dd291ef566eaa5a59516823d57fd50557f1d938cc2fb61fe0e1acee6f9cb618a9210688a2965c52feabee66d660a5e7f158e363dc464fca2bb1cc856173366d5d20b5cd513a3aab8ebc5be2bd196b783b8773af2472abcea3e32e97938283f7b454769aa1c064c311c3342a755029ee338664999bd8d432080eafae3ca86b52ad2e321e9e634a46c1bd0d174e38bcd4c59a0f0a78c5906c015ef4daf6beb0500a59f4cae00cd46069ce60db2182e74561028e4462f59f639c89b8e254602d6ad9c212b7c2af5db9275e48c467539c6af678d6f09214182df848bd79a06df706f7c3fddfdd95e6f27326c6217ee446543a443f82b711f48c173a769ae8d1e92a986bc76fca732f088bbe049'
const _expectedUTXOoutpoint = '0x5f40bccf997d221cd0e9cb6564643f9808a89a5e1c65ea5e6530c0b51c18487c00000000'
// const _outputValue = 490029088;
const _outValueBytes = '0x2040351d00000000'

contract.only('VendingMachine', (accounts) => {
  let deployed
  let vendingMachine
  let tbtcToken
  let tbtcSystemStub
  let testInstance

  let assertBalance
  let depositOwnerToken
  let feeRebateToken
  let dotId
  // this is the amount of TBTC exchanged for a DOT.
  let depositValue
  let signerFee
  const signerFeeDivisor = new BN('200')

  before(async () => {
    // VendingMachine relies on linked libraries, hence we use deploySystem for consistency.
    tbtcSystemStub = await TBTCSystemStub.new(utils.address0)
    deployed = await utils.deploySystem(TEST_DEPOSIT_DEPLOY)
<<<<<<< HEAD
    tbtcToken = await TestToken.new(tbtcSystemStub.address)
    depositOwnerToken = await TestDepositOwnerToken.new()
    vendingMachine = await TestVendingMachine.new()
=======
    vendingMachine = deployed.TestVendingMachine
    tbtcToken = await TestToken.new(vendingMachine.address)

    depositOwnerToken = deployed.DepositOwnerToken
    feeRebateToken = deployed.FeeRebateToken

>>>>>>> 46a38aee
    assertBalance = new AssertBalance(tbtcToken)

    testInstance = deployed.TestDeposit

    await testInstance.setExteriorAddresses(
      tbtcSystemStub.address,
      tbtcToken.address,
      depositOwnerToken.address,
      feeRebateToken.address,
      vendingMachine.address
    )
    await testInstance.setSignerFeeDivisor(signerFeeDivisor)

    await testInstance.setKeepAddress(deployed.ECDSAKeepStub.address)

    await vendingMachine.setExteriorAddresses(
      tbtcToken.address,
      depositOwnerToken.address,
      feeRebateToken.address
    )

    dotId = await web3.utils.toBN(testInstance.address)

    const lotSize = await deployed.TBTCConstants.getLotSize()
    const satoshiMultiplier = await deployed.TBTCConstants.getSatoshiMultiplier()
    signerFee = lotSize.mul(satoshiMultiplier).div(signerFeeDivisor)
    depositValue = lotSize.mul(satoshiMultiplier)
  })

  describe('#isQualified', async () => {
    it('returns true if deposit is in ACTIVE State', async () => {
      await testInstance.setState(utils.states.ACTIVE)
      const qualified = await vendingMachine.isQualified.call(testInstance.address)
      expect(qualified).to.be.true
    })

    it('returns false if deposit is not in ACTIVE State', async () => {
      await testInstance.setState(utils.states.AWAITING_BTC_FUNDING_PROOF)
      const qualified = await vendingMachine.isQualified.call(testInstance.address)
      expect(qualified).to.be.false
    })
  })

  describe('#dotToTbtc', async () => {
    before(async () => {
      await testInstance.setState(utils.states.ACTIVE)
    })

    beforeEach(async () => {
      await createSnapshot()
    })

    afterEach(async () => {
      await restoreSnapshot()
    })

    it('converts DOT to TBTC', async () => {
      await depositOwnerToken.forceMint(accounts[0], dotId)
      await depositOwnerToken.approve(vendingMachine.address, dotId, { from: accounts[0] })

      await vendingMachine.dotToTbtc(dotId)

      await assertBalance.tbtc(accounts[0], depositValue.sub(signerFee))
    })

    it('mints full lot size if backing deposit has signer fee escrowed', async () => {
      await tbtcToken.forceMint(testInstance.address, signerFee)

      await depositOwnerToken.forceMint(accounts[0], dotId)
      await depositOwnerToken.approve(vendingMachine.address, dotId, { from: accounts[0] })

      await vendingMachine.dotToTbtc(dotId)

      await assertBalance.tbtc(accounts[0], depositValue)
    })

    it('fails if deposit not qualified', async () => {
      await testInstance.setState(utils.states.AWAITING_BTC_FUNDING_PROOF)
      await depositOwnerToken.forceMint(vendingMachine.address, dotId)

      await expectThrow(
        vendingMachine.dotToTbtc(dotId),
        'Deposit must be qualified'
      )
    })

    it(`fails if DOT doesn't exist`, async () => {
      await expectThrow(
        vendingMachine.dotToTbtc(new BN(123345)),
        'Deposit Owner Token does not exist'
      )
    })

    it(`fails if DOT transfer not approved`, async () => {
      await depositOwnerToken.forceMint(accounts[0], dotId)

      await expectThrow(
        vendingMachine.dotToTbtc(dotId),
        'ERC721: transfer caller is not owner nor approved.'
      )
    })
  })

  describe('#tbtcToDot', async () => {
    before(async () => {
      await testInstance.setState(utils.states.ACTIVE)
    })

    beforeEach(async () => {
      await createSnapshot()
    })

    afterEach(async () => {
      await restoreSnapshot()
    })

    it('converts TBTC to DOT', async () => {
      await depositOwnerToken.forceMint(vendingMachine.address, dotId)
      await tbtcToken.forceMint(accounts[0], depositValue)
      await tbtcToken.approve(vendingMachine.address, depositValue, { from: accounts[0] })

      const fromBlock = await web3.eth.getBlockNumber()
      await vendingMachine.tbtcToDot(dotId)

      const events = await tbtcToken.getPastEvents('Transfer', { fromBlock, toBlock: 'latest' })
      const tbtcBurntEvent = events[0]
      expect(tbtcBurntEvent.returnValues.from).to.equal(accounts[0])
      expect(tbtcBurntEvent.returnValues.to).to.equal(utils.address0)
      expect(tbtcBurntEvent.returnValues.value).to.equal(depositValue.toString())

      expect(
        await depositOwnerToken.ownerOf(dotId)
      ).to.equal(accounts[0])
    })

    it('fails if deposit not qualified', async () => {
      await testInstance.setState(utils.states.AWAITING_BTC_FUNDING_PROOF)
      await depositOwnerToken.forceMint(vendingMachine.address, dotId)

      await expectThrow(
        vendingMachine.tbtcToDot(dotId),
        'Deposit must be qualified'
      )
    })

    it(`fails if caller hasn't got enough TBTC`, async () => {
      await depositOwnerToken.forceMint(vendingMachine.address, dotId)

      await expectThrow(
        vendingMachine.tbtcToDot(dotId),
        'Not enough TBTC for DOT exchange.'
      )
    })

    it(`fails if DOT doesn't exist`, async () => {
      await expectThrow(
        vendingMachine.dotToTbtc(new BN(123345)),
        'Deposit Owner Token does not exist'
      )
    })

    it(`fails if deposit is locked`, async () => {
      // Deposit is locked if the Deposit Owner Token is not owned by the vending machine
      const depositOwner = accounts[1]
      await depositOwnerToken.forceMint(depositOwner, dotId)
      await tbtcToken.forceMint(accounts[0], depositValue)
      await tbtcToken.approve(vendingMachine.address, depositValue, { from: accounts[0] })

      await expectThrow(
        vendingMachine.tbtcToDot(dotId),
        'Deposit is locked.'
      )
    })
  })

  describe('#unqualifiedDepositToTbtc', async () => {
    before(async () => {
      await tbtcSystemStub.setCurrentDiff(currentDifficulty)
      await testInstance.setState(utils.states.AWAITING_BTC_FUNDING_PROOF)
      await testInstance.setSigningGroupPublicKey(_signerPubkeyX, _signerPubkeyY)
    })

    beforeEach(async () => {
      await createSnapshot()
    })

    afterEach(async () => {
      await restoreSnapshot()
    })

    it('qualifies a Deposit', async () => {
      await depositOwnerToken.forceMint(accounts[0], dotId)
      await depositOwnerToken.approve(vendingMachine.address, dotId, { from: accounts[0] })
      const blockNumber = await web3.eth.getBlock('latest').number

      await vendingMachine.unqualifiedDepositToTbtc(testInstance.address, _version, _txInputVector, _txOutputVector, _txLocktime, _fundingOutputIndex, _merkleProof, _txIndexInBlock, _bitcoinHeaders)

      const UTXOInfo = await testInstance.getUTXOInfo.call()
      assert.equal(UTXOInfo[0], _outValueBytes)
      assert.equal(UTXOInfo[2], _expectedUTXOoutpoint)

      const signingGroupRequestedAt = await testInstance.getSigningGroupRequestedAt.call()
      assert(signingGroupRequestedAt.eqn(0), 'signingGroupRequestedAt not updated')

      const fundingProofTimerStart = await testInstance.getFundingProofTimerStart.call()
      assert(fundingProofTimerStart.eqn(0), 'fundingProofTimerStart not updated')

      const depositState = await testInstance.getState.call()
      expect(depositState).to.eq.BN(utils.states.ACTIVE)

      const eventList = await tbtcSystemStub.getPastEvents('Funded', { fromBlock: blockNumber, toBlock: 'latest' })
      assert.equal(eventList.length, 1)
    })

    it('mints TBTC to the DOT owner and siger fee to Deposit', async () => {
      await depositOwnerToken.forceMint(accounts[0], dotId)
      await depositOwnerToken.approve(vendingMachine.address, dotId, { from: accounts[0] })

      await vendingMachine.unqualifiedDepositToTbtc(testInstance.address, _version, _txInputVector, _txOutputVector, _txLocktime, _fundingOutputIndex, _merkleProof, _txIndexInBlock, _bitcoinHeaders)

      await assertBalance.tbtc(accounts[0], depositValue.sub(signerFee))
      await assertBalance.tbtc(testInstance.address, signerFee)
    })
  })

  // eslint-disable-next-line no-only-tests/no-only-tests
  describe('#tbtcToBtc', async () => {
    const sighash = '0xb68a6378ddb770a82ae4779a915f0a447da7d753630f8dd3b00be8638677dd90'
    const outpoint = '0x' + '33'.repeat(36)
    const valueBytes = '0x1111111111111111'
    const keepPubkeyX = '0x' + '33'.repeat(32)
    const keepPubkeyY = '0x' + '44'.repeat(32)
    const requesterPKH = '0x' + '33'.repeat(20)
    let lotSize
    let multiplier
    let requiredBalance
    let block

    before(async () => {
      lotSize = await deployed.TBTCConstants.getLotSize.call()
      multiplier = await deployed.TBTCConstants.getSatoshiMultiplier.call()
      requiredBalance = lotSize.mul(multiplier)
      block = await web3.eth.getBlock('latest')
      await depositOwnerToken.forceMint(vendingMachine.address, dotId)
      //await depositOwnerToken.approve(vendingMachine.address, dotId, { from: accounts[0] })
      await tbtcToken.resetBalance(requiredBalance)
      await tbtcToken.resetAllowance(vendingMachine.address, requiredBalance)
      await deployed.ECDSAKeepStub.setSuccess(true)
      await testInstance.setState(utils.states.ACTIVE)
      await testInstance.setUTXOInfo(valueBytes, block.timestamp, outpoint)
    })

    beforeEach(async () => {
      await createSnapshot()
    })

    afterEach(async () => {
      await restoreSnapshot()
    })

    it('successfully redeems via wrapper', async () => {
      const blockNumber = await web3.eth.getBlock('latest').number

      await testInstance.setSigningGroupPublicKey(keepPubkeyX, keepPubkeyY)

      // the fee is ~12,297,829,380 BTC
      await vendingMachine.tbtcToBtc(testInstance.address, '0x1111111100000000', requesterPKH)
      const requestInfo = await testInstance.getRequestInfo()
      assert.equal(requestInfo[1], requesterPKH)
      assert(!requestInfo[3].eqn(0)) // withdrawalRequestTime is set
      assert.equal(requestInfo[4], sighash)

      // fired an event
      const eventList = await tbtcSystemStub.getPastEvents('RedemptionRequested', { fromBlock: blockNumber, toBlock: 'latest' })
      assert.equal(eventList[0].returnValues._digest, sighash)
    })
  })
})<|MERGE_RESOLUTION|>--- conflicted
+++ resolved
@@ -87,18 +87,12 @@
     // VendingMachine relies on linked libraries, hence we use deploySystem for consistency.
     tbtcSystemStub = await TBTCSystemStub.new(utils.address0)
     deployed = await utils.deploySystem(TEST_DEPOSIT_DEPLOY)
-<<<<<<< HEAD
-    tbtcToken = await TestToken.new(tbtcSystemStub.address)
-    depositOwnerToken = await TestDepositOwnerToken.new()
-    vendingMachine = await TestVendingMachine.new()
-=======
     vendingMachine = deployed.TestVendingMachine
     tbtcToken = await TestToken.new(vendingMachine.address)
 
     depositOwnerToken = deployed.DepositOwnerToken
     feeRebateToken = deployed.FeeRebateToken
 
->>>>>>> 46a38aee
     assertBalance = new AssertBalance(tbtcToken)
 
     testInstance = deployed.TestDeposit
