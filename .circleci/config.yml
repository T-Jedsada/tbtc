version: 2.1

orbs:
  gcp-cli: circleci/gcp-cli@1.8.2
  gcp-gcr: circleci/gcp-gcr@0.0.4

executors:
  docker-node:
    docker:
      - image: circleci/node:11
  docker-git:
    docker:
      - image: docker:18.06.0-ce-git
  docker-thesis-buildpack:
    docker:
      - image: thesisco/docker-buildpack:bionic
jobs:
  setup_github_package_registry:
    executor: docker-node
    steps:
      - checkout
      - run:
          name: Authenticate GitHub Package Registry
          working_directory: ~/project/implementation
          command: echo "//npm.pkg.github.com/:_authToken=$GITHUB_TOKEN" >> .npmrc
      - persist_to_workspace:
          root: implementation
          paths:
            - .npmrc
  lint_js:
    executor: docker-node
    steps:
      - checkout
      - attach_workspace:
          at: implementation
      - run:
          name: Lint JS
          working_directory: ~/project/implementation
          command: |
            npm install
            npm run js:lint
  lint_solidity:
    executor: docker-node
    steps:
      - checkout
      - attach_workspace:
          at: implementation
      - run:
          name: Lint Solidity
          working_directory: ~/project/implementation
          command: |
            set -ex
            npm install
            npm run sol:lint
  unit_test_contracts:
    executor: docker-node
    steps:
      - checkout
      - attach_workspace:
          at: implementation
      - run: sudo npm install -g ganache-cli@6.4.2
      - run:
          name: Running testrpc
          working_directory: ~/project/implementation
          command: ganache-cli
          background: true
      - run:
          name: Run NPM tests
          working_directory: ~/project/implementation
          command: npm install && npm run test
  generate_pngs:
    docker:
      - image: keepnetwork/texlive:15
    steps:
      - checkout
      - run:
          name: Generate TeX-based PNGs
          working_directory: ~/project/docs
          command: |
            mkdir -p /tmp/docs/img
            make pngs
            cp -r img/generated /tmp/docs/img/generated
      - persist_to_workspace:
          root: /tmp/docs
          paths:
            - ./img/generated/*.png
  generate_docs_tex:
    docker:
      - image: keepnetwork/texlive:15
    steps:
      - checkout
      - run:
          name: Generate TeX Document Files
          working_directory: ~/project/docs
          command: |
            mkdir -p /tmp/docs
            make build.pdf
            cp *.pdf /tmp/docs
      - persist_to_workspace:
          root: /tmp/docs
          paths:
            - ./*.pdf
  generate_docs_solidity:
    executor: docker-node
    steps:
      - checkout
      - attach_workspace:
          at: implementation
      - run:
          name: Generate solidity docs
          command: |
            cd implementation && npm install
            node_modules/.bin/truffle compile

            cd docs
            mkdir -p output
            node generate-api-docs.js > output/index.adoc

            mkdir -p /tmp/docs
            cp -r output /tmp/docs/solidity
      - persist_to_workspace:
          root: /tmp/docs
          paths:
            - solidity/*
  generate_docs_asciidoctor:
    docker:
      - image: asciidoctor/docker-asciidoctor
    steps:
      - checkout
      - attach_workspace:
          at: ./docs
      - run:
          name: Generate Asciidoctor PDF/HTML Files
          working_directory: ~/project/docs
          command: |
            set -ex
            shopt -s extglob globstar nullglob
            asciidoctor -a revdate=`date +%Y-%m-%d` --failure-level=ERROR *.adoc **/*.adoc
            for a in $(ls *.html **/*.html); do set +x; mkdir -p /tmp/docs/$(dirname $a); cp $a /tmp/docs/$(dirname $a)/; done
            set -x
            asciidoctor-pdf -a revdate=`date +%Y-%m-%d` *.adoc **/*.adoc
            for a in $(ls *.pdf **/*.pdf); do set +x; mkdir -p /tmp/docs/$(dirname $a); cp $a /tmp/docs/$(dirname $a)/; done
      - persist_to_workspace:
          root: /tmp/docs
          paths:
            - ./
  upload_docs:
    docker:
      - image: google/cloud-sdk:slim
    steps:
      - attach_workspace:
          at: /tmp/docs
      - gcp-cli/initialize:
          google-project-id: GOOGLE_PROJECT_ID
          google-compute-zone: GOOGLE_COMPUTE_ZONE_A
          # This param doesn't actually set anything, leaving here as a reminder to check when they fix it.
          gcloud-service-key: GCLOUD_SERVICE_KEY_DOC_UPLOAD
      - run:
          name: Upload Document Files to docs.keep.network
          command: |
            cd /tmp/docs
            export DIR=$(test $CIRCLE_BRANCH != master && echo $CIRCLE_BRANCH/)
            gsutil -m cp -r * gs://docs.keep.network/tbtc/$DIR
  migrate_contracts:
    executor: docker-thesis-buildpack
    steps:
      - setup_remote_docker:
          docker_layer_caching: true
      - checkout
      - attach_workspace:
          at: implementation
      - run:
          name: Provision External Contract Addresses
          command: |
            echo $GCLOUD_SERVICE_KEY > ~/gcloud-service-key.json
            gcloud auth activate-service-account --key-file ~/gcloud-service-key.json
            export UNISWAP_CONTRACT_DATA="uniswap-contract-data.txt"
            export KEEP_REGISTRY_CONTRACT_DATA="KeepRegistry.json"
            implementation/scripts/circleci-provision-external-contracts.sh
      - run:
          name: Migrate Contracts
          command: |
            echo $GCLOUD_SERVICE_KEY_JUMPHOST_SSH > ~/gcloud-service-key.json
            gcloud auth activate-service-account --key-file ~/gcloud-service-key.json
            export BUILD_TAG=$CIRCLE_SHA1
            export TRUFFLE_NETWORK=$TRUFFLE_NETWORK
            mkdir -p /tmp/tbtc/contracts
            implementation/scripts/circleci-migrate-contracts.sh
      - persist_to_workspace:
          root: /tmp/tbtc
          paths:
            - contracts
  build_initcontainer:
    executor: docker-git
    steps:
      - attach_workspace:
          at: /tmp/tbtc
      - setup_remote_docker:
          docker_layer_caching: true
      - checkout
      - run:
          name: Run Docker build
          command: |
            mkdir -p /tmp/tbtc/docker-images
            cp /tmp/tbtc/contracts/* infrastructure/kube/templates/tbtc-maintainers/initcontainer/provision-tbtc-maintainers/
            cd infrastructure/kube/templates/tbtc-maintainers/initcontainer/provision-tbtc-maintainers/
            docker build \
              --build-arg ETH_HOSTNAME=$ETH_HOSTNAME \
              --build-arg ETH_WS_PORT=$ETH_WS_PORT \
              --build-arg ETH_RPC_PORT=$ETH_RPC_PORT \
              --build-arg ETH_NETWORK_ID=$ETH_NETWORK_ID \
              --build-arg CONTRACT_OWNER_ETH_ACCOUNT_ADDRESS=$CONTRACT_OWNER_ETH_ACCOUNT_ADDRESS \
              -t $GCR_REGISTRY_URL/$GOOGLE_PROJECT_ID/initcontainer-provision-tbtc-maintainers .
      - run:
          name: Save tbtc-maintainers-initcontainer image
          command: |
            docker save -o /tmp/tbtc/docker-images/initcontainer-provision-tbtc-maintainers.tar $GCR_REGISTRY_URL/$GOOGLE_PROJECT_ID/initcontainer-provision-tbtc-maintainers
      - persist_to_workspace:
          root: /tmp/tbtc
          paths:
            - docker-images
  publish_images:
    executor: gcp-gcr/default
    steps:
      - attach_workspace:
          at: /tmp/tbtc
      - run:
          name: Load Docker images
          command: |
            docker load -i /tmp/tbtc/docker-images/initcontainer-provision-tbtc-maintainers.tar
      - gcp-gcr/gcr-auth:
          google-project-id: GOOGLE_PROJECT_ID
          google-compute-zone: GOOGLE_COMPUTE_ZONE_A
          # This param doesn't actually set anything, leaving here as a reminder to check when they fix it.
          gcloud-service-key: GCLOUD_SERVICE_KEY
      - gcp-gcr/push-image:
          google-project-id: GOOGLE_PROJECT_ID
          registry-url: $GCR_REGISTRY_URL
          image: initcontainer-provision-tbtc-maintainers
          tag: latest
  publish_contract_data:
    executor: gcp-cli/default
    steps:
      - attach_workspace:
          at: /tmp/tbtc
      - gcp-cli/install
      - gcp-cli/initialize:
          google-project-id: GOOGLE_PROJECT_ID
          google-compute-zone: GOOGLE_COMPUTE_ZONE_A
          # This param doesn't actually set anything, leaving here as a reminder to check when they fix it.
          gcloud-service-key: GCLOUD_SERVICE_KEY
      - run:
          name: Upload contract data
          command: |
            cd /tmp/tbtc/contracts
            gsutil -m cp * gs://${CONTRACT_DATA_BUCKET}/tbtc

workflows:
  version: 2
  lint:
    jobs:
      - setup_github_package_registry:
          context: github-package-registry
      - lint_js:
          requires:
            - setup_github_package_registry
      - lint_solidity:
          requires:
            - setup_github_package_registry
  test:
    jobs:
      - setup_github_package_registry:
          context: github-package-registry
      - unit_test_contracts:
          requires:
            - setup_github_package_registry
  docs:
    jobs:
      - setup_github_package_registry:
          context: github-package-registry
      - generate_pngs
      - generate_docs_tex
      - generate_docs_solidity:
          requires:
            - setup_github_package_registry
      - generate_docs_asciidoctor:
          requires:
            - generate_docs_solidity
            - generate_pngs
      - upload_docs:
          context: keep-docs
          requires:
            - generate_docs_tex
            - generate_docs_asciidoctor
<<<<<<< HEAD
  migrate_build_publish_keep_dev:
=======
            - generate_docs_solidity
  migrate-build-publish:
>>>>>>> 5d30c9e6
    jobs:
      - setup_github_package_registry:
          context: github-package-registry
      - migrate_contracts:
          filters:
            branches:
              only: master
          context: keep-dev
          requires:
            - setup_github_package_registry
      - build_initcontainer:
          filters:
            branches:
              only: master
          context: keep-dev
          requires:
            - migrate_contracts
      - publish_images:
          filters:
            branches:
              only: master
          context: keep-dev
          requires:
            - migrate_contracts
            - build_initcontainer
      - publish_contract_data:
          filters:
            branches:
              only: master
          context: keep-dev
          requires:
            - migrate_contracts
  migrate_build_publish_keep_test:
    jobs:
      - keep_test_approval:
          type: approval
          filters:
            tags:
              only: /^v.*/
#            branches:
#              ignore: /.*/
      - setup_github_package_registry:
          context: github-package-registry
          requires:
            - keep_test_approval
      - migrate_contracts:
          filters:
            tags:
              only: /^v.*/
#            branches:
#              ignore: /.*/
          context: keep-test
          requires:
            - setup_github_package_registry
      - build_initcontainer:
          filters:
            tags:
              only: /^v.*/
#            branches:
#              ignore: /.*/
          context: keep-test
          requires:
            - migrate_contracts
      - publish_images:
          filters:
            tags:
              only: /^v.*/
#            branches:
#              ignore: /.*/
          context: keep-test
          requires:
            - migrate_contracts
            - build_initcontainer
      - publish_contract_data:
          filters:
            tags:
              only: /^v.*/
#            branches:
#              ignore: /.*/
          context: keep-test
          requires:
            - migrate_contracts<|MERGE_RESOLUTION|>--- conflicted
+++ resolved
@@ -292,12 +292,7 @@
           requires:
             - generate_docs_tex
             - generate_docs_asciidoctor
-<<<<<<< HEAD
   migrate_build_publish_keep_dev:
-=======
-            - generate_docs_solidity
-  migrate-build-publish:
->>>>>>> 5d30c9e6
     jobs:
       - setup_github_package_registry:
           context: github-package-registry
