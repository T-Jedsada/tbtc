--- conflicted
+++ resolved
@@ -60,22 +60,13 @@
   let tbtcSystemStub
 
   before(async () => {
-<<<<<<< HEAD
-    beneficiary = accounts[2]
-=======
+    beneficiary = accounts[4]
     tbtcSystemStub = await TBTCSystemStub.new(utils.address0)
->>>>>>> 92c25076
     deployed = await utils.deploySystem(TEST_DEPOSIT_DEPLOY)
     tbtcToken = await TestToken.new(tbtcSystemStub.address)
     testInstance = deployed.TestDeposit
-<<<<<<< HEAD
-    testInstance.setExteroriorAddresses(deployed.TBTCSystemStub.address, tbtcToken.address, deployed.KeepStub.address)
-    deployed.TBTCSystemStub.mint(beneficiary, web3.utils.toBN(deployed.TestDeposit.address))
-=======
     testInstance.setExteroriorAddresses(tbtcSystemStub.address, tbtcToken.address, deployed.KeepStub.address)
-    tbtcSystemStub.forceMint(accounts[4], web3.utils.toBN(deployed.TestDeposit.address))
-    beneficiary = accounts[4]
->>>>>>> 92c25076
+    tbtcSystemStub.forceMint(beneficiary, web3.utils.toBN(deployed.TestDeposit.address))
   })
 
   beforeEach(async () => {
