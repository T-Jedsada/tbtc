import expectThrow from './helpers/expectThrow'

const BytesLib = artifacts.require('BytesLib')
const BTCUtils = artifacts.require('BTCUtils')
const ValidateSPV = artifacts.require('ValidateSPV')
const CheckBitcoinSigs = artifacts.require('CheckBitcoinSigs')

const OutsourceDepositLogging = artifacts.require('OutsourceDepositLogging')
const DepositStates = artifacts.require('DepositStates')
const DepositUtils = artifacts.require('DepositUtils')
const DepositFunding = artifacts.require('DepositFunding')
const DepositRedemption = artifacts.require('DepositRedemption')
const DepositLiquidation = artifacts.require('DepositLiquidation')

const KeepStub = artifacts.require('KeepStub')
const TestToken = artifacts.require('TestToken')
const TBTCSystemStub = artifacts.require('TBTCSystemStub')

const TestTBTCConstants = artifacts.require('TestTBTCConstants')
const TestDeposit = artifacts.require('TestDeposit')
const TestDepositUtils = artifacts.require('TestDepositUtils')

const UniswapFactoryStub = artifacts.require('UniswapFactoryStub')
const UniswapExchangeStub = artifacts.require('UniswapExchangeStub')

const BN = require('bn.js')
const utils = require('./utils')
const chai = require('chai')
const expect = chai.expect
const bnChai = require('bn-chai')
chai.use(bnChai(BN))

const ADDRESS_ZERO = '0x' + '0'.repeat(40)

const TEST_DEPOSIT_DEPLOY = [
  { name: 'BytesLib', contract: BytesLib },
  { name: 'BTCUtils', contract: BTCUtils },
  { name: 'ValidateSPV', contract: ValidateSPV },
  { name: 'CheckBitcoinSigs', contract: CheckBitcoinSigs },
  { name: 'TBTCConstants', contract: TestTBTCConstants }, // note the name
  { name: 'OutsourceDepositLogging', contract: OutsourceDepositLogging },
  { name: 'DepositStates', contract: DepositStates },
  { name: 'DepositUtils', contract: DepositUtils },
  { name: 'DepositFunding', contract: DepositFunding },
  { name: 'DepositRedemption', contract: DepositRedemption },
  { name: 'DepositLiquidation', contract: DepositLiquidation },
  { name: 'TestDeposit', contract: TestDeposit },
  { name: 'TestDepositUtils', contract: TestDepositUtils },
  { name: 'KeepStub', contract: KeepStub },
<<<<<<< HEAD
  { name: 'TBTCTokenStub', contract: TBTCTokenStub },
  { name: 'TBTCSystemStub', contract: TBTCSystemStub },
  { name: 'UniswapFactoryStub', contract: UniswapFactoryStub }]
=======
  { name: 'TBTCSystemStub', contract: TBTCSystemStub }]
>>>>>>> e0e275bc

// spare signature:
// signing with privkey '11' * 32
// const preimage = '0x' + '33'.repeat(32)
// const digest = '0xdeb0e38ced1e41de6f92e70e80c418d2d356afaaa99e26f5939dbc7d3ef4772a'
// const pubkey = '0x4f355bdcb7cc0af728ef3cceb9615d90684bb5b2ca5f859ab0f0b704075871aa385b6b1b8ead809ca67454d9683fcf2ba03456d6fe2c4abe2b07f0fbdbb2f1c1'
// const v = 28
// const r = '0x9a40a074721355f427762f5e6d5cb16a0a9ada06011984e49fc81b3ce89cab6d'
// const s = '0x234e909713e74a9a49bf9484a69968dabcb1953bf091fa3e31d48531695cf293'

// real tx from mainnet bitcoin, interpreted as funding tx
// tx source: https://www.blockchain.com/btc/tx/7c48181cb5c030655eea651c5e9aa808983f646465cbe9d01c227d99cfbc405f
// const tx = '0x01000000000101913e39197867de39bff2c93c75173e086388ee7e8707c90ce4a02dd23f7d2c0d0000000000ffffffff012040351d0000000016001486e7303082a6a21d5837176bc808bf4828371ab602473044022046c3c852a2042ee01ffd7d8d252f297ccc67ae2aa1fac4170f50e8a90af5398802201585ffbbed6e812fb60c025d2f82ae115774279369610b0c76165b6c7132f2810121020c67643b5c862a1aa1afe0a77a28e51a21b08396a0acae69965b22d2a403fd1c4ec10800'
// const txid = '0x7c48181cb5c030655eea651c5e9aa808983f646465cbe9d01c227d99cfbc405f';
// const txidLE = '0x5f40bccf997d221cd0e9cb6564643f9808a89a5e1c65ea5e6530c0b51c18487c';
const currentDifficulty = 6353030562983
const _version = '0x01000000'
const _txInputVector = `0x01913e39197867de39bff2c93c75173e086388ee7e8707c90ce4a02dd23f7d2c0d0000000000ffffffff`
const _txOutputVector = '0x012040351d0000000016001486e7303082a6a21d5837176bc808bf4828371ab6'
const _fundingOutputIndex = 0
const _txLocktime = '0x4ec10800'
const _txIndexInBlock = 130
const _bitcoinHeaders = '0x00e0ff3fd877ad23af1d0d3e0eb6a700d85b692975dacd36e47b1b00000000000000000095ba61df5961d7fa0a45cd7467e11f20932c7a0b74c59318e86581c6b509554876f6c65c114e2c17e42524d300000020994d3802da5adf80345261bcff2eb87ab7b70db786cb0000000000000000000003169efc259f6e4b5e1bfa469f06792d6f07976a098bff2940c8e7ed3105fdc5eff7c65c114e2c170c4dffc30000c020f898b7ea6a405728055b0627f53f42c57290fe78e0b91900000000000000000075472c91a94fa2aab73369c0686a58796949cf60976e530f6eb295320fa15a1b77f8c65c114e2c17387f1df00000002069137421fc274aa2c907dbf0ec4754285897e8aa36332b0000000000000000004308f2494b702c40e9d61991feb7a15b3be1d73ce988e354e52e7a4e611bd9c2a2f8c65c114e2c1740287df200000020ab63607b09395f856adaa69d553755d9ba5bd8d15da20a000000000000000000090ea7559cda848d97575cb9696c8e33ba7f38d18d5e2f8422837c354aec147839fbc65c114e2c175cf077d6000000200ab3612eac08a31a8fb1d9b5397f897db8d26f6cd83a230000000000000000006f4888720ecbf980ff9c983a8e2e60ad329cc7b130916c2bf2300ea54e412a9ed6fcc65c114e2c17d4fbb88500000020d3e51560f77628a26a8fad01c88f98bd6c9e4bc8703b180000000000000000008e2c6e62a1f4d45dd03be1e6692df89a4e3b1223a4dbdfa94cca94c04c22049992fdc65c114e2c17463edb5e'
const _signerPubkeyX = '0xd4aee75e57179f7cd18adcbaa7e2fca4ff7b1b446df88bf0b4398e4a26965a6e'
const _signerPubkeyY = '0xe8bfb23428a4efecb3ebdc636139de9a568ed427fff20d28baa33ed48e9c44e1'
const _merkleProof = '0x5f40bccf997d221cd0e9cb6564643f9808a89a5e1c65ea5e6530c0b51c18487c886f7da48f4ccfe49283c678dedb376c89853ba46d9a297fe39e8dd557d1f8deb0fb1a28c03f71b267f3a33459b2566975b1653a1238947ed05edca17ef64181b1f09d858a6e25bae4b0e245993d4ea77facba8ed0371bb9b8a6724475bcdc9edf9ead30b61cf6714758b7c93d1b725f86c2a66a07dd291ef566eaa5a59516823d57fd50557f1d938cc2fb61fe0e1acee6f9cb618a9210688a2965c52feabee66d660a5e7f158e363dc464fca2bb1cc856173366d5d20b5cd513a3aab8ebc5be2bd196b783b8773af2472abcea3e32e97938283f7b454769aa1c064c311c3342a755029ee338664999bd8d432080eafae3ca86b52ad2e321e9e634a46c1bd0d174e38bcd4c59a0f0a78c5906c015ef4daf6beb0500a59f4cae00cd46069ce60db2182e74561028e4462f59f639c89b8e254602d6ad9c212b7c2af5db9275e48c467539c6af678d6f09214182df848bd79a06df706f7c3fddfdd95e6f27326c6217ee446543a443f82b711f48c173a769ae8d1e92a986bc76fca732f088bbe04995ba61df5961d7fa0a45cd7467e11f20932c7a0b74c59318e86581c6b5095548'


contract('Deposit', (accounts) => {
  let deployed
  let testInstance
  let fundingProofTimerStart
  let beneficiary
  let tbtcToken

  before(async () => {
    deployed = await utils.deploySystem(TEST_DEPOSIT_DEPLOY)
    tbtcToken = await TestToken.new(deployed.TBTCSystemStub.address)
    testInstance = deployed.TestDeposit
    testInstance.setExteroriorAddresses(deployed.TBTCSystemStub.address, tbtcToken.address, deployed.KeepStub.address)
    deployed.TBTCSystemStub.mint(accounts[4], web3.utils.toBN(deployed.TestDeposit.address))

    const uniswapFactory = deployed.UniswapFactoryStub
    const uniswapExchange = await UniswapExchangeStub.new(deployed.TBTCTokenStub.address)
    await uniswapFactory.setExchange(uniswapExchange.address)
    await deployed.TBTCSystemStub.setExternalAddresses(uniswapFactory.address)

    beneficiary = accounts[4]
  })

  beforeEach(async () => {
    await testInstance.reset()
  })

  describe('provideFundingECDSAFraudProof', async () => {
    let timer

    before(async () => {
      timer = await deployed.TBTCConstants.getFundingTimeout.call()
    })

    beforeEach(async () => {
      const block = await web3.eth.getBlock('latest')
      const blockTimestamp = block.timestamp
      fundingProofTimerStart = blockTimestamp - timer.toNumber() - 1 // has elapsed
      await deployed.KeepStub.setSuccess(true)
      await testInstance.setState(utils.states.AWAITING_BTC_FUNDING_PROOF)
      await testInstance.setKeepInfo(ADDRESS_ZERO, 0, fundingProofTimerStart, utils.bytes32zero, utils.bytes32zero)
      await deployed.KeepStub.send(1000000, { from: accounts[0] })
    })

    it('updates to awaiting fraud funding proof and logs FraudDuringSetup if the timer has not elapsed', async () => {
      const blockNumber = await web3.eth.getBlock('latest').number
      await testInstance.setKeepInfo(ADDRESS_ZERO, 0, fundingProofTimerStart * 5, utils.bytes32zero, utils.bytes32zero) // timer has not elapsed
      await testInstance.provideFundingECDSAFraudProof(0, utils.bytes32zero, utils.bytes32zero, utils.bytes32zero, '0x00')

      const depositState = await testInstance.getState.call()
      expect(depositState).to.eq.BN(utils.states.FRAUD_AWAITING_BTC_FUNDING_PROOF)

      const keepState = await testInstance.getKeepInfo.call()
      assert(keepState[2].gtn(fundingProofTimerStart), 'fundingProofTimerStart did not increase')

      const eventList = await deployed.TBTCSystemStub.getPastEvents('FraudDuringSetup', { fromBlock: blockNumber, toBlock: 'latest' })
      assert.equal(eventList.length, 1)
    })

    it('updates to failed, logs FraudDuringSetup, and burns value if the timer has elapsed', async () => {
      const blockNumber = await web3.eth.getBlock('latest').number
      await testInstance.provideFundingECDSAFraudProof(0, utils.bytes32zero, utils.bytes32zero, utils.bytes32zero, '0x00')

      const depositState = await testInstance.getState.call()
      expect(depositState).to.eq.BN(utils.states.FAILED_SETUP)

      const eventList = await deployed.TBTCSystemStub.getPastEvents('FraudDuringSetup', { fromBlock: blockNumber, toBlock: 'latest' })
      assert.equal(eventList.length, 1)
    })

    it('reverts if not awaiting funding proof', async () => {
      await testInstance.setState(utils.states.START)

      await expectThrow(
        testInstance.provideFundingECDSAFraudProof(
          0,
          utils.bytes32zero,
          utils.bytes32zero,
          utils.bytes32zero,
          '0x00'
        ),
        'Signer fraud during funding flow only available while awaiting funding'
      )
    })

    it('reverts if the signature is not fraud', async () => {
      await deployed.KeepStub.setSuccess(false)

      await expectThrow(
        testInstance.provideFundingECDSAFraudProof(
          0,
          utils.bytes32zero,
          utils.bytes32zero,
          utils.bytes32zero,
          '0x00'
        ),
        'Signature is not fraudulent'
      )
    })

    it('returns the funder bond if the timer has not elapsed', async () => {
      const bond = 10000000000
      const blockNumber = await web3.eth.getBlock('latest').number
      await testInstance.send(bond, { from: beneficiary })
      const initialBalance = await web3.eth.getBalance(beneficiary)
      const signerBalance = await web3.eth.getBalance(deployed.KeepStub.address)

      await deployed.KeepStub.setBondAmount(bond)
      await testInstance.setKeepInfo(ADDRESS_ZERO, 0, fundingProofTimerStart * 6, utils.bytes32zero, utils.bytes32zero)
      await testInstance.provideFundingECDSAFraudProof(0, utils.bytes32zero, utils.bytes32zero, utils.bytes32zero, '0x00')

      const finalBalance = await web3.eth.getBalance(beneficiary)
      const eventList = await deployed.TBTCSystemStub.getPastEvents('FraudDuringSetup', { fromBlock: blockNumber, toBlock: 'latest' })
      const balanceCheck = new BN(initialBalance).add(new BN(bond).add(new BN(signerBalance)))

      assert.equal(eventList.length, 1)
      expect(finalBalance, 'funder and signer bond should be included in final result').to.eq.BN(balanceCheck)
    })
  })

  describe('notifyFraudFundingTimeout', async () => {
    let timer

    before(async () => {
      timer = await deployed.TBTCConstants.getFraudFundingTimeout.call()
    })

    beforeEach(async () => {
      const block = await web3.eth.getBlock('latest')
      const blockTimestamp = block.timestamp
      fundingProofTimerStart = blockTimestamp - timer.toNumber() - 1 // timer has elapsed
      await testInstance.setState(utils.states.FRAUD_AWAITING_BTC_FUNDING_PROOF)
      await testInstance.setKeepInfo(ADDRESS_ZERO, 0, fundingProofTimerStart, utils.bytes32zero, utils.bytes32zero)
      await deployed.KeepStub.send(1000000, { from: accounts[0] })
    })

    it('updates state to setup failed, logs SetupFailed, and deconstes state', async () => {
      const blockNumber = await web3.eth.getBlock('latest').number

      await testInstance.notifyFraudFundingTimeout()

      const keepState = await testInstance.getKeepInfo.call()

      assert.equal(keepState[0], ADDRESS_ZERO, 'Keep address not deconsted')
      assert(keepState[1].eqn(0), 'signingGroupRequestedAt not deconsted')
      assert(keepState[2].eqn(0), 'fundingProofTimerStart not deconsted')
      assert.equal(keepState[3], utils.bytes32zero) // pubkey X
      assert.equal(keepState[4], utils.bytes32zero) // pubkey Y

      const depositState = await testInstance.getState.call()
      expect(depositState).to.eq.BN(utils.states.FAILED_SETUP)

      const eventList = await deployed.TBTCSystemStub.getPastEvents('SetupFailed', { fromBlock: blockNumber, toBlock: 'latest' })
      assert.equal(eventList.length, 1)
    })

    it('reverts if not awaiting fraud funding proof', async () => {
      await testInstance.setState(utils.states.START)

      await expectThrow(
        testInstance.notifyFraudFundingTimeout(),
        'Not currently awaiting fraud-related funding proof'
      )
    })

    it('reverts if the timer has not elapsed', async () => {
      await testInstance.setKeepInfo(ADDRESS_ZERO, 0, fundingProofTimerStart * 5, utils.bytes32zero, utils.bytes32zero)

      await expectThrow(
        testInstance.notifyFraudFundingTimeout(),
        'Fraud funding proof timeout has not elapsed'
      )
    })

    it('asserts that it partially slashes signers', async () => {
      const initialBalance = await web3.eth.getBalance(beneficiary)
      const toSeize = await web3.eth.getBalance(deployed.KeepStub.address)

      await testInstance.setKeepInfo(ADDRESS_ZERO, 0, fundingProofTimerStart, utils.bytes32zero, utils.bytes32zero)
      await testInstance.notifyFraudFundingTimeout()

      const divisor = await deployed.TBTCConstants.getFundingFraudPartialSlashDivisor.call()
      const slash = new BN(toSeize).div(new BN(divisor))
      const balanceAfter = await web3.eth.getBalance(beneficiary)
      const balanceCheck = new BN(initialBalance).add(slash)

      assert.equal(balanceCheck, balanceAfter, 'partial slash not correctly awarded to funder')
    })
  })

  describe('provideFraudBTCFundingProof', async () => {
    beforeEach(async () => {
      await testInstance.setKeepInfo(ADDRESS_ZERO, 0, 0, _signerPubkeyX, _signerPubkeyY)
      await deployed.TBTCSystemStub.setCurrentDiff(currentDifficulty)
      await testInstance.setState(utils.states.FRAUD_AWAITING_BTC_FUNDING_PROOF)
      await deployed.KeepStub.send(1000000, { from: accounts[0] })
    })

    it('updates to setup failed, logs SetupFailed, ', async () => {
      const blockNumber = await web3.eth.getBlock('latest').number

      await testInstance.provideFraudBTCFundingProof(_version, _txInputVector, _txOutputVector, _txLocktime, _fundingOutputIndex, _merkleProof, _txIndexInBlock, _bitcoinHeaders)

      const keepState = await testInstance.getKeepInfo.call()
      assert.equal(keepState[0], ADDRESS_ZERO, 'Keep address not deconsted')
      assert(keepState[1].eqn(0), 'signingGroupRequestedAt not deconsted')
      assert(keepState[2].eqn(0), 'fundingProofTimerStart not deconsted')
      assert.equal(keepState[3], utils.bytes32zero) // pubkey X
      assert.equal(keepState[4], utils.bytes32zero) // pubkey Y

      const depostState = await testInstance.getState.call()
      expect(depostState).to.eq.BN(utils.states.FAILED_SETUP)

      const eventList = await deployed.TBTCSystemStub.getPastEvents('SetupFailed', { fromBlock: blockNumber, toBlock: 'latest' })
      assert.equal(eventList.length, 1)
    })

    it('reverts if not awaiting a funding proof during setup fraud', async () => {
      await testInstance.setState(utils.states.START)

      await expectThrow(
        testInstance.provideFraudBTCFundingProof(
          _version,
          _txInputVector,
          _txOutputVector,
          _txLocktime,
          _fundingOutputIndex,
          _merkleProof,
          _txIndexInBlock,
          _bitcoinHeaders
        ),
        'Not awaiting a funding proof during setup fraud'
      )
    })

    it('assert distribute signer bonds to funder', async () => {
      const initialBalance = await web3.eth.getBalance(beneficiary)
      const signerBond = await web3.eth.getBalance(deployed.KeepStub.address)

      await testInstance.provideFraudBTCFundingProof(_version, _txInputVector, _txOutputVector, _txLocktime, _fundingOutputIndex, _merkleProof, _txIndexInBlock, _bitcoinHeaders)

      const balanceAfter = await web3.eth.getBalance(beneficiary)
      const balanceCheck = new BN(initialBalance).add(new BN(signerBond))

      assert.equal(balanceCheck, balanceAfter, 'partial slash not correctly awarded to funder')
    })
  })


  describe('provideECDSAFraudProof', async () => {
    beforeEach(async () => {
      await testInstance.setState(utils.states.ACTIVE)
      await deployed.KeepStub.send(1000000, { from: accounts[0] })
    })

    it('executes', async () => {
      await testInstance.provideECDSAFraudProof(0, utils.bytes32zero, utils.bytes32zero, utils.bytes32zero, '0x00')
    })

    it('reverts if in the funding flow', async () => {
      await testInstance.setState(utils.states.AWAITING_BTC_FUNDING_PROOF)

      await expectThrow(
        testInstance.provideECDSAFraudProof(0, utils.bytes32zero, utils.bytes32zero, utils.bytes32zero, '0x00'),
        'Use provideFundingECDSAFraudProof instead'
      )
    })

    it('reverts if already in signer liquidation', async () => {
      await testInstance.setState(utils.states.LIQUIDATION_IN_PROGRESS)

      await expectThrow(
        testInstance.provideECDSAFraudProof(0, utils.bytes32zero, utils.bytes32zero, utils.bytes32zero, '0x00'),
        'Signer liquidation already in progress'
      )
    })

    it('reverts if the contract has halted', async () => {
      await testInstance.setState(utils.states.REDEEMED)

      await expectThrow(
        testInstance.provideECDSAFraudProof(0, utils.bytes32zero, utils.bytes32zero, utils.bytes32zero, '0x00'),
        'Contract has halted'
      )
    })

    it('reverts if signature is not fraud according to Keep', async () => {
      await deployed.KeepStub.setSuccess(false)

      await expectThrow(
        testInstance.provideECDSAFraudProof(0, utils.bytes32zero, utils.bytes32zero, utils.bytes32zero, '0x00'),
        'Signature is not fraud'
      )
    })
  })

  describe('provideSPVFraudProof', async () => {
    // real tx from mainnet bitcoin
    const currentDiff = 6353030562983
    // const txid = '0x7c48181cb5c030655eea651c5e9aa808983f646465cbe9d01c227d99cfbc405f'
    // const txidLE = '0x5f40bccf997d221cd0e9cb6564643f9808a89a5e1c65ea5e6530c0b51c18487c'
    const tx = '0x01000000000101913e39197867de39bff2c93c75173e086388ee7e8707c90ce4a02dd23f7d2c0d0000000000ffffffff012040351d0000000016001486e7303082a6a21d5837176bc808bf4828371ab602473044022046c3c852a2042ee01ffd7d8d252f297ccc67ae2aa1fac4170f50e8a90af5398802201585ffbbed6e812fb60c025d2f82ae115774279369610b0c76165b6c7132f2810121020c67643b5c862a1aa1afe0a77a28e51a21b08396a0acae69965b22d2a403fd1c4ec10800'
    const proof = '0x5f40bccf997d221cd0e9cb6564643f9808a89a5e1c65ea5e6530c0b51c18487c886f7da48f4ccfe49283c678dedb376c89853ba46d9a297fe39e8dd557d1f8deb0fb1a28c03f71b267f3a33459b2566975b1653a1238947ed05edca17ef64181b1f09d858a6e25bae4b0e245993d4ea77facba8ed0371bb9b8a6724475bcdc9edf9ead30b61cf6714758b7c93d1b725f86c2a66a07dd291ef566eaa5a59516823d57fd50557f1d938cc2fb61fe0e1acee6f9cb618a9210688a2965c52feabee66d660a5e7f158e363dc464fca2bb1cc856173366d5d20b5cd513a3aab8ebc5be2bd196b783b8773af2472abcea3e32e97938283f7b454769aa1c064c311c3342a755029ee338664999bd8d432080eafae3ca86b52ad2e321e9e634a46c1bd0d174e38bcd4c59a0f0a78c5906c015ef4daf6beb0500a59f4cae00cd46069ce60db2182e74561028e4462f59f639c89b8e254602d6ad9c212b7c2af5db9275e48c467539c6af678d6f09214182df848bd79a06df706f7c3fddfdd95e6f27326c6217ee446543a443f82b711f48c173a769ae8d1e92a986bc76fca732f088bbe04995ba61df5961d7fa0a45cd7467e11f20932c7a0b74c59318e86581c6b5095548'
    const index = 130
    const headerChain = '0x00e0ff3fd877ad23af1d0d3e0eb6a700d85b692975dacd36e47b1b00000000000000000095ba61df5961d7fa0a45cd7467e11f20932c7a0b74c59318e86581c6b509554876f6c65c114e2c17e42524d300000020994d3802da5adf80345261bcff2eb87ab7b70db786cb0000000000000000000003169efc259f6e4b5e1bfa469f06792d6f07976a098bff2940c8e7ed3105fdc5eff7c65c114e2c170c4dffc30000c020f898b7ea6a405728055b0627f53f42c57290fe78e0b91900000000000000000075472c91a94fa2aab73369c0686a58796949cf60976e530f6eb295320fa15a1b77f8c65c114e2c17387f1df00000002069137421fc274aa2c907dbf0ec4754285897e8aa36332b0000000000000000004308f2494b702c40e9d61991feb7a15b3be1d73ce988e354e52e7a4e611bd9c2a2f8c65c114e2c1740287df200000020ab63607b09395f856adaa69d553755d9ba5bd8d15da20a000000000000000000090ea7559cda848d97575cb9696c8e33ba7f38d18d5e2f8422837c354aec147839fbc65c114e2c175cf077d6000000200ab3612eac08a31a8fb1d9b5397f897db8d26f6cd83a230000000000000000006f4888720ecbf980ff9c983a8e2e60ad329cc7b130916c2bf2300ea54e412a9ed6fcc65c114e2c17d4fbb88500000020d3e51560f77628a26a8fad01c88f98bd6c9e4bc8703b180000000000000000008e2c6e62a1f4d45dd03be1e6692df89a4e3b1223a4dbdfa94cca94c04c22049992fdc65c114e2c17463edb5e'
    const outpoint = '0x913e39197867de39bff2c93c75173e086388ee7e8707c90ce4a02dd23f7d2c0d00000000'
    const prevoutValueBytes = '0xf078351d00000000' // 490043632
    const requesterPKH = '0x86e7303082a6a21d5837176bc808bf4828371ab6'

    beforeEach(async () => {
      await testInstance.setState(utils.states.ACTIVE)
      await deployed.TBTCSystemStub.setCurrentDiff(currentDiff)
      await testInstance.setUTXOInfo(prevoutValueBytes, 0, outpoint)
      await deployed.KeepStub.send(1000000, { from: accounts[0] })
    })

    it('executes', async () => {
      await testInstance.provideSPVFraudProof(tx, proof, index, headerChain)
    })

    it('reverts if in the funding flow', async () => {
      await testInstance.setState(utils.states.AWAITING_BTC_FUNDING_PROOF)

      await expectThrow(
        testInstance.provideSPVFraudProof('0x00', '0x00', 0, '0x00'),
        'SPV Fraud proofs not valid before Active state'
      )
    })

    it('reverts if already in signer liquidation', async () => {
      await testInstance.setState(utils.states.LIQUIDATION_IN_PROGRESS)

      await expectThrow(
        testInstance.provideSPVFraudProof('0x00', '0x00', 0, '0x00'),
        'Signer liquidation already in progress'
      )
    })

    it('reverts if the contract has halted', async () => {
      await testInstance.setState(utils.states.REDEEMED)

      await expectThrow(
        testInstance.provideSPVFraudProof('0x00', '0x00', 0, '0x00'),
        'Contract has halted'
      )
    })

    it('reverts if it can\'t verify the Deposit UTXO was consumed', async () => {
      await testInstance.setUTXOInfo(prevoutValueBytes, 0, '0x' + '00'.repeat(36))

      await expectThrow(
        testInstance.provideSPVFraudProof(tx, proof, index, headerChain),
        'No input spending custodied UTXO found'
      )
    })

    it('reverts if it finds an output paying the redeemer', async () => {
      // Set initialRedemptionFee to `2424` so the calculated requiredOutputSize
      // is `490043632 - (2424 * 6) = 490029088`.
      await testInstance.setRequestInfo(
        utils.address0,
        requesterPKH,
        2424,
        0,
        utils.bytes32zero
      )

      // Provide proof of a transaction where output is sent to a requestor, with
      // value `490029088`.
      // Expect revert of the transaction.
      await expectThrow(
        testInstance.provideSPVFraudProof(tx, proof, index, headerChain),
        'Found an output paying the redeemer as requested'
      )
    })
  })
})<|MERGE_RESOLUTION|>--- conflicted
+++ resolved
@@ -47,13 +47,9 @@
   { name: 'TestDeposit', contract: TestDeposit },
   { name: 'TestDepositUtils', contract: TestDepositUtils },
   { name: 'KeepStub', contract: KeepStub },
-<<<<<<< HEAD
   { name: 'TBTCTokenStub', contract: TBTCTokenStub },
   { name: 'TBTCSystemStub', contract: TBTCSystemStub },
   { name: 'UniswapFactoryStub', contract: UniswapFactoryStub }]
-=======
-  { name: 'TBTCSystemStub', contract: TBTCSystemStub }]
->>>>>>> e0e275bc
 
 // spare signature:
 // signing with privkey '11' * 32
