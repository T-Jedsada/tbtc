--- conflicted
+++ resolved
@@ -14,17 +14,12 @@
     // passthrough requests for the oracle
     function fetchRelayCurrentDifficulty() external view returns (uint256);
     function fetchRelayPreviousDifficulty() external view returns (uint256);
-<<<<<<< HEAD
-
+    function createNewDepositFeeEstimate() external view returns (uint256);
+    function getAllowNewDeposits() external view returns (bool);
+    function isAllowedLotSize(uint64 _lotSizeSatoshis) external view returns (bool);
+    function requestNewKeep(uint256 _m, uint256 _n, uint256 _bond) external payable returns (address);
+    function getSignerFeeDivisor() external view returns (uint16);
     function getInitialCollateralizedPercent() external view returns (uint16);
-=======
-    function createNewDepositFeeEstimate()external view returns (uint256);
-    function getInitialCollateralizedPercent() external view returns (uint128);
-    function getAllowNewDeposits() external view returns (bool);
-    function isAllowedLotSize(uint256 _lotSizeSatoshis) external view returns (bool);
-    function requestNewKeep(uint256 _m, uint256 _n, uint256 _bond) external payable returns (address);
-    function getSignerFeeDivisor() external view returns (uint256);
-    function getUndercollateralizedThresholdPercent() external view returns (uint128);
-    function getSeverelyUndercollateralizedThresholdPercent() external view returns (uint128);
->>>>>>> caa238b8
+    function getUndercollateralizedThresholdPercent() external view returns (uint16);
+    function getSeverelyUndercollateralizedThresholdPercent() external view returns (uint16);
 }