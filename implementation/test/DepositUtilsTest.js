--- conflicted
+++ resolved
@@ -4,7 +4,6 @@
 const CheckBitcoinSigs = artifacts.require('CheckBitcoinSigs');
 
 const OutsourceDepositLogging = artifacts.require('OutsourceDepositLogging');
-// const DepositLog = artifacts.require('DepositLog');
 const DepositStates = artifacts.require('DepositStates');
 const DepositUtils = artifacts.require('DepositUtils');
 const DepositFunding = artifacts.require('DepositFunding');
@@ -61,69 +60,39 @@
 
   describe('currentBlockDifficulty()', async () => {
     it('calls out to the system', async () => {
-<<<<<<< HEAD
-      let res = await testUtilsInstance.currentBlockDifficulty.call();
-      assert(res.eq(new BN(1)));
+      const blockDifficulty = await testUtilsInstance.currentBlockDifficulty.call();
+      assert(blockDifficulty.eq(new BN(1)));
 
       await deployed.SystemStub.setCurrentDiff(33);
-      res = await testUtilsInstance.currentBlockDifficulty.call();
-      assert(res.eq(new BN(33)));
+      const newBlockDifficulty = await testUtilsInstance.currentBlockDifficulty.call();
+      assert(newBlockDifficulty.eq(new BN(33)));
     });
   });
 
   describe('previousBlockDifficulty()', async () => {
     it('calls out to the system', async () => {
-      let res = await testUtilsInstance.previousBlockDifficulty.call();
-      assert(res.eq(new BN(1)));
+      const blockDifficulty = await testUtilsInstance.previousBlockDifficulty.call();
+      assert(blockDifficulty.eq(new BN(1)));
 
       await deployed.SystemStub.setPreviousDiff(44);
-      res = await testUtilsInstance.previousBlockDifficulty.call();
-      assert(res.eq(new BN(44)));
-    });
-  });
-=======
-      const blockDifficulty = await testUtilsInstance.currentBlockDifficulty.call()
-      assert(blockDifficulty.eq(new BN(1)))
-
-      await deployed.SystemStub.setCurrentDiff(33)
-      const newBlockDifficulty = await testUtilsInstance.currentBlockDifficulty.call()
-      assert(newBlockDifficulty.eq(new BN(33)))
-    })
-  })
-
-  describe('previousBlockDifficulty()', async () => {
-    it('calls out to the system', async () => {
-      const blockDifficulty = await testUtilsInstance.previousBlockDifficulty.call()
-      assert(blockDifficulty.eq(new BN(1)))
-
-      await deployed.SystemStub.setPreviousDiff(44)
-      const newBlockDifficulty = await testUtilsInstance.previousBlockDifficulty.call()
-      assert(newBlockDifficulty.eq(new BN(44)))
-    })
-  })
->>>>>>> acc36881
+      const newBlockDifficulty = await testUtilsInstance.previousBlockDifficulty.call();
+      assert(newBlockDifficulty.eq(new BN(44)));
+    });
+  });
 
   describe('evaluateProofDifficulty()', async () => {
     it('reverts on unknown difficulty', async () => {
       await deployed.SystemStub.setCurrentDiff(1);
       await deployed.SystemStub.setPreviousDiff(1);
       try {
-<<<<<<< HEAD
-        await testUtilsInstance.evaluateProofDifficulty(
-          utils.HEADER_PROOFS[0]
-        );
-        assert(false, 'Test call did not error as expected');
-=======
-        await testUtilsInstance.evaluateProofDifficulty(utils.HEADER_PROOFS[0])
-        assert(false, 'Test call did not error as expected')
->>>>>>> acc36881
+        await testUtilsInstance.evaluateProofDifficulty(utils.HEADER_PROOFS[0]);
+        assert(false, 'Test call did not error as expected');
       } catch (e) {
         assert.include(e.message, 'not at current or previous difficulty');
       }
     });
 
     it('evaluates a header proof with previous', async () => {
-<<<<<<< HEAD
       await deployed.SystemStub.setPreviousDiff(5646403851534);
       await testUtilsInstance.evaluateProofDifficulty(utils.HEADER_PROOFS[0]);
     });
@@ -136,28 +105,8 @@
 
     it('reverts on low difficulty', async () => {
       try {
-        // eslint-disable-next-line no-unused-vars
-        const res = await testUtilsInstance.evaluateProofDifficulty(
-          utils.HEADER_PROOFS[0].slice(0, 160 * 4 + 2)
-        );
-        assert(false, 'Test call did not error as expected');
-=======
-      await deployed.SystemStub.setPreviousDiff(5646403851534)
-      await testUtilsInstance.evaluateProofDifficulty(utils.HEADER_PROOFS[0])
-
-    })
-
-    it('evaluates a header proof with current', async () => {
-      await deployed.SystemStub.setPreviousDiff(1)
-      await deployed.SystemStub.setCurrentDiff(5646403851534)
-      await testUtilsInstance.evaluateProofDifficulty(utils.HEADER_PROOFS[0])
-    })
-
-    it('reverts on low difficulty', async () => {
-      try {
-        await testUtilsInstance.evaluateProofDifficulty(utils.HEADER_PROOFS[0].slice(0, 160 * 4 + 2))
-        assert(false, 'Test call did not error as expected')
->>>>>>> acc36881
+        await testUtilsInstance.evaluateProofDifficulty(utils.HEADER_PROOFS[0].slice(0, 160 * 4 + 2));
+        assert(false, 'Test call did not error as expected');
       } catch (e) {
         assert.include(e.message, 'Insufficient accumulated difficulty in header chain');
       }
@@ -165,18 +114,9 @@
 
     it('reverts on a ValidateSPV error code (3 or lower)', async () => {
       try {
-<<<<<<< HEAD
         await deployed.SystemStub.setPreviousDiff(1);
-        // eslint-disable-next-line
-        const res = await testUtilsInstance.evaluateProofDifficulty(
-          utils.LOW_DIFF_HEADER
-        );
-        assert(false, 'Test call did not error as expected');
-=======
-        await deployed.SystemStub.setPreviousDiff(1)
-        await testUtilsInstance.evaluateProofDifficulty(utils.LOW_DIFF_HEADER)
-        assert(false, 'Test call did not error as expected')
->>>>>>> acc36881
+        await testUtilsInstance.evaluateProofDifficulty(utils.LOW_DIFF_HEADER);
+        assert(false, 'Test call did not error as expected');
       } catch (e) {
         assert.include(e.message, 'ValidateSPV returned an error code');
       }
@@ -184,34 +124,16 @@
   });
 
   describe('checkProof()', async () => {
-<<<<<<< HEAD
     it('returns the correct _txid', async () => {
       await deployed.SystemStub.setCurrentDiff(6379265451411);
-      const res = await testUtilsInstance.checkProof.call(
-        utils.TX.tx,
-        utils.TX.proof,
-        utils.TX.index,
-        utils.HEADER_PROOFS.slice(-1)[0]
-      );
+      const res = await testUtilsInstance.checkProof.call(utils.TX.tx, utils.TX.proof, utils.TX.index, utils.HEADER_PROOFS.slice(-1)[0]);
       assert.equal(res, utils.TX.tx_id_le);
     });
-=======
-    it('returns the correct _txid' , async () => {
-      await deployed.SystemStub.setCurrentDiff(6379265451411)
-      const res = await testUtilsInstance.checkProof.call(utils.TX.tx, utils.TX.proof, utils.TX.index, utils.HEADER_PROOFS.slice(-1)[0])
-      assert.equal(res, utils.TX.tx_id_le)
-    })
->>>>>>> acc36881
 
     it('fails with a broken proof', async () => {
       try {
         await deployed.SystemStub.setCurrentDiff(6379265451411);
-        await testUtilsInstance.checkProof.call(
-          utils.TX.tx,
-          utils.TX.proof,
-          0,
-          utils.HEADER_PROOFS.slice(-1)[0]
-        );
+        await testUtilsInstance.checkProof.call(utils.TX.tx, utils.TX.proof, 0, utils.HEADER_PROOFS.slice(-1)[0]);
         assert(false, 'Test call did not error as expected');
       } catch (e) {
         assert.include(e.message, 'Tx merkle proof is not valid for provided header and tx');
@@ -221,13 +143,7 @@
     it('fails with a broken tx', async () => {
       try {
         await deployed.SystemStub.setCurrentDiff(6379265451411);
-        // eslint-disable-next-line
-        const res = await testUtilsInstance.checkProof.call(
-          utils.TX.tx,
-          utils.TX.proof,
-          utils.TX.index,
-          utils.HEADER_PROOFS.slice(-1)[0]
-        );
+        await testUtilsInstance.checkProof.call('0x00', utils.TX.proof, 0, utils.HEADER_PROOFS.slice(-1)[0]);
         assert(false, 'Test call did not error as expected');
       } catch (e) {
         assert.include(e.message, 'Failed tx parsing');
@@ -241,16 +157,15 @@
 
   describe('signerFee()', async () => {
     it('returns a derived constant', async () => {
-<<<<<<< HEAD
-      const res = await testUtilsInstance.signerFee.call();
-      assert(res.eq(new BN(500000)));
+      const signerFee = await testUtilsInstance.signerFee.call();
+      assert(signerFee.eq(new BN(500000)));
     });
   });
 
   describe('beneficiaryReward()', async () => {
     it('returns a derived constant', async () => {
-      const res = await testUtilsInstance.beneficiaryReward.call();
-      assert(res.eq(new BN(10 ** 5)));
+      const beneficiaryReward = await testUtilsInstance.beneficiaryReward.call();
+      assert(beneficiaryReward.eq(new BN(10 ** 5)));
     });
   });
 
@@ -267,135 +182,57 @@
 
   describe('compressPubkey()', async () => {
     it('returns a 33 byte array with a prefix', async () => {
-      const res = await testUtilsInstance.compressPubkey.call('0x' + '00'.repeat(32), '0x' + '00'.repeat(32));
-      assert.equal(res, '0x02' + '00'.repeat(32));
+      const compressed = await testUtilsInstance.compressPubkey.call('0x' + '00'.repeat(32), '0x' + '00'.repeat(32));
+      assert.equal(compressed, '0x02' + '00'.repeat(32));
     });
   });
 
   describe('signerPubkey()', async () => {
     it('returns the concatenated signer X and Y coordinates', async () => {
-      const res = await testUtilsInstance.signerPubkey.call();
-      assert.equal(res, '0x' + '00'.repeat(64));
+      const signerPubkey = await testUtilsInstance.signerPubkey.call();
+      assert.equal(signerPubkey, '0x' + '00'.repeat(64));
     });
   });
 
   describe('signerPKH()', async () => {
     it('returns the concatenated signer X and Y coordinates', async () => {
-      const res = await testUtilsInstance.signerPKH.call();
-      assert.equal(res, utils.hash160('02' + '00'.repeat(32)));
+      const signerPKH = await testUtilsInstance.signerPKH.call();
+      assert.equal(signerPKH, utils.hash160('02' + '00'.repeat(32)));
     });
   });
 
   describe('utxoSize()', async () => {
     it('returns the state\'s utxoSizeBytes as an integer', async () => {
-      let res = await testUtilsInstance.utxoSize.call();
-      assert(res.eq(new BN(0)));
+      const utxoSize = await testUtilsInstance.utxoSize.call();
+      assert(utxoSize.eq(new BN(0)));
 
       await testUtilsInstance.setUTXOInfo('0x11223344', 1, '0x');
-      res = await testUtilsInstance.utxoSize.call();
-      assert(res.eq(new BN('44332211', 16)));
+      const newUtxoSize = await testUtilsInstance.utxoSize.call();
+      assert(newUtxoSize.eq(new BN('44332211', 16)));
     });
   });
 
   describe('fetchOraclePrice()', async () => {
     it('calls out to the system', async () => {
-      let res = await testUtilsInstance.fetchOraclePrice.call();
-      assert(res.eq(new BN('1000000000000', 10)));
+      const oraclePrice = await testUtilsInstance.fetchOraclePrice.call();
+      assert(oraclePrice.eq(new BN('1000000000000', 10)));
 
       await deployed.SystemStub.setOraclePrice(44);
-      res = await testUtilsInstance.fetchOraclePrice.call();
-      assert(res.eq(new BN(44)));
+      const newOraclePrice = await testUtilsInstance.fetchOraclePrice.call();
+      assert(newOraclePrice.eq(new BN(44)));
     });
   });
 
   describe('fetchBondAmount()', async () => {
     it('calls out to the keep system', async () => {
-      let res = await testUtilsInstance.fetchBondAmount.call();
-      assert(res.eq(new BN(10000)));
+      const bondAmount = await testUtilsInstance.fetchBondAmount.call();
+      assert(bondAmount.eq(new BN(10000)));
 
       await deployed.KeepStub.setBondAmount(44);
-      res = await testUtilsInstance.fetchBondAmount.call();
-      assert(res.eq(new BN(44)));
-    });
-  });
-=======
-      const signerFee = await testUtilsInstance.signerFee.call()
-      assert(signerFee.eq(new BN(500000)))
-    })
-  })
-
-  describe('beneficiaryReward()', async () => {
-    it('returns a derived constant', async () => {
-      const beneficiaryReward = await testUtilsInstance.beneficiaryReward.call()
-      assert(beneficiaryReward.eq(new BN(10 ** 5)))
-    })
-  })
-
-  describe('determineCompressionPrefix()', async () => {
-    it('selects 2 for even', async () => {
-      const res = await testUtilsInstance.determineCompressionPrefix.call('0x' + '00'.repeat(32))
-      assert.equal(res, '0x02')
-    })
-    it('selects 3 for odd', async () => {
-      const res = await testUtilsInstance.determineCompressionPrefix.call('0x' + '00'.repeat(31) + '01')
-      assert.equal(res, '0x03')
-    })
-  })
-
-  describe('compressPubkey()', async () => {
-    it('returns a 33 byte array with a prefix', async () => {
-      const compressed = await testUtilsInstance.compressPubkey.call('0x' + '00'.repeat(32), '0x' + '00'.repeat(32))
-      assert.equal(compressed, '0x02' + '00'.repeat(32))
-    })
-  })
-
-  describe('signerPubkey()', async () => {
-    it('returns the concatenated signer X and Y coordinates', async () => {
-      const signerPubkey = await testUtilsInstance.signerPubkey.call()
-      assert.equal(signerPubkey, '0x' + '00'.repeat(64))
-    })
-  })
-
-  describe('signerPKH()', async () => {
-    it('returns the concatenated signer X and Y coordinates', async () => {
-      const signerPKH = await testUtilsInstance.signerPKH.call()
-      assert.equal(signerPKH, utils.hash160('02' + '00'.repeat(32)))
-    })
-  })
-
-  describe('utxoSize()', async () => {
-    it('returns the state\'s utxoSizeBytes as an integer', async () => {
-      const utxoSize = await testUtilsInstance.utxoSize.call()
-      assert(utxoSize.eq(new BN(0)))
-
-      await testUtilsInstance.setUTXOInfo('0x11223344', 1, '0x')
-      const newUtxoSize = await testUtilsInstance.utxoSize.call()
-      assert(newUtxoSize.eq(new BN('44332211', 16)))
-    })
-  })
-
-  describe('fetchOraclePrice()', async () => {
-    it('calls out to the system', async () => {
-      const oraclePrice = await testUtilsInstance.fetchOraclePrice.call()
-      assert(oraclePrice.eq(new BN('1000000000000', 10)))
-
-      await deployed.SystemStub.setOraclePrice(44)
-      const newOraclePrice = await testUtilsInstance.fetchOraclePrice.call()
-      assert(newOraclePrice.eq(new BN(44)))
-    })
-  })
-
-  describe('fetchBondAmount()', async () => {
-    it('calls out to the keep system', async () => {
-      const bondAmount = await testUtilsInstance.fetchBondAmount.call()
-      assert(bondAmount.eq(new BN(10000)))
-
-      await deployed.KeepStub.setBondAmount(44)
-      const newBondAmount = await testUtilsInstance.fetchBondAmount.call()
-      assert(newBondAmount.eq(new BN(44)))
-    })
-  })
->>>>>>> acc36881
+      const newBondAmount = await testUtilsInstance.fetchBondAmount.call();
+      assert(newBondAmount.eq(new BN(44)));
+    });
+  });
 
   describe('bytes8LEToUint()', async () => {
     it('interprets bytes as LE uints ', async () => {
@@ -410,13 +247,12 @@
 
   describe('wasDigestApprovedForSigning()', async () => {
     it('calls out to the keep system', async () => {
-<<<<<<< HEAD
-      let res = await testUtilsInstance.wasDigestApprovedForSigning.call('0x' + '00'.repeat(32));
-      assert.equal(res, false);
+      const approved = await testUtilsInstance.wasDigestApprovedForSigning.call('0x' + '00'.repeat(32));
+      assert.equal(approved, false);
 
       await deployed.KeepStub.approveDigest(7, '0x' + '00'.repeat(32));
-      res = await testUtilsInstance.wasDigestApprovedForSigning.call('0x' + '00'.repeat(32));
-      assert(res.eq(new BN(100)));
+      const newApproved = await testUtilsInstance.wasDigestApprovedForSigning.call('0x' + '00'.repeat(32));
+      assert(newApproved.eq(new BN(100)));
     });
   });
 
@@ -430,11 +266,11 @@
   describe('redemptionTeardown()', async () => {
     it('deletes state', async () => {
       await testUtilsInstance.setRequestInfo('0x' + '11'.repeat(20), '0x' + '11'.repeat(20), 5, 6, '0x' + '33'.repeat(32));
-      let res = await testUtilsInstance.getRequestInfo.call();
-      assert.equal(res[4], '0x' + '33'.repeat(32));
+      const requestInfo = await testUtilsInstance.getRequestInfo.call();
+      assert.equal(requestInfo[4], '0x' + '33'.repeat(32));
       await testUtilsInstance.redemptionTeardown();
-      res = await testUtilsInstance.getRequestInfo.call();
-      assert.equal(res[4], '0x' + '00'.repeat(32));
+      const newRequestInfo = await testUtilsInstance.getRequestInfo.call();
+      assert.equal(newRequestInfo[4], '0x' + '00'.repeat(32));
     });
   });
 
@@ -442,47 +278,10 @@
     it('calls out to the keep system and returns the seized amount', async () => {
       const value = 5000;
       await deployed.KeepStub.send(value, { from: accounts[0] });
-      const res = await testUtilsInstance.seizeSignerBonds.call();
+      const seized = await testUtilsInstance.seizeSignerBonds.call();
       await testUtilsInstance.seizeSignerBonds();
-      assert(res.eq(new BN(value)));
-    });
-=======
-      const approved = await testUtilsInstance.wasDigestApprovedForSigning.call('0x' + '00'.repeat(32))
-      assert.equal(approved, false)
-
-      await deployed.KeepStub.approveDigest(7, '0x' + '00'.repeat(32))
-      const newApproved = await testUtilsInstance.wasDigestApprovedForSigning.call('0x' + '00'.repeat(32))
-      assert(newApproved.eq(new BN(100)))
-    })
-  })
-
-  describe('depositBeneficiary()', async () => {
-    it('calls out to the system', async () => {
-      const res = await testUtilsInstance.depositBeneficiary.call()
-      assert.equal(res, '0x' + '00'.repeat(19) + '00')
-    })
-  })
-
-  describe('redemptionTeardown()', async () => {
-    it('deletes state', async () => {
-      await testUtilsInstance.setRequestInfo('0x' + '11'.repeat(20), '0x' + '11'.repeat(20), 5, 6, '0x' + '33'.repeat(32))
-      const requestInfo = await testUtilsInstance.getRequestInfo.call()
-      assert.equal(requestInfo[4], '0x' + '33'.repeat(32))
-      await testUtilsInstance.redemptionTeardown()
-      const newRequestInfo = await testUtilsInstance.getRequestInfo.call()
-      assert.equal(newRequestInfo[4], '0x' + '00'.repeat(32))
-    })
-  })
-
-  describe('seizeSignerBonds()', async () => {
-    it('calls out to the keep system and returns the seized amount', async () => {
-      const value = 5000
-      await deployed.KeepStub.send(value, {from: accounts[0]})
-      const seized = await testUtilsInstance.seizeSignerBonds.call()
-      await testUtilsInstance.seizeSignerBonds()
-      assert(seized.eq(new BN(value)))
-    })
->>>>>>> acc36881
+      assert(seized.eq(new BN(value)));
+    });
 
     it('errors if no funds were seized', async () => {
       try {
@@ -496,17 +295,17 @@
 
   describe('distributeBeneficiaryReward()', async () => {
     it('checks that beneficiary is rewarded', async () => {
-<<<<<<< HEAD
       const beneficiary = accounts[5];
-      const returned = await deployed.TBTCStub.balanceOf.call(accounts[0]);
+      // reward should == 10**18. This is a stub value. parameter address is irrelevant
+      const reward = await deployed.TBTCStub.balanceOf.call(accounts[0]);
       const initialTokenBalance = await deployed.TBTCStub.getBalance(beneficiary);
       await deployed.SystemStub.setDepositOwner(0, beneficiary);
 
       await testUtilsInstance.distributeBeneficiaryReward();
 
       const finalTokenBalance = await deployed.TBTCStub.getBalance(beneficiary);
-      const tokenCheck = new BN(initialTokenBalance).add( new BN(returned));
-      expect(finalTokenBalance, 'tokens not returned to beneficiary correctly').to.eq.BN(tokenCheck);
+      const tokenCheck = new BN(initialTokenBalance).add( new BN(reward));
+      expect(finalTokenBalance, 'tokens not rewarded to beneficiary correctly').to.eq.BN(tokenCheck);
     });
   });
 
@@ -518,31 +317,6 @@
       const keepBalance = await web3.eth.getBalance(deployed.KeepStub.address);
       assert.equal(keepBalance, value); // web3 balances are integers I guess
     });
-=======
-
-      const beneficiary = accounts[5];
-      //reward should == 10**18. This is a stub value. parameter address is irrelevant
-      const reward = await deployed.TBTCStub.balanceOf.call(accounts[0]);
-      const initialTokenBalance = await deployed.TBTCStub.getBalance(beneficiary);
-      await deployed.SystemStub.setDepositOwner(0, beneficiary);
-
-      await testUtilsInstance.distributeBeneficiaryReward()
-  
-      const finalTokenBalance = await deployed.TBTCStub.getBalance(beneficiary);
-      const tokenCheck = new BN(initialTokenBalance).add( new BN(reward));
-      expect(finalTokenBalance, 'tokens not rewarded to beneficiary correctly').to.eq.BN(tokenCheck)
-    })
-  })
-
-  describe('pushFundsToKeepGroup()', async () => {
-    it('calls out to the keep contract', async () => {
-      const value = 10000
-      await testUtilsInstance.send(value, {from: accounts[0]})
-      await testUtilsInstance.pushFundsToKeepGroup(value)
-      const keepBalance = await web3.eth.getBalance(deployed.KeepStub.address)
-      assert.equal(keepBalance, value) // web3 balances are integers I guess
-    })
->>>>>>> acc36881
 
     it('reverts if insufficient value', async () => {
       try {
