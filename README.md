# tBTC

tBTC is a trustlessly Bitcoin-backed ERC-20 token.

The goal of the project is to provide a stronger 2-way peg than federated
sidechains like [Liquid](https://blockstream.com/liquid/), expanding use cases
possible via today's Bitcoin network, while bringing superior money to other
chains.

This is the primary repo of the project, containing the
<<<<<<< HEAD
[project documentation](./docs/index.adoc) and majority of the [on-chain code](implementation/).
=======
[project documentation](docs/index.adoc) and majority of the [on-chain code](implementation/).
>>>>>>> e20e8475

## Building

[![CircleCI](https://circleci.com/gh/keep-network/tbtc.svg?style=svg&circle-token=ec728f5ca814b6cb2db5ffeb7258151b752a207e)](https://circleci.com/gh/keep-network/tbtc)

The docs and Solidity are built [via CircleCI](.circleci/).

## Documentation

The documentation includes a project overview and rationale, as well as the
on-chain specification. Docs should always be updated before or in tandem with
code. 

Latest build from master is available at [http://docs.keep.network/tbtc/](http://docs.keep.network/tbtc/) ([pdf](http://docs.keep.network/tbtc/index.pdf)).

### Building

Docs are written in [AsciiDoctor](http://asciidoctor.org/), diagrams in a LaTeX package called [Tikz](https://www.overleaf.com/learn/latex/TikZ_package). To build:

```sh
cd docs

# Generate diagrams
make pngs
# Generate index.pdf
asciidoctor-pdf index.adoc
```

#### macOS

Install [TeX Live](https://www.tug.org/texlive/) manually, and other dependencies using CLI:

```sh
gem install asciidoctor-pdf --pre
brew install poppler
```

Install the TikZ package to your local LaTeX environment:

```sh
sudo cp docs/latex/tikz-uml.sty /usr/local/texlive/texmf-local/

# Update TeX package tree
sudo texhash
```<|MERGE_RESOLUTION|>--- conflicted
+++ resolved
@@ -8,11 +8,7 @@
 chains.
 
 This is the primary repo of the project, containing the
-<<<<<<< HEAD
-[project documentation](./docs/index.adoc) and majority of the [on-chain code](implementation/).
-=======
 [project documentation](docs/index.adoc) and majority of the [on-chain code](implementation/).
->>>>>>> e20e8475
 
 ## Building
 
