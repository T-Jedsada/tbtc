--- conflicted
+++ resolved
@@ -7,27 +7,6 @@
 import bnChai from 'bn-chai'
 chai.use(bnChai(BN))
 
-<<<<<<< HEAD
-const ADDRESS_ZERO = '0x' + '0'.repeat(40)
-
-const TEST_DEPOSIT_DEPLOY = [
-  { name: 'BytesLib', contract: BytesLib },
-  { name: 'BTCUtils', contract: BTCUtils },
-  { name: 'ValidateSPV', contract: ValidateSPV },
-  { name: 'CheckBitcoinSigs', contract: CheckBitcoinSigs },
-  { name: 'TBTCConstants', contract: TestTBTCConstants }, // note the name
-  { name: 'OutsourceDepositLogging', contract: OutsourceDepositLogging },
-  { name: 'DepositStates', contract: DepositStates },
-  { name: 'DepositUtils', contract: DepositUtils },
-  { name: 'DepositFunding', contract: DepositFunding },
-  { name: 'DepositRedemption', contract: DepositRedemption },
-  { name: 'DepositLiquidation', contract: DepositLiquidation },
-  { name: 'TestDeposit', contract: TestDeposit, constructorParam: utils.address0 },
-  { name: 'TestDepositUtils', contract: TestDepositUtils, constructorParam: utils.address0 },
-  { name: 'ECDSAKeepStub', contract: ECDSAKeepStub }]
-
-=======
->>>>>>> 2f4fc8ad
 // spare signature:
 // signing with privkey '11' * 32
 // const preimage = '0x' + '33'.repeat(32)
@@ -62,28 +41,8 @@
   let testDeposit
   let ecdsaKeepStub
 
-<<<<<<< HEAD
-  before(async () => {
-    deployed = await utils.deploySystem(TEST_DEPOSIT_DEPLOY)
-
-    tbtcSystemStub = await TBTCSystemStub.new(utils.address0)
-
-    tbtcToken = await TestToken.new(utils.address0)
-    tbtcDepositToken = await TBTCDepositToken.new(utils.address0)
-
-    testInstance = deployed.TestDeposit
-
-    await testInstance.setExteriorAddresses(
-      tbtcSystemStub.address,
-      tbtcToken.address,
-      tbtcDepositToken.address,
-      utils.address0,
-      utils.address0
-    )
-=======
   let beneficiary
   let fundingProofTimerStart
->>>>>>> 2f4fc8ad
 
   before(async () => {
     ({
